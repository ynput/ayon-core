--- conflicted
+++ resolved
@@ -91,11 +91,7 @@
 select = ["ALL"]
 ignore = [
     "PTH",
-<<<<<<< HEAD
     # "ANN101", # must be set in older version of ruff
-=======
-    "ANN101",  # must be set in older version of ruff
->>>>>>> 292d54ce
     "ANN204",
     "COM812",
     "S603",
@@ -112,11 +108,6 @@
     "S404",    # subprocess module is possibly insecure
     "PLC0415", # import must be on top of the file
     "CPY001",  # missing copyright header
-<<<<<<< HEAD
-    "UP045"
-
-=======
->>>>>>> 292d54ce
 ]
 
 # Allow fix for all enabled rules (when `--fix`) is provided.
