import os
import copy
import clique
import pyblish.api

from ayon_core.pipeline import (
    publish,
    get_temp_dir
)
from ayon_core.lib import (
    is_oiio_supported,
)
from ayon_core.lib.transcoding import (
    UnknownRGBAChannelsError,
    convert_colorspace,
)

from ayon_core.lib.profiles_filtering import filter_profiles


class ExtractOIIOTranscode(publish.Extractor):
    """
    Extractor to convert colors from one colorspace to different.

    Expects "colorspaceData" on representation. This dictionary is collected
    previously and denotes that representation files should be converted.
    This dict contains source colorspace information, collected by hosts.

    Target colorspace is selected by profiles in the Settings, based on:
    - host names
    - product types
    - product names
    - task types
    - task names

    Can produce one or more representations (with different extensions) based
    on output definition in format:
        "output_name: {
            "extension": "png",
            "colorspace": "ACES - ACEScg",
            "display": "",
            "view": "",
            "tags": [],
            "custom_tags": []
        }

    If 'extension' is empty original representation extension is used.
    'output_name' will be used as name of new representation. In case of value
        'passthrough' name of original representation will be used.

    'colorspace' denotes target colorspace to be transcoded into. Could be
    empty if transcoding should be only into display and viewer colorspace.
    (In that case both 'display' and 'view' must be filled.)
    """

    label = "Transcode color spaces"
    order = pyblish.api.ExtractorOrder + 0.019

    optional = True

    # Supported extensions
    supported_exts = ["exr", "jpg", "jpeg", "png", "dpx"]

    # Configurable by Settings
    profiles = None
    options = None

    def process(self, instance):
        if not self.profiles:
            self.log.debug("No profiles present for color transcode")
            return

        if "representations" not in instance.data:
            self.log.debug("No representations, skipping.")
            return

        if not is_oiio_supported():
            self.log.warning("OIIO not supported, no transcoding possible.")
            return

        profile = self._get_profile(instance)
        if not profile:
            return

        profile_output_defs = profile["outputs"]
        new_representations = []
        repres = instance.data["representations"]
        for idx, repre in enumerate(list(repres)):
            self.log.debug("repre ({}): `{}`".format(idx + 1, repre["name"]))
            if not self._repre_is_valid(repre):
                continue

            added_representations = False
            added_review = False

            colorspace_data = repre["colorspaceData"]
            source_colorspace = colorspace_data["colorspace"]
            config_path = colorspace_data.get("config", {}).get("path")
            if not config_path or not os.path.exists(config_path):
                self.log.warning("Config file doesn't exist, skipping")
                continue

            # Get representation files to convert
            if isinstance(repre["files"], list):
                repre_files_to_convert = copy.deepcopy(repre["files"])
            else:
                repre_files_to_convert = [repre["files"]]
            repre_files_to_convert = self._translate_to_sequence(
                repre_files_to_convert)

            # Process each output definition
            for output_def in profile_output_defs:
                # Local copy to avoid accidental mutable changes
                files_to_convert = list(repre_files_to_convert)

                output_name = output_def["name"]
                new_repre = copy.deepcopy(repre)

                original_staging_dir = new_repre["stagingDir"]
                new_staging_dir = get_temp_dir(
                    project_name=instance.context.data["projectName"],
                    use_local_temp=True,
                )
                new_repre["stagingDir"] = new_staging_dir

                output_extension = output_def["extension"]
                output_extension = output_extension.replace('.', '')
                self._rename_in_representation(new_repre,
                                               files_to_convert,
                                               output_name,
                                               output_extension)

                transcoding_type = output_def["transcoding_type"]
                target_colorspace = view = display = None
                # NOTE: we use colorspace_data as the fallback values for
                #     the target colorspace.
                if transcoding_type == "colorspace":
                    # TODO: Should we fallback to the colorspace
                    #     (which used as source above) ?
                    #     or should we compute the target colorspace from
                    #     current view and display ?
                    target_colorspace = (output_def["colorspace"] or
                                         colorspace_data.get("colorspace"))
                elif transcoding_type == "display_view":
                    display_view = output_def["display_view"]
                    view = display_view["view"] or colorspace_data.get("view")
                    display = (
                        display_view["display"]
                        or colorspace_data.get("display")
                    )

                # both could be already collected by DCC,
                # but could be overwritten when transcoding
                if view:
                    new_repre["colorspaceData"]["view"] = view
                if display:
                    new_repre["colorspaceData"]["display"] = display
                if target_colorspace:
                    new_repre["colorspaceData"]["colorspace"] = \
                        target_colorspace

                additional_command_args = (output_def["oiiotool_args"]
                                           ["additional_command_args"])

<<<<<<< HEAD
                unknown_rgba_channels = False
=======
                files_to_convert = self._translate_to_sequence(
                    files_to_convert)
                self.log.debug("Files to convert: {}".format(files_to_convert))
>>>>>>> f54096a5
                for file_name in files_to_convert:
                    self.log.debug("Transcoding file: `{}`".format(file_name))
                    input_path = os.path.join(original_staging_dir,
                                              file_name)
                    output_path = self._get_output_file_path(input_path,
                                                             new_staging_dir,
                                                             output_extension)
<<<<<<< HEAD
                    try:
                        convert_colorspace(
                            input_path,
                            output_path,
                            config_path,
                            source_colorspace,
                            target_colorspace,
                            view,
                            display,
                            additional_command_args,
                            self.log
                        )
                    except UnknownRGBAChannelsError:
                        unknown_rgba_channels = True
                        self.log.error(
                            "Skipping OIIO Transcode. Unknown RGBA channels"
                            f" for colorspace conversion in file: {input_path}"
                        )
                        break

                if unknown_rgba_channels:
                    # Stop processing this representation
                    break
=======

                    convert_colorspace(
                        input_path,
                        output_path,
                        config_path,
                        source_colorspace,
                        target_colorspace,
                        view,
                        display,
                        additional_command_args,
                        self.log
                    )
>>>>>>> f54096a5

                # cleanup temporary transcoded files
                for file_name in new_repre["files"]:
                    transcoded_file_path = os.path.join(new_staging_dir,
                                                        file_name)
                    instance.context.data["cleanupFullPaths"].append(
                        transcoded_file_path)

                custom_tags = output_def.get("custom_tags")
                if custom_tags:
                    if new_repre.get("custom_tags") is None:
                        new_repre["custom_tags"] = []
                    new_repre["custom_tags"].extend(custom_tags)

                # Add additional tags from output definition to representation
                if new_repre.get("tags") is None:
                    new_repre["tags"] = []
                for tag in output_def["tags"]:
                    if tag not in new_repre["tags"]:
                        new_repre["tags"].append(tag)

                    if tag == "review":
                        added_review = True

                # If there is only 1 file outputted then convert list to
                # string, cause that'll indicate that its not a sequence.
                if len(new_repre["files"]) == 1:
                    new_repre["files"] = new_repre["files"][0]

                # If the source representation has "review" tag, but its not
                # part of the output definition tags, then both the
                # representations will be transcoded in ExtractReview and
                # their outputs will clash in integration.
                if "review" in repre.get("tags", []):
                    added_review = True

                new_representations.append(new_repre)
                added_representations = True

            if added_representations:
                self._mark_original_repre_for_deletion(
                    repre, profile, added_review
                )

            tags = repre.get("tags") or []
            if "delete" in tags and "thumbnail" not in tags:
                instance.data["representations"].remove(repre)

        instance.data["representations"].extend(new_representations)

    def _rename_in_representation(self, new_repre, files_to_convert,
                                  output_name, output_extension):
        """Replace old extension with new one everywhere in representation.

        Args:
            new_repre (dict)
            files_to_convert (list): of filenames from repre["files"],
                standardized to always list
            output_name (str): key of output definition from Settings,
                if "<passthrough>" token used, keep original repre name
            output_extension (str): extension from output definition
        """
        if output_name != "passthrough":
            new_repre["name"] = output_name
        if not output_extension:
            return

        new_repre["ext"] = output_extension
        new_repre["outputName"] = output_name

        renamed_files = []
        for file_name in files_to_convert:
            file_name, _ = os.path.splitext(file_name)
            file_name = '{}.{}'.format(file_name,
                                       output_extension)
            renamed_files.append(file_name)
        new_repre["files"] = renamed_files

    def _translate_to_sequence(self, files_to_convert):
        """Returns original list or list with filename formatted in single
        sequence format.

        Uses clique to find frame sequence, in this case it merges all frames
        into sequence format (FRAMESTART-FRAMEEND#) and returns it.
        If sequence not found, it returns original list

        Args:
            files_to_convert (list): list of file names
        Returns:
            (list) of [file.1001-1010#.exr] or [fileA.exr, fileB.exr]
        """
        pattern = [clique.PATTERNS["frames"]]
        collections, _ = clique.assemble(
            files_to_convert, patterns=pattern,
            assume_padded_when_ambiguous=True)

        if collections:
            if len(collections) > 1:
                raise ValueError(
                    "Too many collections {}".format(collections))

            collection = collections[0]
            frames = list(collection.indexes)
            if collection.holes():
                return files_to_convert

            frame_str = "{}-{}#".format(frames[0], frames[-1])
            file_name = "{}{}{}".format(collection.head, frame_str,
                                        collection.tail)

            files_to_convert = [file_name]

        return files_to_convert

    def _get_output_file_path(self, input_path, output_dir,
                              output_extension):
        """Create output file name path."""
        file_name = os.path.basename(input_path)
        file_name, input_extension = os.path.splitext(file_name)
        if not output_extension:
            output_extension = input_extension.replace(".", "")
        new_file_name = '{}.{}'.format(file_name,
                                       output_extension)
        return os.path.join(output_dir, new_file_name)

    def _get_profile(self, instance):
        """Returns profile if and how repre should be color transcoded."""
        host_name = instance.context.data["hostName"]
        product_type = instance.data["productType"]
        product_name = instance.data["productName"]
        task_data = instance.data["anatomyData"].get("task", {})
        task_name = task_data.get("name")
        task_type = task_data.get("type")
        filtering_criteria = {
            "hosts": host_name,
            "product_types": product_type,
            "product_names": product_name,
            "task_names": task_name,
            "task_types": task_type,
        }
        profile = filter_profiles(self.profiles, filtering_criteria,
                                  logger=self.log)

        if not profile:
            self.log.debug((
              "Skipped instance. None of profiles in presets are for"
              " Host: \"{}\" | Product types: \"{}\" | Product names: \"{}\""
              " | Task name \"{}\" | Task type \"{}\""
            ).format(
                host_name, product_type, product_name, task_name, task_type
            ))

        return profile

    def _repre_is_valid(self, repre):
        """Validation if representation should be processed.

        Args:
            repre (dict): Representation which should be checked.

        Returns:
            bool: False if can't be processed else True.
        """

        if repre.get("ext") not in self.supported_exts:
            self.log.debug((
                "Representation '{}' has unsupported extension: '{}'. Skipped."
            ).format(repre["name"], repre.get("ext")))
            return False

        if not repre.get("files"):
            self.log.debug((
                "Representation '{}' has empty files. Skipped."
            ).format(repre["name"]))
            return False

        if not repre.get("colorspaceData"):
            self.log.debug("Representation '{}' has no colorspace data. "
                           "Skipped.".format(repre["name"]))
            return False

        return True

    def _mark_original_repre_for_deletion(self, repre, profile, added_review):
        """If new transcoded representation created, delete old."""
        if not repre.get("tags"):
            repre["tags"] = []

        delete_original = profile["delete_original"]

        if delete_original:
            if "delete" not in repre["tags"]:
                repre["tags"].append("delete")

        if added_review and "review" in repre["tags"]:
            repre["tags"].remove("review")<|MERGE_RESOLUTION|>--- conflicted
+++ resolved
@@ -131,6 +131,7 @@
                                                output_extension)
 
                 transcoding_type = output_def["transcoding_type"]
+
                 target_colorspace = view = display = None
                 # NOTE: we use colorspace_data as the fallback values for
                 #     the target colorspace.
@@ -162,13 +163,10 @@
                 additional_command_args = (output_def["oiiotool_args"]
                                            ["additional_command_args"])
 
-<<<<<<< HEAD
-                unknown_rgba_channels = False
-=======
                 files_to_convert = self._translate_to_sequence(
                     files_to_convert)
                 self.log.debug("Files to convert: {}".format(files_to_convert))
->>>>>>> f54096a5
+                unknown_rgba_channels = False
                 for file_name in files_to_convert:
                     self.log.debug("Transcoding file: `{}`".format(file_name))
                     input_path = os.path.join(original_staging_dir,
@@ -176,7 +174,6 @@
                     output_path = self._get_output_file_path(input_path,
                                                              new_staging_dir,
                                                              output_extension)
-<<<<<<< HEAD
                     try:
                         convert_colorspace(
                             input_path,
@@ -200,20 +197,6 @@
                 if unknown_rgba_channels:
                     # Stop processing this representation
                     break
-=======
-
-                    convert_colorspace(
-                        input_path,
-                        output_path,
-                        config_path,
-                        source_colorspace,
-                        target_colorspace,
-                        view,
-                        display,
-                        additional_command_args,
-                        self.log
-                    )
->>>>>>> f54096a5
 
                 # cleanup temporary transcoded files
                 for file_name in new_repre["files"]:
