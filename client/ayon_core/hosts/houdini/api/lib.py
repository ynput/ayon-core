--- conflicted
+++ resolved
@@ -244,16 +244,11 @@
     try:
         ropnode.render(verbose=verbose,
                        # Allow Deadline to capture completion percentage
-<<<<<<< HEAD
-                       output_progress=verbose)
-    except hou.Error:
-=======
                        output_progress=verbose,
                        # Render only this node
                        # (do not render any of its dependencies)
                        ignore_inputs=True)
-    except hou.Error as exc:
->>>>>>> 76417ea5
+    except hou.Error:
         # The hou.Error is not inherited from a Python Exception class,
         # so we explicitly capture the houdini error, otherwise pyblish
         # will remain hanging.
