import os
import re
import copy
import json
import pyblish.api
import clique
import pype.api
import pype.lib


class ExtractReview(pyblish.api.InstancePlugin):
    """Extracting Review mov file for Ftrack

    Compulsory attribute of representation is tags list with "review",
    otherwise the representation is ignored.

    All new represetnations are created and encoded by ffmpeg following
    presets found in `pype-config/presets/plugins/global/
    publish.json:ExtractReview:outputs`.
    """

    label = "Extract Review"
    order = pyblish.api.ExtractorOrder + 0.02
    families = ["review"]
    hosts = ["nuke", "maya", "shell", "nukestudio", "premiere"]

    # Supported extensions
    image_exts = ["exr", "jpg", "jpeg", "png", "dpx"]
    video_exts = ["mov", "mp4"]
    supported_exts = image_exts + video_exts

    # FFmpeg tools paths
    ffmpeg_path = pype.lib.get_ffmpeg_tool_path("ffmpeg")

    # Preset attributes
    profiles = None

    # Legacy attributes
    outputs = {}
    ext_filter = []
    to_width = 1920
    to_height = 1080

    def process(self, instance):
        # ffmpeg doesn't support multipart exrs
        if instance.data.get("multipartExr") is True:
            instance_label = (
                getattr(instance, "label", None)
                or instance.data.get("label")
                or instance.data.get("name")
            )
            self.log.info((
                "Instance \"{}\" contain \"multipartExr\". Skipped."
            ).format(instance_label))
            return

        # Use legacy processing when `profiles` is not set.
        if self.profiles is None:
            return self.legacy_process(instance)

        # Run processing
        self.main_process(instance)

        # Make sure cleanup happens and pop representations with "delete" tag.
        for repre in tuple(instance.data["representations"]):
            tags = repre.get("tags") or []
            if "delete" in tags:
                instance.data["representations"].remove(repre)

    def main_process(self, instance):
        host_name = os.environ["AVALON_APP"]
        task_name = os.environ["AVALON_TASK"]
        family = self.main_family_from_instance(instance)

        self.log.info("Host: \"{}\"".format(host_name))
        self.log.info("Task: \"{}\"".format(task_name))
        self.log.info("Family: \"{}\"".format(family))

        profile = self.find_matching_profile(
            host_name, task_name, family
        )
        if not profile:
            self.log.info((
                "Skipped instance. None of profiles in presets are for"
                " Host: \"{}\" | Family: \"{}\" | Task \"{}\""
            ).format(host_name, family, task_name))
            return

        self.log.debug("Matching profile: \"{}\"".format(json.dumps(profile)))

        instance_families = self.families_from_instance(instance)
        _profile_outputs = self.filter_outputs_by_families(
            profile, instance_families
        )
        if not _profile_outputs:
            self.log.info((
                "Skipped instance. All output definitions from selected"
                " profile does not match to instance families. \"{}\""
            ).format(str(instance_families)))
            return

        # Store `filename_suffix` to save arguments
        profile_outputs = []
        for filename_suffix, definition in _profile_outputs.items():
            definition["filename_suffix"] = filename_suffix
            profile_outputs.append(definition)

        # Loop through representations
        for repre in tuple(instance.data["representations"]):
            tags = repre.get("tags") or []
            if "review" not in tags or "thumbnail" in tags:
                continue

            input_ext = repre["ext"]
            if input_ext.startswith("."):
                input_ext = input_ext[1:]

            if input_ext not in self.supported_exts:
                self.log.info(
                    "Representation has unsupported extension \"{}\"".format(
                        input_ext
                    )
                )
                continue

            # Filter output definition by representation tags (optional)
            outputs = self.filter_outputs_by_tags(profile_outputs, tags)
            if not outputs:
                self.log.info((
                    "Skipped representation. All output definitions from"
                    " selected profile does not match to representation's"
                    " tags. \"{}\""
                ).format(str(tags)))
                continue

            for _output_def in outputs:
                output_def = copy.deepcopy(_output_def)
                # Make sure output definition has "tags" key
                if "tags" not in output_def:
                    output_def["tags"] = []

                # Create copy of representation
                new_repre = copy.deepcopy(repre)

                # Remove "delete" tag from new repre if there is
                if "delete" in new_repre["tags"]:
                    new_repre["tags"].remove("delete")

                # Add additional tags from output definition to representation
                for tag in output_def["tags"]:
                    if tag not in new_repre["tags"]:
                        new_repre["tags"].append(tag)

                self.log.debug(
                    "New representation tags: `{}`".format(new_repre["tags"])
                )

                temp_data = self.prepare_temp_data(instance, repre, output_def)

                ffmpeg_args = self._ffmpeg_arguments(
                    output_def, instance, new_repre, temp_data
                )
                subprcs_cmd = " ".join(ffmpeg_args)

                # run subprocess
                self.log.debug("Executing: {}".format(subprcs_cmd))
                output = pype.api.subprocess(subprcs_cmd)
                self.log.debug("Output: {}".format(output))

                output_name = output_def["filename_suffix"]
                if temp_data["without_handles"]:
                    output_name += "_noHandles"

                new_repre.update({
                    "name": output_def["filename_suffix"],
                    "outputName": output_name,
                    "outputDef": output_def,
                    "frameStartFtrack": temp_data["output_frame_start"],
                    "frameEndFtrack": temp_data["output_frame_end"]
                })

                # Force to pop these key if are in new repre
                new_repre.pop("preview", None)
                new_repre.pop("thumbnail", None)

                # adding representation
                self.log.debug(
                    "Adding new representation: {}".format(new_repre)
                )
                instance.data["representations"].append(new_repre)

    def input_is_sequence(self, repre):
        """Deduce from representation data if input is sequence."""
        # TODO GLOBAL ISSUE - Find better way how to find out if input
        # is sequence. Issues( in theory):
        # - there may be multiple files ant not be sequence
        # - remainders are not checked at all
        # - there can be more than one collection
        return isinstance(repre["files"], (list, tuple))

    def prepare_temp_data(self, instance, repre, output_def):
        """Prepare dictionary with values used across extractor's process.

        All data are collected from instance, context, origin representation
        and output definition.

        There are few required keys in Instance data: "frameStart", "frameEnd"
        and "fps".

        Args:
            instance (Instance): Currently processed instance.
            repre (dict): Representation from which new representation was
                copied.
            output_def (dict): Definition of output of this plugin.

        Returns:
            dict: All data which are used across methods during process.
                Their values should not change during process but new keys
                with values may be added.
        """

        frame_start = instance.data["frameStart"]
        handle_start = instance.data.get(
            "handleStart",
            instance.context.data["handleStart"]
        )
        frame_end = instance.data["frameEnd"]
        handle_end = instance.data.get(
            "handleEnd",
            instance.context.data["handleEnd"]
        )

        frame_start_handle = frame_start - handle_start
        frame_end_handle = frame_end + handle_end

        # Change output frames when output should be without handles
        without_handles = bool("no-handles" in output_def["tags"])
        if without_handles:
            output_frame_start = frame_start
            output_frame_end = frame_end
        else:
            output_frame_start = frame_start_handle
            output_frame_end = frame_end_handle

        return {
            "fps": float(instance.data["fps"]),
            "frame_start": frame_start,
            "frame_end": frame_end,
            "handle_start": handle_start,
            "handle_end": handle_end,
            "frame_start_handle": frame_start_handle,
            "frame_end_handle": frame_end_handle,
            "output_frame_start": int(output_frame_start),
            "output_frame_end": int(output_frame_end),
            "pixel_aspect": instance.data.get("pixelAspect", 1),
            "resolution_width": instance.data.get("resolutionWidth"),
            "resolution_height": instance.data.get("resolutionHeight"),
            "origin_repre": repre,
            "input_is_sequence": self.input_is_sequence(repre),
            "without_handles": without_handles
        }

    def _ffmpeg_arguments(self, output_def, instance, new_repre, temp_data):
        """Prepares ffmpeg arguments for expected extraction.

        Prepares input and output arguments based on output definition and
        input files.

        Args:
            output_def (dict): Currently processed output definition.
            instance (Instance): Currently processed instance.
            new_repre (dict): Reprensetation representing output of this
                process.
            temp_data (dict): Base data for successfull process.
        """

        # Get FFmpeg arguments from profile presets
        out_def_ffmpeg_args = output_def.get("ffmpeg_args") or {}

        ffmpeg_input_args = out_def_ffmpeg_args.get("input") or []
        ffmpeg_output_args = out_def_ffmpeg_args.get("output") or []
        ffmpeg_video_filters = out_def_ffmpeg_args.get("video_filters") or []
        ffmpeg_audio_filters = out_def_ffmpeg_args.get("audio_filters") or []

        # Prepare input and output filepaths
        self.input_output_paths(new_repre, output_def, temp_data)

        if temp_data["input_is_sequence"]:
            # Set start frame
            ffmpeg_input_args.append(
                "-start_number {}".format(temp_data["output_frame_start"])
            )

            # TODO add fps mapping `{fps: fraction}` ?
            # - e.g.: {
            #     "25": "25/1",
            #     "24": "24/1",
            #     "23.976": "24000/1001"
            # }
            # Add framerate to input when input is sequence
            ffmpeg_input_args.append(
                "-framerate {}".format(temp_data["fps"])
            )

        elif temp_data["without_handles"]:
            # TODO use frames ubstead if `-ss`:
            # `select="gte(n\,{handle_start}),setpts=PTS-STARTPTS`
            # Pros:
            #   1.) Python is not good at float operation
            #   2.) FPS on instance may not be same as input's
            start_sec = float(temp_data["handle_start"]) / temp_data["fps"]
            ffmpeg_input_args.append("-ss {:0.2f}".format(start_sec))

        # Set output frames len to 1 when ouput is single image
        if (
            temp_data["output_ext_is_image"]
            and not temp_data["output_is_sequence"]
        ):
            output_frames_len = 1

        else:
            output_frames_len = (
                temp_data["output_frame_end"]
                - temp_data["output_frame_start"]
                + 1
            )

        # NOTE used `-frames` instead of `-t` - should work the same way
        # NOTE this also replaced `-shortest` argument
        ffmpeg_output_args.append("-frames {}".format(output_frames_len))

        # Add video/image input path
        ffmpeg_input_args.append(
            "-i \"{}\"".format(temp_data["full_input_path"])
        )

        # Add audio arguments if there are any. Skipped when output are images.
        if not temp_data["output_ext_is_image"]:
            audio_in_args, audio_filters, audio_out_args = self.audio_args(
                instance, temp_data
            )
            ffmpeg_input_args.extend(audio_in_args)
            ffmpeg_audio_filters.extend(audio_filters)
            ffmpeg_output_args.extend(audio_out_args)

        res_filters = self.rescaling_filters(temp_data, output_def, new_repre)
        ffmpeg_video_filters.extend(res_filters)

        ffmpeg_input_args = self.split_ffmpeg_args(ffmpeg_input_args)

        lut_filters = self.lut_filters(new_repre, instance, ffmpeg_input_args)
        ffmpeg_video_filters.extend(lut_filters)

        # Add argument to override output file
        ffmpeg_output_args.append("-y")

        # NOTE This must be latest added item to output arguments.
        ffmpeg_output_args.append(
            "\"{}\"".format(temp_data["full_output_path"])
        )

        return self.ffmpeg_full_args(
            ffmpeg_input_args,
            ffmpeg_video_filters,
            ffmpeg_audio_filters,
            ffmpeg_output_args
        )

    def split_ffmpeg_args(self, in_args):
        """Makes sure all entered arguments are separated in individual items.

        Split each argument string with " -" to identify if string contains
        one or more arguments.
        """
        splitted_args = []
        for arg in in_args:
            sub_args = arg.split(" -")
            if len(sub_args) == 1:
                if arg and arg not in splitted_args:
                    splitted_args.append(arg)
                continue

            for idx, arg in enumerate(sub_args):
                if idx != 0:
                    arg = "-" + arg

                if arg and arg not in splitted_args:
                    splitted_args.append(arg)
        return splitted_args

    def ffmpeg_full_args(
        self, input_args, video_filters, audio_filters, output_args
    ):
        """Post processing of collected FFmpeg arguments.

        Just verify that output arguments does not contain video or audio
        filters which may cause issues because of duplicated argument entry.
        Filters found in output arguments are moved to list they belong to.

        Args:
            input_args (list): All collected ffmpeg arguments with inputs.
            video_filters (list): All collected video filters.
            audio_filters (list): All collected audio filters.
            output_args (list): All collected ffmpeg output arguments with
                output filepath.

        Returns:
            list: Containing all arguments ready to run in subprocess.
        """
        output_args = self.split_ffmpeg_args(output_args)

        video_args_dentifiers = ["-vf", "-filter:v"]
        audio_args_dentifiers = ["-af", "-filter:a"]
        for arg in tuple(output_args):
            for identifier in video_args_dentifiers:
                if identifier in arg:
                    output_args.remove(arg)
                    arg = arg.replace(identifier, "").strip()
                    video_filters.append(arg)

            for identifier in audio_args_dentifiers:
                if identifier in arg:
                    output_args.remove(arg)
                    arg = arg.replace(identifier, "").strip()
                    audio_filters.append(arg)

        all_args = []
        all_args.append(self.ffmpeg_path)
        all_args.extend(input_args)
        if video_filters:
            all_args.append("-filter:v {}".format(",".join(video_filters)))

        if audio_filters:
            all_args.append("-filter:a {}".format(",".join(audio_filters)))

        all_args.extend(output_args)

        return all_args

    def input_output_paths(self, new_repre, output_def, temp_data):
        """Deduce input nad output file paths based on entered data.

        Input may be sequence of images, video file or single image file and
        same can be said about output, this method helps to find out what
        their paths are.

        It is validated that output directory exist and creates if not.

        During process are set "files", "stagingDir", "ext" and
        "sequence_file" (if output is sequence) keys to new representation.
        """

        staging_dir = new_repre["stagingDir"]
        repre = temp_data["origin_repre"]

        if temp_data["input_is_sequence"]:
            collections = clique.assemble(repre["files"])[0]

            full_input_path = os.path.join(
                staging_dir,
                collections[0].format("{head}{padding}{tail}")
            )

            filename = collections[0].format("{head}")
            if filename.endswith("."):
                filename = filename[:-1]

            # Make sure to have full path to one input file
            full_input_path_single_file = os.path.join(
                staging_dir, repre["files"][0]
            )

        else:
            full_input_path = os.path.join(
                staging_dir, repre["files"]
            )
            filename = os.path.splitext(repre["files"])[0]

            # Make sure to have full path to one input file
            full_input_path_single_file = full_input_path

        filename_suffix = output_def["filename_suffix"]

        output_ext = output_def.get("ext")
        # Use input extension if output definition do not specify it
        if output_ext is None:
            output_ext = os.path.splitext(full_input_path)[1]

        # TODO Define if extension should have dot or not
        if output_ext.startswith("."):
            output_ext = output_ext[1:]

        # Store extension to representation
        new_repre["ext"] = output_ext

        self.log.debug("New representation ext: `{}`".format(output_ext))

        # Output is image file sequence witht frames
        output_ext_is_image = bool(output_ext in self.image_exts)
        output_is_sequence = bool(
            output_ext_is_image
            and "sequence" in output_def["tags"]
        )
        if output_is_sequence:
            new_repre_files = []
            frame_start = temp_data["output_frame_start"]
            frame_end = temp_data["output_frame_end"]

            filename_base = "{}_{}".format(filename, filename_suffix)
            # Temporary tempalte for frame filling. Example output:
            # "basename.%04d.exr" when `frame_end` == 1001
            repr_file = "{}.%{:0>2}d.{}".format(
                filename_base, len(str(frame_end)), output_ext
            )

            for frame in range(frame_start, frame_end + 1):
                new_repre_files.append(repr_file % frame)

            new_repre["sequence_file"] = repr_file
            full_output_path = os.path.join(
                staging_dir, filename_base, repr_file
            )

        else:
            repr_file = "{}_{}.{}".format(
                filename, filename_suffix, output_ext
            )
            full_output_path = os.path.join(staging_dir, repr_file)
            new_repre_files = repr_file

        # Store files to representation
        new_repre["files"] = new_repre_files

        # Make sure stagingDire exists
        staging_dir = os.path.normpath(os.path.dirname(full_output_path))
        if not os.path.exists(staging_dir):
            self.log.debug("Creating dir: {}".format(staging_dir))
            os.makedirs(staging_dir)

        # Store stagingDir to representaion
        new_repre["stagingDir"] = staging_dir

        # Store paths to temp data
        temp_data["full_input_path"] = full_input_path
        temp_data["full_input_path_single_file"] = full_input_path_single_file
        temp_data["full_output_path"] = full_output_path

        # Store information about output
        temp_data["output_ext_is_image"] = output_ext_is_image
        temp_data["output_is_sequence"] = output_is_sequence

        self.log.debug("Input path {}".format(full_input_path))
        self.log.debug("Output path {}".format(full_output_path))

    def audio_args(self, instance, temp_data):
        """Prepares FFMpeg arguments for audio inputs."""
        audio_in_args = []
        audio_filters = []
        audio_out_args = []
        audio_inputs = instance.data.get("audio")
        if not audio_inputs:
            return audio_in_args, audio_filters, audio_out_args

        for audio in audio_inputs:
            # NOTE modified, always was expected "frameStartFtrack" which is
            # STRANGE?!!! There should be different key, right?
            # TODO use different frame start!
            offset_seconds = 0
            frame_start_ftrack = instance.data.get("frameStartFtrack")
            if frame_start_ftrack is not None:
                offset_frames = frame_start_ftrack - audio["offset"]
                offset_seconds = offset_frames / temp_data["fps"]

            if offset_seconds > 0:
                audio_in_args.append(
                    "-ss {}".format(offset_seconds)
                )
            elif offset_seconds < 0:
                audio_in_args.append(
                    "-itsoffset {}".format(abs(offset_seconds))
                )

            audio_in_args.append("-i \"{}\"".format(audio["filename"]))

        # NOTE: These were changed from input to output arguments.
        # NOTE: value in "-ac" was hardcoded to 2, changed to audio inputs len.
        # Need to merge audio if there are more than 1 input.
        if len(audio_inputs) > 1:
            audio_out_args.append("-filter_complex amerge")
            audio_out_args.append("-ac {}".format(len(audio_inputs)))

        return audio_in_args, audio_filters, audio_out_args

    def rescaling_filters(self, temp_data, output_def, new_repre):
        """Prepare vieo filters based on tags in new representation.

        It is possible to add letterboxes to output video or rescale to
        different resolution.

        During this preparation "resolutionWidth" and "resolutionHeight" are
        set to new representation.
        """
        filters = []

        letter_box = output_def.get("letter_box")

        # Get instance data
        pixel_aspect = temp_data["pixel_aspect"]

        # NOTE Skipped using instance's resolution
        full_input_path_single_file = temp_data["full_input_path_single_file"]
        input_data = pype.lib.ffprobe_streams(full_input_path_single_file)[0]
        input_width = input_data["width"]
        input_height = input_data["height"]

        self.log.debug("pixel_aspect: `{}`".format(pixel_aspect))
        self.log.debug("input_width: `{}`".format(input_width))
        self.log.debug("input_height: `{}`".format(input_height))

        # NOTE Setting only one of `width` or `heigth` is not allowed
        output_width = output_def.get("width")
        output_height = output_def.get("height")
        # Use instance resolution if output definition has not set it.
        if output_width is None or output_height is None:
            output_width = temp_data["resolution_width"]
            output_height = temp_data["resolution_height"]

        # Use source's input resolution instance does not have set it.
        if output_width is None or output_height is None:
            self.log.debug("Using resolution from input.")
            output_width = input_width
            output_height = input_height

        self.log.debug(
            "Output resolution is {}x{}".format(output_width, output_height)
        )

        # Skip processing if resolution is same as input's and letterbox is
        # not set
        if (
            output_width == input_width
            and output_height == input_height
            and not letter_box
            and pixel_aspect == 1
        ):
            self.log.debug(
                "Output resolution is same as input's"
                " and \"letter_box\" key is not set. Skipping reformat part."
            )
            new_repre["resolutionWidth"] = input_width
            new_repre["resolutionHeight"] = input_height
            return filters

        # defining image ratios
        input_res_ratio = (
            (float(input_width) * pixel_aspect) / input_height
        )
        output_res_ratio = float(output_width) / float(output_height)
        self.log.debug("input_res_ratio: `{}`".format(input_res_ratio))
        self.log.debug("output_res_ratio: `{}`".format(output_res_ratio))

        # Round ratios to 2 decimal places for comparing
        input_res_ratio = round(input_res_ratio, 2)
        output_res_ratio = round(output_res_ratio, 2)

        # get scale factor
        scale_factor_by_width = (
            float(output_width) / (input_width * pixel_aspect)
        )
        scale_factor_by_height = (
            float(output_height) / input_height
        )

        self.log.debug(
            "scale_factor_by_with: `{}`".format(scale_factor_by_width)
        )
        self.log.debug(
            "scale_factor_by_height: `{}`".format(scale_factor_by_height)
        )

        # letter_box
        if letter_box:
            if input_res_ratio == output_res_ratio:
                letter_box /= pixel_aspect
            elif input_res_ratio < output_res_ratio:
                letter_box /= scale_factor_by_width
            else:
                letter_box /= scale_factor_by_height

            scale_filter = "scale={}x{}:flags=lanczos".format(
                output_width, output_height
            )

            top_box = (
                "drawbox=0:0:iw:round((ih-(iw*(1/{})))/2):t=fill:c=black"
            ).format(letter_box)

            bottom_box = (
                "drawbox=0:ih-round((ih-(iw*(1/{0})))/2)"
                ":iw:round((ih-(iw*(1/{0})))/2):t=fill:c=black"
            ).format(letter_box)

            # Add letter box filters
            filters.extend([scale_filter, "setsar=1", top_box, bottom_box])

        # scaling none square pixels and 1920 width
        if (
            input_height != output_height
            or input_width != output_width
            or pixel_aspect != 1
        ):
            if input_res_ratio < output_res_ratio:
                self.log.debug(
                    "Input's resolution ratio is lower then output's"
                )
                width_scale = int(input_width * scale_factor_by_height)
                width_half_pad = int((output_width - width_scale) / 2)
                height_scale = output_height
                height_half_pad = 0
            else:
                self.log.debug("Input is heigher then output")
                width_scale = output_width
                width_half_pad = 0
                height_scale = int(input_height * scale_factor_by_width)
                height_half_pad = int((output_height - height_scale) / 2)

            self.log.debug("width_scale: `{}`".format(width_scale))
            self.log.debug("width_half_pad: `{}`".format(width_half_pad))
            self.log.debug("height_scale: `{}`".format(height_scale))
            self.log.debug("height_half_pad: `{}`".format(height_half_pad))

            filters.extend([
                "scale={}x{}:flags=lanczos".format(
                    width_scale, height_scale
                ),
                "pad={}:{}:{}:{}:black".format(
                    output_width, output_height,
                    width_half_pad, height_half_pad
                ),
                "setsar=1"
            ])

        new_repre["resolutionWidth"] = output_width
        new_repre["resolutionHeight"] = output_height

        return filters

    def lut_filters(self, new_repre, instance, input_args):
        """Add lut file to output ffmpeg filters."""
        filters = []
        # baking lut file application
        lut_path = instance.data.get("lutPath")
        if not lut_path or "bake-lut" not in new_repre["tags"]:
            return filters

        # Prepare path for ffmpeg argument
        lut_path = lut_path.replace("\\", "/").replace(":", "\\:")

        # Remove gamma from input arguments
        if "-gamma" in input_args:
            input_args.remove("-gamme")

        # Prepare filters
        filters.append("lut3d=file='{}'".format(lut_path))
        # QUESTION hardcoded colormatrix?
        filters.append("colormatrix=bt601:bt709")

        self.log.info("Added Lut to ffmpeg command.")

        return filters

    def main_family_from_instance(self, instance):
        """Returns main family of entered instance."""
        family = instance.data.get("family")
        if not family:
            family = instance.data["families"][0]
        return family

    def families_from_instance(self, instance):
        """Returns all families of entered instance."""
        families = []
        family = instance.data.get("family")
        if family:
            families.append(family)

        for family in (instance.data.get("families") or tuple()):
            if family not in families:
                families.append(family)
        return families

    def compile_list_of_regexes(self, in_list):
        """Convert strings in entered list to compiled regex objects."""
        regexes = []
        if not in_list:
            return regexes

        for item in in_list:
            if not item:
                continue

            try:
                regexes.append(re.compile(item))
            except TypeError:
                self.log.warning((
                    "Invalid type \"{}\" value \"{}\"."
                    " Expected string based object. Skipping."
                ).format(str(type(item)), str(item)))

        return regexes

    def validate_value_by_regexes(self, value, in_list):
        """Validates in any regexe from list match entered value.

        Args:
            in_list (list): List with regexes.
            value (str): String where regexes is checked.

        Returns:
            int: Returns `0` when list is not set or is empty. Returns `1` when
                any regex match value and returns `-1` when none of regexes
                match value entered.
        """
        if not in_list:
            return 0

        output = -1
        regexes = self.compile_list_of_regexes(in_list)
        for regex in regexes:
            if re.match(regex, value):
                output = 1
                break
        return output

    def profile_exclusion(self, matching_profiles):
        """Find out most matching profile byt host, task and family match.

        Profiles are selectivelly filtered. Each profile should have
        "__value__" key with list of booleans. Each boolean represents
        existence of filter for specific key (host, taks, family).
        Profiles are looped in sequence. In each sequence are split into
        true_list and false_list. For next sequence loop are used profiles in
        true_list if there are any profiles else false_list is used.

        Filtering ends when only one profile left in true_list. Or when all
        existence booleans loops passed, in that case first profile from left
        profiles is returned.

        Args:
            matching_profiles (list): Profiles with same values.

        Returns:
            dict: Most matching profile.
        """
        self.log.info(
            "Search for first most matching profile in match order:"
            " Host name -> Task name -> Family."
        )
        # Filter all profiles with highest points value. First filter profiles
        # with matching host if there are any then filter profiles by task
        # name if there are any and lastly filter by family. Else use first in
        # list.
        idx = 0
        final_profile = None
        while True:
            profiles_true = []
            profiles_false = []
            for profile in matching_profiles:
                value = profile["__value__"]
                # Just use first profile when idx is greater than values.
                if not idx < len(value):
                    final_profile = profile
                    break

                if value[idx]:
                    profiles_true.append(profile)
                else:
                    profiles_false.append(profile)

            if final_profile is not None:
                break

            if profiles_true:
                matching_profiles = profiles_true
            else:
                matching_profiles = profiles_false

            if len(matching_profiles) == 1:
                final_profile = matching_profiles[0]
                break
            idx += 1

        final_profile.pop("__value__")
        return final_profile

    def find_matching_profile(self, host_name, task_name, family):
        """ Filter profiles by Host name, Task name and main Family.

        Filtering keys are "hosts" (list), "tasks" (list), "families" (list).
        If key is not find or is empty than it's expected to match.

        Args:
            profiles (list): Profiles definition from presets.
            host_name (str): Current running host name.
            task_name (str): Current context task name.
            family (str): Main family of current Instance.

        Returns:
            dict/None: Return most matching profile or None if none of profiles
                match at least one criteria.
        """

        matching_profiles = None
        if not self.profiles:
            return matching_profiles

        highest_profile_points = -1
        # Each profile get 1 point for each matching filter. Profile with most
        # points is returnd. For cases when more than one profile will match
        # are also stored ordered lists of matching values.
        for profile in self.profiles:
            profile_points = 0
            profile_value = []

            # Host filtering
            host_names = profile.get("hosts")
            match = self.validate_value_by_regexes(host_name, host_names)
            if match == -1:
                self.log.debug(
                    "\"{}\" not found in {}".format(host_name, host_names)
                )
                continue
            profile_points += match
            profile_value.append(bool(match))

            # Task filtering
            task_names = profile.get("tasks")
            match = self.validate_value_by_regexes(task_name, task_names)
            if match == -1:
                self.log.debug(
                    "\"{}\" not found in {}".format(task_name, task_names)
                )
                continue
            profile_points += match
            profile_value.append(bool(match))

            # Family filtering
            families = profile.get("families")
            match = self.validate_value_by_regexes(family, families)
            if match == -1:
                self.log.debug(
                    "\"{}\" not found in {}".format(family, families)
                )
                continue
            profile_points += match
            profile_value.append(bool(match))

            if profile_points < highest_profile_points:
                continue

            if profile_points > highest_profile_points:
                matching_profiles = []
                highest_profile_points = profile_points

            if profile_points == highest_profile_points:
                profile["__value__"] = profile_value
                matching_profiles.append(profile)

        if not matching_profiles:
            self.log.warning((
                "None of profiles match your setup."
                " Host \"{}\" | Task: \"{}\" | Family: \"{}\""
            ).format(host_name, task_name, family))
            return

        if len(matching_profiles) == 1:
            # Pop temporary key `__value__`
            matching_profiles[0].pop("__value__")
            return matching_profiles[0]

        self.log.warning((
            "More than one profile match your setup."
            " Host \"{}\" | Task: \"{}\" | Family: \"{}\""
        ).format(host_name, task_name, family))

        return self.profile_exclusion(matching_profiles)

    def families_filter_validation(self, families, output_families_filter):
        """Determines if entered families intersect with families filters.

        All family values are lowered to avoid unexpected results.
        """
        if not output_families_filter:
            return True

        single_families = []
        combination_families = []
        for family_filter in output_families_filter:
            if not family_filter:
                continue
            if isinstance(family_filter, (list, tuple)):
                _family_filter = []
                for family in family_filter:
                    if family:
                        _family_filter.append(family.lower())
                combination_families.append(_family_filter)
            else:
                single_families.append(family_filter.lower())

        for family in single_families:
            if family in families:
                return True

        for family_combination in combination_families:
            valid = True
            for family in family_combination:
                if family not in families:
                    valid = False
                    break

            if valid:
                return True
        return False

    def filter_outputs_by_families(self, profile, families):
        """Return outputs matching input instance families.

        Output definitions without families filter are marked as valid.

        Args:
            profile (dict): Profile from presets matching current context.
            families (list): All families of current instance.

        Returns:
            list: Containg all output definitions matching entered families.
        """
        outputs = profile.get("outputs") or []
        if not outputs:
            return outputs

        # lower values
        # QUESTION is this valid operation?
        families = [family.lower() for family in families]

        filtered_outputs = {}
        for filename_suffix, output_def in outputs.items():
            output_filters = output_def.get("filter")
            # If no filter on output preset, skip filtering and add output
            # profile for farther processing
            if not output_filters:
                filtered_outputs[filename_suffix] = output_def
                continue

            families_filters = output_filters.get("families")
            if not self.families_filter_validation(families, families_filters):
                continue

            filtered_outputs[filename_suffix] = output_def

        return filtered_outputs

    def filter_outputs_by_tags(self, outputs, tags):
        """Filter output definitions by entered representation tags.

        Output definitions without tags filter are marked as valid.

        Args:
            outputs (list): Contain list of output definitions from presets.
            tags (list): Tags of processed representation.

        Returns:
            list: Containg all output definitions matching entered tags.
        """
        filtered_outputs = []
        repre_tags_low = [tag.lower() for tag in tags]
        for output_def in outputs:
            valid = True
            output_filters = output_def.get("filter")
            if output_filters:
                # Check tag filters
                tag_filters = output_filters.get("tags")
                if tag_filters:
                    tag_filters_low = [tag.lower() for tag in tag_filters]
                    valid = False
                    for tag in repre_tags_low:
                        if tag in tag_filters_low:
                            valid = True
                            break

                    if not valid:
                        continue

            if valid:
                filtered_outputs.append(output_def)

        return filtered_outputs

    def legacy_process(self, instance):
        self.log.warning("Legacy review presets are used.")

        output_profiles = self.outputs or {}

        inst_data = instance.data
        context_data = instance.context.data
        fps = float(inst_data.get("fps"))
        frame_start = inst_data.get("frameStart")
        frame_end = inst_data.get("frameEnd")
        handle_start = inst_data.get("handleStart",
                                     context_data.get("handleStart"))
        handle_end = inst_data.get("handleEnd",
                                   context_data.get("handleEnd"))
        pixel_aspect = inst_data.get("pixelAspect", 1)
        resolution_width = inst_data.get("resolutionWidth", self.to_width)
        resolution_height = inst_data.get("resolutionHeight", self.to_height)
        self.log.debug("Families In: `{}`".format(inst_data["families"]))
        self.log.debug("__ frame_start: {}".format(frame_start))
        self.log.debug("__ frame_end: {}".format(frame_end))
        self.log.debug("__ handle_start: {}".format(handle_start))
        self.log.debug("__ handle_end: {}".format(handle_end))

        # get representation and loop them
        representations = inst_data["representations"]

        ffmpeg_path = pype.lib.get_ffmpeg_tool_path("ffmpeg")

        # filter out mov and img sequences
        representations_new = representations[:]
        for repre in representations:

            if repre['ext'] not in self.ext_filter:
                continue

            tags = repre.get("tags", [])

<<<<<<< HEAD
            if inst_data.get("multipartExr") is True:
=======
            if instance.data.get("multipartExr") is True:
>>>>>>> b5f78a4f
                # ffmpeg doesn't support multipart exrs
                continue

            if "thumbnail" in tags:
                continue

            self.log.info("Try repre: {}".format(repre))

            if "review" not in tags:
                continue

            staging_dir = repre["stagingDir"]

            # iterating preset output profiles
            for name, profile in output_profiles.items():
                repre_new = repre.copy()
                ext = profile.get("ext", None)
                p_tags = profile.get('tags', [])

                # append repre tags into profile tags
                for t in tags:
                    if t not in p_tags:
                        p_tags.append(t)

                self.log.info("p_tags: `{}`".format(p_tags))

                # adding control for presets to be sequence
                # or single file
                is_sequence = ("sequence" in p_tags) and (ext in (
                    "png", "jpg", "jpeg"))

                # no handles switch from profile tags
                no_handles = "no-handles" in p_tags

                self.log.debug("Profile name: {}".format(name))

                if not ext:
                    ext = "mov"
                    self.log.warning(
                        str("`ext` attribute not in output "
                            "profile. Setting to default ext: `mov`"))

                self.log.debug(
                    "instance.families: {}".format(
                        instance.data['families']))
                self.log.debug(
                    "profile.families: {}".format(profile['families']))

                profile_family_check = False
                for _family in profile['families']:
                    if _family in instance.data['families']:
                        profile_family_check = True
                        break

                if not profile_family_check:
                    continue

                if isinstance(repre["files"], list):
                    collections, remainder = clique.assemble(
                        repre["files"])

                    full_input_path = os.path.join(
                        staging_dir, collections[0].format(
                            '{head}{padding}{tail}')
                    )

                    filename = collections[0].format('{head}')
                    if filename.endswith('.'):
                        filename = filename[:-1]
                else:
                    full_input_path = os.path.join(
                        staging_dir, repre["files"])
                    filename = repre["files"].split(".")[0]

                repr_file = filename + "_{0}.{1}".format(name, ext)
                full_output_path = os.path.join(
                    staging_dir, repr_file)

                if is_sequence:
                    filename_base = filename + "_{0}".format(name)
                    repr_file = filename_base + ".%08d.{0}".format(
                        ext)
                    repre_new["sequence_file"] = repr_file
                    full_output_path = os.path.join(
                        staging_dir, filename_base, repr_file)

                self.log.info("input {}".format(full_input_path))
                self.log.info("output {}".format(full_output_path))

                new_tags = [x for x in tags if x != "delete"]

                # add families
                [instance.data["families"].append(t)
                    for t in p_tags
                    if t not in instance.data["families"]]

                # add to
                [new_tags.append(t) for t in p_tags
                 if t not in new_tags]

                self.log.info("new_tags: `{}`".format(new_tags))

                input_args = []
                output_args = []

                # overrides output file
                input_args.append("-y")

                # preset's input data
                input_args.extend(profile.get('input', []))

                # necessary input data
                # adds start arg only if image sequence

                frame_start_handle = frame_start - handle_start
                frame_end_handle = frame_end + handle_end
                if isinstance(repre["files"], list):
                    if frame_start_handle != repre.get(
                            "detectedStart", frame_start_handle):
                        frame_start_handle = repre.get("detectedStart")

                    # exclude handle if no handles defined
                    if no_handles:
                        frame_start_handle = frame_start
                        frame_end_handle = frame_end

                    input_args.append(
                        "-start_number {0} -framerate {1}".format(
                            frame_start_handle, fps))
                else:
                    if no_handles:
                        start_sec = float(handle_start) / fps
                        input_args.append("-ss {:0.2f}".format(start_sec))
                        frame_start_handle = frame_start
                        frame_end_handle = frame_end

                input_args.append("-i {}".format(full_input_path))

                for audio in instance.data.get("audio", []):
                    offset_frames = (
                        instance.data.get("frameStartFtrack") -
                        audio["offset"]
                    )
                    offset_seconds = offset_frames / fps

                    if offset_seconds > 0:
                        input_args.append("-ss")
                    else:
                        input_args.append("-itsoffset")

                        input_args.append(str(abs(offset_seconds)))

                        input_args.extend(
                            ["-i", audio["filename"]]
                        )

                        # Need to merge audio if there are more
                        # than 1 input.
                        if len(instance.data["audio"]) > 1:
                            input_args.extend(
                                [
                                    "-filter_complex",
                                    "amerge",
                                    "-ac",
                                    "2"
                                ]
                            )

                codec_args = profile.get('codec', [])
                output_args.extend(codec_args)
                # preset's output data
                output_args.extend(profile.get('output', []))

                # defining image ratios
                resolution_ratio = (float(resolution_width) * pixel_aspect) / resolution_height
                delivery_ratio = float(self.to_width) / float(self.to_height)
                self.log.debug(
                    "__ resolution_ratio: `{}`".format(resolution_ratio))
                self.log.debug(
                    "__ delivery_ratio: `{}`".format(delivery_ratio))

                # get scale factor
                scale_factor = float(self.to_height) / (
                    resolution_height * pixel_aspect)

                # shorten two decimals long float number for testing conditions
                resolution_ratio_test = float(
                    "{:0.2f}".format(resolution_ratio))
                delivery_ratio_test = float(
                    "{:0.2f}".format(delivery_ratio))

                if resolution_ratio_test != delivery_ratio_test:
                    scale_factor = float(self.to_width) / (
                        resolution_width * pixel_aspect)
                    if int(scale_factor * 100) == 100:
                        scale_factor = (
                            float(self.to_height) / resolution_height
                        )

                self.log.debug("__ scale_factor: `{}`".format(scale_factor))

                # letter_box
                lb = profile.get('letter_box', 0)
                if lb != 0:
                    ffmpeg_width = self.to_width
                    ffmpeg_height = self.to_height
                    if "reformat" not in p_tags:
                        lb /= pixel_aspect
                        if resolution_ratio_test != delivery_ratio_test:
                            ffmpeg_width = resolution_width
                            ffmpeg_height = int(
                                resolution_height * pixel_aspect)
                    else:
                        if resolution_ratio_test != delivery_ratio_test:
                            lb /= scale_factor
                        else:
                            lb /= pixel_aspect

                    output_args.append(str(
                        "-filter:v scale={0}x{1}:flags=lanczos,"
                        "setsar=1,drawbox=0:0:iw:"
                        "round((ih-(iw*(1/{2})))/2):t=fill:"
                        "c=black,drawbox=0:ih-round((ih-(iw*("
                        "1/{2})))/2):iw:round((ih-(iw*(1/{2})))"
                        "/2):t=fill:c=black").format(
                            ffmpeg_width, ffmpeg_height, lb))

                # In case audio is longer than video.
                output_args.append("-shortest")

                if no_handles:
                    duration_sec = float(frame_end_handle - frame_start_handle + 1) / fps

                    output_args.append("-t {:0.2f}".format(duration_sec))

                # output filename
                output_args.append(full_output_path)

                self.log.debug(
                    "__ pixel_aspect: `{}`".format(pixel_aspect))
                self.log.debug(
                    "__ resolution_width: `{}`".format(
                        resolution_width))
                self.log.debug(
                    "__ resolution_height: `{}`".format(
                        resolution_height))

                # scaling none square pixels and 1920 width
                if "reformat" in p_tags:
                    if resolution_ratio_test < delivery_ratio_test:
                        self.log.debug("lower then delivery")
                        width_scale = int(self.to_width * scale_factor)
                        width_half_pad = int((
                            self.to_width - width_scale)/2)
                        height_scale = self.to_height
                        height_half_pad = 0
                    else:
                        self.log.debug("heigher then delivery")
                        width_scale = self.to_width
                        width_half_pad = 0
                        scale_factor = float(self.to_width) / (float(
                            resolution_width) * pixel_aspect)
                        self.log.debug(
                            "__ scale_factor: `{}`".format(
                                scale_factor))
                        height_scale = int(
                            resolution_height * scale_factor)
                        height_half_pad = int(
                            (self.to_height - height_scale)/2)

                    self.log.debug(
                        "__ width_scale: `{}`".format(width_scale))
                    self.log.debug(
                        "__ width_half_pad: `{}`".format(
                            width_half_pad))
                    self.log.debug(
                        "__ height_scale: `{}`".format(
                            height_scale))
                    self.log.debug(
                        "__ height_half_pad: `{}`".format(
                            height_half_pad))

                    scaling_arg = str(
                        "scale={0}x{1}:flags=lanczos,"
                        "pad={2}:{3}:{4}:{5}:black,setsar=1"
                            ).format(width_scale, height_scale,
                                     self.to_width, self.to_height,
                                     width_half_pad,
                                     height_half_pad
                                     )

                    vf_back = self.add_video_filter_args(
                        output_args, scaling_arg)
                    # add it to output_args
                    output_args.insert(0, vf_back)

                # baking lut file application
                lut_path = instance.data.get("lutPath")
                if lut_path and ("bake-lut" in p_tags):
                    # removing Gama info as it is all baked in lut
                    gamma = next((g for g in input_args
                                  if "-gamma" in g), None)
                    if gamma:
                        input_args.remove(gamma)

                    # create lut argument
                    lut_arg = "lut3d=file='{}'".format(
                        lut_path.replace(
                            "\\", "/").replace(":/", "\\:/")
                            )
                    lut_arg += ",colormatrix=bt601:bt709"

                    vf_back = self.add_video_filter_args(
                        output_args, lut_arg)
                    # add it to output_args
                    output_args.insert(0, vf_back)
                    self.log.info("Added Lut to ffmpeg command")
                    self.log.debug(
                        "_ output_args: `{}`".format(output_args))

                if is_sequence:
                    stg_dir = os.path.dirname(full_output_path)

                    if not os.path.exists(stg_dir):
                        self.log.debug(
                            "creating dir: {}".format(stg_dir))
                        os.mkdir(stg_dir)

                mov_args = [
                    ffmpeg_path,
                    " ".join(input_args),
                    " ".join(output_args)
                ]
                subprcs_cmd = " ".join(mov_args)

                # run subprocess
                self.log.debug("Executing: {}".format(subprcs_cmd))
                output = pype.api.subprocess(subprcs_cmd)
                self.log.debug("Output: {}".format(output))

                # create representation data
                repre_new.update({
                    'name': name,
                    'ext': ext,
                    'files': repr_file,
                    "tags": new_tags,
                    "outputName": name,
                    "codec": codec_args,
                    "_profile": profile,
                    "resolutionHeight": resolution_height,
                    "resolutionWidth": resolution_width,
                    "frameStartFtrack": frame_start_handle,
                    "frameEndFtrack": frame_end_handle
                })
                if is_sequence:
                    repre_new.update({
                        "stagingDir": stg_dir,
                        "files": os.listdir(stg_dir)
                    })
                if no_handles:
                    repre_new.update({
                        "outputName": name + "_noHandles",
                        "frameStartFtrack": frame_start,
                        "frameEndFtrack": frame_end
                        })
                if repre_new.get('preview'):
                    repre_new.pop("preview")
                if repre_new.get('thumbnail'):
                    repre_new.pop("thumbnail")

                # adding representation
                self.log.debug("Adding: {}".format(repre_new))
                representations_new.append(repre_new)

        for repre in representations_new:
            if "delete" in repre.get("tags", []):
                representations_new.remove(repre)

        instance.data.update({
            "reviewToWidth": self.to_width,
            "reviewToHeight": self.to_height
        })

        self.log.debug(
            "new representations: {}".format(representations_new))
        instance.data["representations"] = representations_new

        self.log.debug("Families Out: `{}`".format(instance.data["families"]))

    def add_video_filter_args(self, args, inserting_arg):
        """
        Fixing video filter argumets to be one long string

        Args:
            args (list): list of string arguments
            inserting_arg (str): string argument we want to add
                                 (without flag `-vf`)

        Returns:
            str: long joined argument to be added back to list of arguments

        """
        # find all video format settings
        vf_settings = [p for p in args
                       for v in ["-filter:v", "-vf"]
                       if v in p]
        self.log.debug("_ vf_settings: `{}`".format(vf_settings))

        # remove them from output args list
        for p in vf_settings:
            self.log.debug("_ remove p: `{}`".format(p))
            args.remove(p)
            self.log.debug("_ args: `{}`".format(args))

        # strip them from all flags
        vf_fixed = [p.replace("-vf ", "").replace("-filter:v ", "")
                    for p in vf_settings]

        self.log.debug("_ vf_fixed: `{}`".format(vf_fixed))
        vf_fixed.insert(0, inserting_arg)
        self.log.debug("_ vf_fixed: `{}`".format(vf_fixed))
        # create new video filter setting
        vf_back = "-vf " + ",".join(vf_fixed)

        return vf_back<|MERGE_RESOLUTION|>--- conflicted
+++ resolved
@@ -1131,11 +1131,7 @@
 
             tags = repre.get("tags", [])
 
-<<<<<<< HEAD
             if inst_data.get("multipartExr") is True:
-=======
-            if instance.data.get("multipartExr") is True:
->>>>>>> b5f78a4f
                 # ffmpeg doesn't support multipart exrs
                 continue
 
