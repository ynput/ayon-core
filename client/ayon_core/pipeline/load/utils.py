import os
import uuid
import platform
import logging
import inspect
import collections
import numbers
from typing import Optional, Union, Any

import ayon_api

from ayon_core.host import ILoadHost
from ayon_core.lib import (
    StringTemplate,
    TemplateUnsolved,
)
from ayon_core.pipeline import (
    Anatomy,
)

log = logging.getLogger(__name__)

ContainersFilterResult = collections.namedtuple(
    "ContainersFilterResult",
    ["latest", "outdated", "not_found", "invalid"]
)


class HeroVersionType(object):
    def __init__(self, version):
        assert isinstance(version, numbers.Integral), (
            "Version is not an integer. \"{}\" {}".format(
                version, str(type(version))
            )
        )
        self.version = version

    def __str__(self):
        return str(self.version)

    def __int__(self):
        return int(self.version)

    def __format__(self, format_spec):
        return self.version.__format__(format_spec)


class LoadError(Exception):
    """Known error that happened during loading.

    A message is shown to user (without traceback). Make sure an artist can
    understand the problem.
    """

    pass


class IncompatibleLoaderError(ValueError):
    """Error when Loader is incompatible with a representation."""
    pass


class InvalidRepresentationContext(ValueError):
    """Representation path can't be received using representation document."""
    pass


class LoaderSwitchNotImplementedError(NotImplementedError):
    """Error when `switch` is used with Loader that has no implementation."""
    pass


class LoaderNotFoundError(RuntimeError):
    """Error when Loader plugin for a loader name is not found."""
    pass


def get_repres_contexts(representation_ids, project_name=None):
    """Return parenthood context for representation.

    Args:
        representation_ids (list): The representation ids.
        project_name (Optional[str]): Project name.

    Returns:
        dict: The full representation context by representation id.
            keys are repre_id, value is dictionary with entities of
            folder, product, version and representation.
    """
    from ayon_core.pipeline import get_current_project_name

    if not representation_ids:
        return {}

    if not project_name:
        project_name = get_current_project_name()

    repre_entities = ayon_api.get_representations(
        project_name, representation_ids
    )

    return get_representation_contexts(project_name, repre_entities)


def get_product_contexts(product_ids, project_name=None):
    """Return parenthood context for product.

        Provides context on product granularity - less detail than
        'get_repre_contexts'.
    Args:
        product_ids (list): The product ids.
        project_name (Optional[str]): Project name.
    Returns:
        dict: The full representation context by representation id.
    """
    from ayon_core.pipeline import get_current_project_name

    contexts = {}
    if not product_ids:
        return contexts

    if not project_name:
        project_name = get_current_project_name()
    product_entities = ayon_api.get_products(
        project_name, product_ids=product_ids
    )
    product_entities_by_id = {}
    folder_ids = set()
    for product_entity in product_entities:
        product_entities_by_id[product_entity["id"]] = product_entity
        folder_ids.add(product_entity["folderId"])

    folder_entities_by_id = {
        folder_entity["id"]: folder_entity
        for folder_entity in ayon_api.get_folders(
            project_name, folder_ids=folder_ids
        )
    }

    project_entity = ayon_api.get_project(project_name)

    for product_id, product_entity in product_entities_by_id.items():
        folder_entity = folder_entities_by_id[product_entity["folderId"]]
        context = {
            "project": project_entity,
            "folder": folder_entity,
            "product": product_entity
        }
        contexts[product_id] = context

    return contexts


def get_representation_contexts(project_name, representation_entities):
    """Parenthood context for representations.

    Function fills ``None`` if any entity was not found or could
        not be queried.

    Args:
        project_name (str): Project name.
        representation_entities (Iterable[dict[str, Any]]): Representation
            entities.

    Returns:
        dict[str, dict[str, Any]]: The full representation context by
            representation id.

    """
    repre_entities_by_id = {
        repre_entity["id"]: repre_entity
        for repre_entity in representation_entities
    }

    if not repre_entities_by_id:
        return {}

    repre_ids = set(repre_entities_by_id)

    parents_by_repre_id = ayon_api.get_representations_parents(
        project_name, repre_ids
    )
    output = {}
    for repre_id in repre_ids:
        repre_entity = repre_entities_by_id[repre_id]
        (
            version_entity,
            product_entity,
            folder_entity,
            project_entity
        ) = parents_by_repre_id[repre_id]
        output[repre_id] = {
            "project": project_entity,
            "folder": folder_entity,
            "product": product_entity,
            "version": version_entity,
            "representation": repre_entity,
        }
    return output


def get_representation_contexts_by_ids(project_name, representation_ids):
    """Parenthood context for representations found by ids.

    Function fills ``None`` if any entity was not found or could
        not be queried.

    Args:
        project_name (str): Project name.
        representation_ids (Iterable[str]): Representation ids.

    Returns:
        dict[str, dict[str, Any]]: The full representation context by
            representation id.

    """
    repre_ids = set(representation_ids)
    if not repre_ids:
        return {}

    # Query representation entities by id
    repre_entities_by_id = {
        repre_entity["id"]: repre_entity
        for repre_entity in ayon_api.get_representations(
            project_name, repre_ids
        )
    }
    output = get_representation_contexts(
        project_name, repre_entities_by_id.values()
    )
    for repre_id in repre_ids:
        if repre_id not in output:
            output[repre_id] = {
                "project": None,
                "folder": None,
                "product": None,
                "version": None,
                "representation": None,
            }
    return output


def get_representation_context(project_name, representation):
    """Return parenthood context for representation.

    Args:
        project_name (str): Project name.
        representation (Union[dict[str, Any], str]): Representation entity
            or representation id.

    Returns:
        dict[str, dict[str, Any]]: The full representation context.

    Raises:
        ValueError: When representation is invalid or parents were not found.

    """
    if not representation:
        raise ValueError(
            "Invalid argument value {}".format(str(representation))
        )

    if isinstance(representation, dict):
        repre_entity = representation
        repre_id = repre_entity["id"]
        context = get_representation_contexts(
            project_name, [repre_entity]
        )[repre_id]
    else:
        repre_id = representation
        context = get_representation_contexts_by_ids(
            project_name, {repre_id}
        )[repre_id]

    missing_entities = []
    for key, value in context.items():
        if value is None:
            missing_entities.append(key)

    if missing_entities:
        raise ValueError(
            "Not able to receive representation parent types: {}".format(
                ", ".join(missing_entities)
            )
        )

    return context


def load_with_repre_context(
    Loader,
    repre_context,
    namespace=None,
    name=None,
    options=None,
    hooks=None,
    **kwargs
):

    # Ensure the Loader is compatible for the representation
    if not is_compatible_loader(Loader, repre_context):
        raise IncompatibleLoaderError(
            "Loader {} is incompatible with {}".format(
                Loader.__name__, repre_context["product"]["name"]
            )
        )

    # Ensure options is a dictionary when no explicit options provided
    if options is None:
        options = kwargs.get("data", dict())  # "data" for backward compat

    assert isinstance(options, dict), "Options must be a dictionary"

    # Fallback to product when name is None
    if name is None:
        name = repre_context["product"]["name"]

    log.info(
        "Running '%s' on '%s'" % (
            Loader.__name__, repre_context["folder"]["path"]
        )
    )

    loader = Loader()
<<<<<<< HEAD

    # Backwards compatibility: Originally the loader's __init__ required the
    # representation context to set `fname` attribute to the filename to load
    # Deprecated - to be removed in OpenPype 3.16.6 or 3.17.0.
    loader._fname = get_representation_path_from_context(repre_context)

    return _load_context(
        Loader,
        repre_context,
        name,
        namespace,
        options,
        hooks
    )
=======
    return loader.load(repre_context, name, namespace, options)
>>>>>>> 3bd3c2f6


def load_with_product_context(
    Loader,
    product_context,
    namespace=None,
    name=None,
    options=None,
    hooks=None,
    **kwargs
):

    # Ensure options is a dictionary when no explicit options provided
    if options is None:
        options = kwargs.get("data", dict())  # "data" for backward compat

    assert isinstance(options, dict), "Options must be a dictionary"

    # Fallback to product when name is None
    if name is None:
        name = product_context["product"]["name"]

    log.info(
        "Running '%s' on '%s'" % (
            Loader.__name__, product_context["folder"]["path"]
        )
    )
    return _load_context(
        Loader,
        product_context,
        name,
        namespace,
        options,
        hooks
    )


def load_with_product_contexts(
    Loader,
    product_contexts,
    namespace=None,
    name=None,
    options=None,
    hooks=None,
    **kwargs
):

    # Ensure options is a dictionary when no explicit options provided
    if options is None:
        options = kwargs.get("data", dict())  # "data" for backward compat

    assert isinstance(options, dict), "Options must be a dictionary"

    # Fallback to product when name is None
    joined_product_names = " | ".join(
        context["product"]["name"]
        for context in product_contexts
    )
    if name is None:
        name = joined_product_names

    log.info(
        "Running '{}' on '{}'".format(
            Loader.__name__, joined_product_names
        )
    )
    return _load_context(
        Loader,
        product_contexts,
        name,
        namespace,
        options,
        hooks
    )


def _load_context(Loader, contexts, name, namespace, options, hooks):
    """Helper function to wrap hooks around generic load function.

    Only dynamic part is different context(s) to be loaded.
    """
    for hook_plugin_cls in hooks.get("pre", []):
        hook_plugin_cls().process(
            contexts,
            name,
            namespace,
            options,
        )
    loaded_container = Loader().load(contexts, name, namespace, options)
    for hook_plugin_cls in hooks.get("post", []):
        hook_plugin_cls().process(
            loaded_container,
            contexts,
            name,
            namespace,
            options,
        )
    return loaded_container


def load_container(
    Loader, representation, namespace=None, name=None, options=None, **kwargs
):
    """Use Loader to load a representation.

    Args:
        Loader (Loader): The loader class to trigger.
        representation (str or dict): The representation id
            or full representation as returned by the database.
        namespace (str, Optional): The namespace to assign. Defaults to None.
        name (str, Optional): The name to assign. Defaults to product name.
        options (dict, Optional): Additional options to pass on to the loader.

    Returns:
        The return of the `loader.load()` method.

    Raises:
        IncompatibleLoaderError: When the loader is not compatible with
            the representation.

    """
    from ayon_core.pipeline import get_current_project_name

    context = get_representation_context(
        get_current_project_name(), representation
    )
    return load_with_repre_context(
        Loader,
        context,
        namespace=namespace,
        name=name,
        options=options,
        **kwargs
    )


def get_loader_identifier(loader):
    """Loader identifier from loader plugin or object.

    Identifier should be stored to container for future management.
    """
    if not inspect.isclass(loader):
        loader = loader.__class__
    return loader.__name__


def get_loaders_by_name():
    from .plugins import discover_loader_plugins

    loaders_by_name = {}
    for loader in discover_loader_plugins():
        loader_name = loader.__name__
        if loader_name in loaders_by_name:
            raise KeyError(
                "Duplicated loader name {} !".format(loader_name)
            )
        loaders_by_name[loader_name] = loader
    return loaders_by_name


def _get_container_loader(container):
    """Return the Loader corresponding to the container"""
    from .plugins import discover_loader_plugins

    loader = container["loader"]
    for Plugin in discover_loader_plugins():
        # TODO: Ensure the loader is valid
        if get_loader_identifier(Plugin) == loader:
            return Plugin
    return None


def remove_container(container):
    """Remove a container"""

    Loader = _get_container_loader(container)
    if not Loader:
        raise LoaderNotFoundError(
            "Can't remove container because loader '{}' was not found."
            .format(container.get("loader"))
        )

    return Loader().remove(container)


def update_container(container, version=-1, hooks_by_identifier=None):
    """Update a container"""
    from ayon_core.pipeline import get_current_project_name

    # Compute the different version from 'representation'
    project_name = container.get("project_name")
    if project_name is None:
        project_name = get_current_project_name()
    repre_id = container["representation"]
    if not _is_valid_representation_id(repre_id):
        raise ValueError(
            f"Got container with invalid representation id '{repre_id}'"
        )
    current_representation = ayon_api.get_representation_by_id(
        project_name, repre_id
    )

    assert current_representation is not None, "This is a bug"

    current_version_id = current_representation["versionId"]
    current_version = ayon_api.get_version_by_id(
        project_name, current_version_id, fields={"productId"}
    )
    if isinstance(version, HeroVersionType):
        new_version = ayon_api.get_hero_version_by_product_id(
            project_name, current_version["productId"]
        )
    elif version == -1:
        new_version = ayon_api.get_last_version_by_product_id(
            project_name, current_version["productId"]
        )

    else:
        new_version = ayon_api.get_version_by_name(
            project_name, version, current_version["productId"]
        )

    if new_version is None:
        raise ValueError("Failed to find matching version")

    product_entity = ayon_api.get_product_by_id(
        project_name, current_version["productId"]
    )
    folder_entity = ayon_api.get_folder_by_id(
        project_name, product_entity["folderId"]
    )

    # Run update on the Loader for this container
    Loader = _get_container_loader(container)
    if not Loader:
        raise LoaderNotFoundError(
            "Can't update container because loader '{}' was not found."
            .format(container.get("loader"))
        )

    repre_name = current_representation["name"]
    new_representation = ayon_api.get_representation_by_name(
        project_name, repre_name, new_version["id"]
    )
    if new_representation is None:
        # The representation name is not found in the new version.
        # Allow updating to a 'matching' representation if the loader
        # has defined compatible update conversions
        repre_name_aliases = Loader.get_representation_name_aliases(repre_name)
        if repre_name_aliases:
            representations = ayon_api.get_representations(
                project_name,
                representation_names=repre_name_aliases,
                version_ids=[new_version["id"]])
            representations_by_name = {
                repre["name"]: repre for repre in representations
            }
            for name in repre_name_aliases:
                if name in representations_by_name:
                    new_representation = representations_by_name[name]
                    break

        if new_representation is None:
            raise ValueError(
                "Representation '{}' wasn't found on requested version".format(
                    repre_name
                )
            )

    project_entity = ayon_api.get_project(project_name)
    context = {
        "project": project_entity,
        "folder": folder_entity,
        "product": product_entity,
        "version": new_version,
        "representation": new_representation,
    }
    path = get_representation_path_from_context(context)
    if not path or not os.path.exists(path):
        raise ValueError("Path {} doesn't exist".format(path))

    loader_identifier = get_loader_identifier(Loader)
    hooks = hooks_by_identifier.get(loader_identifier, {})
    for hook_plugin_cls in hooks.get("pre", []):
        hook_plugin_cls().update(
            context,
            container
        )
    updated_container = Loader().update(container, context)
    for hook_plugin_cls in hooks.get("post", []):
        hook_plugin_cls().update(
            context,
            container
        )
    return updated_container


def switch_container(
    container,
    representation,
    loader_plugin=None,
    hooks_by_identifier=None
):
    """Switch a container to representation

    Args:
        container (dict): container information
        representation (dict): representation entity
        loader_plugin (LoaderPlugin)
        hooks_by_identifier (dict): {"pre": [PreHookPlugin1], "post":[]}

    Returns:
        return from function call
    """
    from ayon_core.pipeline import get_current_project_name

    # Get the Loader for this container
    if loader_plugin is None:
        loader_plugin = _get_container_loader(container)

    if not loader_plugin:
        raise LoaderNotFoundError(
            "Can't switch container because loader '{}' was not found."
            .format(container.get("loader"))
        )

    if not hasattr(loader_plugin, "switch"):
        # Backwards compatibility (classes without switch support
        # might be better to just have "switch" raise NotImplementedError
        # on the base class of Loader\
        raise LoaderSwitchNotImplementedError(
            "Loader {} does not support 'switch'".format(loader_plugin.label)
        )

    # Get the new representation to switch to
    project_name = container.get("project_name")
    if project_name is None:
        project_name = get_current_project_name()

    context = get_representation_context(
        project_name, representation["id"]
    )
    if not is_compatible_loader(loader_plugin, context):
        raise IncompatibleLoaderError(
            "Loader {} is incompatible with {}".format(
                loader_plugin.__name__, context["product"]["name"]
            )
        )

    loader = loader_plugin(context)

    loader_identifier = get_loader_identifier(loader)
    hooks = hooks_by_identifier.get(loader_identifier, {})
    for hook_plugin_cls in hooks.get("pre", []):
        hook_plugin_cls().switch(
            context,
            container
        )
    switched_container = loader.switch(container, context)
    for hook_plugin_cls in hooks.get("post", []):
        hook_plugin_cls().switch(
            context,
            container
        )

    return switched_container


def _fix_representation_context_compatibility(repre_context):
    """Helper function to fix representation context compatibility.

    Args:
        repre_context (dict): Representation context.

    """
    # Auto-fix 'udim' being list of integers
    # - This is a legacy issue for old representation entities,
    #   added 24/07/10
    udim = repre_context.get("udim")
    if isinstance(udim, list):
        repre_context["udim"] = udim[0]


def get_representation_path_from_context(context):
    """Preparation wrapper using only context as a argument"""
    from ayon_core.pipeline import get_current_project_name

    representation = context["representation"]
    project_entity = context.get("project")
    root = None
    if (
        project_entity
        and project_entity["name"] != get_current_project_name()
    ):
        anatomy = Anatomy(project_entity["name"])
        root = anatomy.roots

    return get_representation_path(representation, root)


def get_representation_path_with_anatomy(repre_entity, anatomy):
    """Receive representation path using representation document and anatomy.

    Anatomy is used to replace 'root' key in representation file. Ideally
    should be used instead of 'get_representation_path' which is based on
    "current context".

    Future notes:
        We want also be able store resources into representation and I can
        imagine the result should also contain paths to possible resources.

    Args:
        repre_entity (Dict[str, Any]): Representation entity.
        anatomy (Anatomy): Project anatomy object.

    Returns:
        Union[None, TemplateResult]: None if path can't be received

    Raises:
        InvalidRepresentationContext: When representation data are probably
            invalid or not available.
    """

    try:
        template = repre_entity["attrib"]["template"]

    except KeyError:
        raise InvalidRepresentationContext((
            "Representation document does not"
            " contain template in data ('data.template')"
        ))

    try:
        context = repre_entity["context"]
        _fix_representation_context_compatibility(context)
        context["root"] = anatomy.roots

        path = StringTemplate.format_strict_template(template, context)

    except TemplateUnsolved as exc:
        raise InvalidRepresentationContext((
            "Couldn't resolve representation template with available data."
            " Reason: {}".format(str(exc))
        ))

    return path.normalized()


def get_representation_path(representation, root=None):
    """Get filename from representation document

    There are three ways of getting the path from representation which are
    tried in following sequence until successful.
    1. Get template from representation['data']['template'] and data from
       representation['context']. Then format template with the data.
    2. Get template from project['config'] and format it with default data set
    3. Get representation['data']['path'] and use it directly

    Args:
        representation(dict): representation document from the database

    Returns:
        str: fullpath of the representation

    """

    if root is None:
        from ayon_core.pipeline import registered_root

        root = registered_root()

    def path_from_representation():
        try:
            template = representation["attrib"]["template"]
        except KeyError:
            return None

        try:
            context = representation["context"]

            _fix_representation_context_compatibility(context)

            context["root"] = root
            path = StringTemplate.format_strict_template(
                template, context
            )
            # Force replacing backslashes with forward slashed if not on
            #   windows
            if platform.system().lower() != "windows":
                path = path.replace("\\", "/")
        except (TemplateUnsolved, KeyError):
            # Template references unavailable data
            return None

        if not path:
            return path

        normalized_path = os.path.normpath(path)
        if os.path.exists(normalized_path):
            return normalized_path
        return path

    def path_from_data():
        if "path" not in representation["attrib"]:
            return None

        path = representation["attrib"]["path"]
        # Force replacing backslashes with forward slashed if not on
        #   windows
        if platform.system().lower() != "windows":
            path = path.replace("\\", "/")

        if os.path.exists(path):
            return os.path.normpath(path)

        dir_path, file_name = os.path.split(path)
        if not os.path.exists(dir_path):
            return

        base_name, ext = os.path.splitext(file_name)
        file_name_items = None
        if "#" in base_name:
            file_name_items = [part for part in base_name.split("#") if part]
        elif "%" in base_name:
            file_name_items = base_name.split("%")

        if not file_name_items:
            return

        filename_start = file_name_items[0]

        for _file in os.listdir(dir_path):
            if _file.startswith(filename_start) and _file.endswith(ext):
                return os.path.normpath(path)

    return (
        path_from_representation() or path_from_data()
    )


def get_representation_path_by_names(
        project_name: str,
        folder_path: str,
        product_name: str,
        version_name: str,
        representation_name: str,
        anatomy: Optional[Anatomy] = None) -> Optional[str]:
    """Get (latest) filepath for representation for folder and product.

    See `get_representation_by_names` for more details.

    Returns:
        str: The representation path if the representation exists.

    """
    representation = get_representation_by_names(
        project_name,
        folder_path,
        product_name,
        version_name,
        representation_name
    )
    if not representation:
        return

    if not anatomy:
        anatomy = Anatomy(project_name)

    if representation:
        path = get_representation_path_with_anatomy(representation, anatomy)
        return str(path).replace("\\", "/")


def get_representation_by_names(
        project_name: str,
        folder_path: str,
        product_name: str,
        version_name: Union[int, str],
        representation_name: str,
) -> Optional[dict]:
    """Get representation entity for asset and subset.

    If version_name is "hero" then return the hero version
    If version_name is "latest" then return the latest version
    Otherwise use version_name as the exact integer version name.

    """

    if isinstance(folder_path, dict) and "name" in folder_path:
        # Allow explicitly passing asset document
        folder_entity = folder_path
    else:
        folder_entity = ayon_api.get_folder_by_path(
            project_name, folder_path, fields=["id"])
    if not folder_entity:
        return

    if isinstance(product_name, dict) and "name" in product_name:
        # Allow explicitly passing subset document
        product_entity = product_name
    else:
        product_entity = ayon_api.get_product_by_name(
            project_name,
            product_name,
            folder_id=folder_entity["id"],
            fields=["id"])
    if not product_entity:
        return

    if version_name == "hero":
        version_entity = ayon_api.get_hero_version_by_product_id(
            project_name, product_id=product_entity["id"])
    elif version_name == "latest":
        version_entity = ayon_api.get_last_version_by_product_id(
            project_name, product_id=product_entity["id"])
    else:
        version_entity = ayon_api.get_version_by_name(
            project_name, version_name, product_id=product_entity["id"])
    if not version_entity:
        return

    return ayon_api.get_representation_by_name(
        project_name, representation_name, version_id=version_entity["id"])


def is_compatible_loader(Loader, context):
    """Return whether a loader is compatible with a context.

    This checks the product type and the representation for the given
    Loader.

    Returns:
        bool
    """

    return Loader.is_compatible_loader(context)


def loaders_from_repre_context(loaders, repre_context):
    """Return compatible loaders for by representaiton's context."""

    return [
        loader
        for loader in loaders
        if is_compatible_loader(loader, repre_context)
    ]


def filter_repre_contexts_by_loader(repre_contexts, loader):
    """Filter representation contexts for loader.

    Args:
        repre_contexts (list[dict[str, Ant]]): Representation context.
        loader (LoaderPlugin): Loader plugin to filter contexts for.

    Returns:
        list[dict[str, Any]]: Filtered representation contexts.
    """

    return [
        repre_context
        for repre_context in repre_contexts
        if is_compatible_loader(loader, repre_context)
    ]


def loaders_from_representation(loaders, representation):
    """Return all compatible loaders for a representation."""
    from ayon_core.pipeline import get_current_project_name

    project_name = get_current_project_name()
    context = get_representation_context(
        project_name, representation
    )
    return loaders_from_repre_context(loaders, context)


def any_outdated_containers(host=None, project_name=None):
    """Check if there are any outdated containers in scene."""

    if get_outdated_containers(host, project_name):
        return True
    return False


def get_outdated_containers(host=None, project_name=None):
    """Collect outdated containers from host scene.

    Currently registered host and project in global session are used if
    arguments are not passed.

    Args:
        host (ModuleType): Host implementation with 'ls' function available.
        project_name (str): Name of project in which context we are.
    """
    from ayon_core.pipeline import registered_host, get_current_project_name

    if host is None:
        host = registered_host()

    if project_name is None:
        project_name = get_current_project_name()

    if isinstance(host, ILoadHost):
        containers = host.get_containers()
    else:
        containers = host.ls()
    return filter_containers(containers, project_name).outdated


def _is_valid_representation_id(repre_id: Any) -> bool:
    if not repre_id:
        return False
    try:
        uuid.UUID(repre_id)
    except (ValueError, TypeError, AttributeError):
        return False
    return True


def filter_containers(containers, project_name):
    """Filter containers and split them into 4 categories.

    Categories are 'latest', 'outdated', 'invalid' and 'not_found'.
    The 'lastest' containers are from last version, 'outdated' are not,
    'invalid' are invalid containers (invalid content) and 'not_found' has
    some missing entity in database.

    Args:
        containers (Iterable[dict]): List of containers referenced into scene.
        project_name (str): Name of project in which context shoud look for
            versions.

    Returns:
        ContainersFilterResult: Named tuple with 'latest', 'outdated',
            'invalid' and 'not_found' containers.
    """

    # Make sure containers is list that won't change
    containers = list(containers)

    outdated_containers = []
    uptodate_containers = []
    not_found_containers = []
    invalid_containers = []
    output = ContainersFilterResult(
        uptodate_containers,
        outdated_containers,
        not_found_containers,
        invalid_containers
    )
    # Query representation docs to get it's version ids
    repre_ids = {
        container["representation"]
        for container in containers
        if _is_valid_representation_id(container["representation"])
    }
    if not repre_ids:
        if containers:
            invalid_containers.extend(containers)
        return output

    repre_entities = ayon_api.get_representations(
        project_name,
        representation_ids=repre_ids,
        fields={"id", "versionId"}
    )
    # Store representations by stringified representation id
    repre_entities_by_id = {}
    repre_entities_by_version_id = collections.defaultdict(list)
    for repre_entity in repre_entities:
        repre_id = repre_entity["id"]
        version_id = repre_entity["versionId"]
        repre_entities_by_id[repre_id] = repre_entity
        repre_entities_by_version_id[version_id].append(repre_entity)

    # Query version docs to get it's product ids
    # - also query hero version to be able identify if representation
    #   belongs to existing version
    version_entities = ayon_api.get_versions(
        project_name,
        version_ids=repre_entities_by_version_id.keys(),
        hero=True,
        fields={"id", "productId", "version"}
    )
    verisons_by_id = {}
    versions_by_product_id = collections.defaultdict(list)
    hero_version_ids = set()
    for version_entity in version_entities:
        version_id = version_entity["id"]
        # Store versions by their ids
        verisons_by_id[version_id] = version_entity
        # There's no need to query products for hero versions
        #   - they are considered as latest?
        if version_entity["version"] < 0:
            hero_version_ids.add(version_id)
            continue
        product_id = version_entity["productId"]
        versions_by_product_id[product_id].append(version_entity)

    last_versions = ayon_api.get_last_versions(
        project_name,
        versions_by_product_id.keys(),
        fields={"id"}
    )
    # Figure out which versions are outdated
    outdated_version_ids = set()
    for product_id, last_version_entity in last_versions.items():
        for version_entity in versions_by_product_id[product_id]:
            version_id = version_entity["id"]
            if version_id in hero_version_ids:
                continue
            if version_id != last_version_entity["id"]:
                outdated_version_ids.add(version_id)

    # Based on all collected data figure out which containers are outdated
    #   - log out if there are missing representation or version documents
    for container in containers:
        container_name = container["objectName"]
        repre_id = container["representation"]
        if not _is_valid_representation_id(repre_id):
            invalid_containers.append(container)
            continue

        repre_entity = repre_entities_by_id.get(repre_id)
        if not repre_entity:
            log.debug((
                "Container '{}' has an invalid representation."
                " It is missing in the database."
            ).format(container_name))
            not_found_containers.append(container)
            continue

        version_id = repre_entity["versionId"]
        if version_id in outdated_version_ids:
            outdated_containers.append(container)

        elif version_id not in verisons_by_id:
            log.debug((
                "Representation on container '{}' has an invalid version."
                " It is missing in the database."
            ).format(container_name))
            not_found_containers.append(container)

        else:
            uptodate_containers.append(container)

    return output


def get_hook_loaders_by_identifier():
    """Discovers pre/post hooks for loader plugins.

    Returns:
        (dict) {"LoaderName": {"pre": ["PreLoader1"], "post":["PreLoader2]}
    """
    # beware of circular imports!
    from .plugins import  PreLoadHookPlugin, PostLoadHookPlugin

    hook_loaders_by_identifier = {}
    _get_hook_loaders(hook_loaders_by_identifier, PreLoadHookPlugin, "pre")
    _get_hook_loaders(hook_loaders_by_identifier, PostLoadHookPlugin, "post")
    return hook_loaders_by_identifier


def _get_hook_loaders(hook_loaders_by_identifier, loader_plugin, loader_type):
    from ..plugin_discover import discover

    load_hook_plugins = discover(loader_plugin)
    loaders_by_name = get_loaders_by_name()
    for hook_plugin_cls in load_hook_plugins:
        for load_plugin_name in hook_plugin_cls.loader_identifiers:
            load_plugin = loaders_by_name.get(load_plugin_name)
            if not load_plugin:
                continue
            if not load_plugin.enabled:
                continue
            identifier = get_loader_identifier(load_plugin)
            (hook_loaders_by_identifier.setdefault(identifier, {})
            .setdefault(loader_type, []).append(
                hook_plugin_cls)
            )<|MERGE_RESOLUTION|>--- conflicted
+++ resolved
@@ -322,13 +322,6 @@
     )
 
     loader = Loader()
-<<<<<<< HEAD
-
-    # Backwards compatibility: Originally the loader's __init__ required the
-    # representation context to set `fname` attribute to the filename to load
-    # Deprecated - to be removed in OpenPype 3.16.6 or 3.17.0.
-    loader._fname = get_representation_path_from_context(repre_context)
-
     return _load_context(
         Loader,
         repre_context,
@@ -337,9 +330,6 @@
         options,
         hooks
     )
-=======
-    return loader.load(repre_context, name, namespace, options)
->>>>>>> 3bd3c2f6
 
 
 def load_with_product_context(
