--- conflicted
+++ resolved
@@ -34,7 +34,6 @@
     order = pyblish.api.ExtractorOrder + 0.03
 
     families = ["review", "burnin"]
-<<<<<<< HEAD
     hosts = [
         "nuke",
         "maya",
@@ -54,8 +53,6 @@
         "houdini"
         # "resolve"
     ]
-=======
->>>>>>> 955a5064
 
     optional = True
 
