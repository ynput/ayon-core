--- conflicted
+++ resolved
@@ -11,11 +11,8 @@
 host = MayaHost()
 install_host(host)
 
-<<<<<<< HEAD
-print("starting OpenPype usersetup")
-=======
+print("Starting OpenPype usersetup...")
 
-print("Starting OpenPype usersetup...")
 
 # Open Workfile Post Initialization.
 key = "OPENPYPE_OPEN_WORKFILE_POST_INITIALIZATION"
@@ -30,7 +27,6 @@
         lowestPriority=True
     )
 
->>>>>>> 02cbed6b
 
 # Build a shelf.
 settings = get_project_settings(os.environ['AVALON_PROJECT'])
