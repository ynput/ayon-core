--- conflicted
+++ resolved
@@ -69,16 +69,6 @@
 }
 
 
-<<<<<<< HEAD
-class MissingRGBAChannelsError(ValueError):
-    """Raised when we can't find channels to use as RGBA for conversion in
-    input media.
-
-    This may be other channels than solely RGBA, like Z-channel. The error is
-    raised when no matching 'reviewable' channel was found.
-    """
-
-=======
 def deprecated(new_destination):
     """Mark functions as deprecated.
 
@@ -119,7 +109,15 @@
         return _decorator
     return _decorator(func)
 
->>>>>>> 87362cbc
+
+class MissingRGBAChannelsError(ValueError):
+    """Raised when we can't find channels to use as RGBA for conversion in
+    input media.
+
+    This may be other channels than solely RGBA, like Z-channel. The error is
+    raised when no matching 'reviewable' channel was found.
+    """
+
 
 def get_transcode_temp_directory():
     """Creates temporary folder for transcoding.
@@ -440,11 +438,12 @@
 
     # Put empty layer or 'rgba' to the beginning of the list
     # - if input has R, G, B, A channels they should be used for review
-<<<<<<< HEAD
     def _sort(_layer_name: str) -> int:
         # Prioritize "" layer name
         # Prioritize layers with RGB channels
         order = 0
+        if _layer_name == "rgba":
+            order -= 11
         if _layer_name == "":
             order -= 10
 
@@ -453,14 +452,6 @@
             order -= 1
         return order
     layer_names_order.sort(key=_sort)
-=======
-    # NOTE They are iterated in reversed order because they're inserted to
-    #   the beginning of 'layer_names_order' -> last added will be first.
-    for name in reversed(["", "rgba"]):
-        if name in layer_names_order:
-            layer_names_order.remove(name)
-            layer_names_order.insert(0, name)
->>>>>>> 87362cbc
 
     output = []
     for layer_name in layer_names_order:
