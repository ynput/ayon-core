# WARNING: This file is used only for development done on this addon.
# Be aware that dependencies used here might not match the ones used by
# the specific addon bundle set up on the AYON server. This file should
# be used only for local development and CI/CD purposes.

[tool.poetry]
name = "ayon-core"
version = "1.0.12+dev"
description = ""
authors = ["Ynput Team <team@ynput.io>"]
readme = "README.md"

[tool.poetry.dependencies]
python = ">=3.9.1,<3.10"
pydantic = "^2.9.2"
pre-commit = "^4.0.0"
clique = "^2"
pyblish-base = "^1.8"
attrs = "^24.2.0"


[tool.poetry.dev-dependencies]
# test dependencies
pytest = "^8.0"
pytest-print = "^1.0"
ayon-python-api = "^1.0"
# linting dependencies
ruff = "^0.3.3"
pre-commit = "^4"
codespell = "^2.2.6"
semver = "^3.0.2"
mypy = "^1.14.0"


[tool.ruff]
# Exclude a variety of commonly ignored directories.
exclude = [
    ".bzr",
    ".direnv",
    ".eggs",
    ".git",
    ".git-rewrite",
    ".hg",
    ".ipynb_checkpoints",
    ".mypy_cache",
    ".nox",
    ".pants.d",
    ".pyenv",
    ".pytest_cache",
    ".pytype",
    ".ruff_cache",
    ".svn",
    ".tox",
    ".venv",
    ".vscode",
    "__pypackages__",
    "_build",
    "buck-out",
    "build",
    "dist",
    "node_modules",
    "site-packages",
    "venv",
    "vendor",
    "generated",
]

# Same as Black.
line-length = 79
indent-width = 4


# Assume Python 3.9
target-version = "py39"

[tool.ruff.lint]
pydocstyle.convention = "google"
# Enable Pyflakes (`F`) and a subset of the pycodestyle (`E`)  codes by default.
select = ["ALL"]
ignore = [
    "PTH",
    "ANN101",
    "ANN102",
    "ANN204",
    "COM812",
    "S603",
    "ERA001",
    "TRY003",
    "UP006",  # support for older python version (type vs. Type)
    "UP007",  # ..^
    "UP035",  # ..
    "ARG002",
<<<<<<< HEAD
    "INP001"  # add `__init__.py` to namespaced package
=======
    "INP001", # add `__init__.py` to namespaced package
>>>>>>> a4dbb31e
]

# Allow fix for all enabled rules (when `--fix`) is provided.
fixable = ["ALL"]
unfixable = []

# Allow unused variables when underscore-prefixed.
dummy-variable-rgx = "^(_+|(_+[a-zA-Z0-9_]*[a-zA-Z0-9]+?))$"

exclude = [
    "client/ayon_core/modules/click_wrap.py",
    "client/ayon_core/scripts/slates/__init__.py"
]

[tool.ruff.lint.per-file-ignores]
"client/ayon_core/lib/__init__.py" = ["E402"]
"tests/*.py" = ["S101", "PLR2004"]  # allow asserts and magical values

[tool.ruff.format]
# Like Black, use double quotes for strings.
quote-style = "double"

# Like Black, indent with spaces, rather than tabs.
indent-style = "space"

# Like Black, respect magic trailing commas.
skip-magic-trailing-comma = false

# Like Black, automatically detect the appropriate line ending.
line-ending = "auto"

[tool.codespell]
# Ignore words that are not in the dictionary.
ignore-words-list = "ayon,ynput,parms,parm,hda,developpement"

# Ignore lines that contain this regex. This is hack for missing inline ignore.
# Remove with next codespell release (>2.2.6)
ignore-regex = ".*codespell:ignore.*"

skip = "./.*,./package/*,*/vendor/*,*/unreal/integration/*,*/aftereffects/api/extension/js/libs/*"
count = true
quiet-level = 3

[tool.mypy]
mypy_path = "$MYPY_CONFIG_FILE_DIR/client"

[build-system]
requires = ["poetry-core"]
build-backend = "poetry.core.masonry.api"


[tool.pytest.ini_options]
log_cli = true
log_cli_level = "INFO"
addopts = "-ra -q"
testpaths = [
    "client/ayon_core/tests"
]<|MERGE_RESOLUTION|>--- conflicted
+++ resolved
@@ -90,11 +90,7 @@
     "UP007",  # ..^
     "UP035",  # ..
     "ARG002",
-<<<<<<< HEAD
     "INP001"  # add `__init__.py` to namespaced package
-=======
-    "INP001", # add `__init__.py` to namespaced package
->>>>>>> a4dbb31e
 ]
 
 # Allow fix for all enabled rules (when `--fix`) is provided.
