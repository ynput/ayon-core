import pyblish.api

from openpype.pipeline import registered_host


class SaveCurrentScene(pyblish.api.ContextPlugin):
    """Save current scene"""

    label = "Save current file"
    order = pyblish.api.ExtractorOrder - 0.49
    hosts = ["houdini"]
<<<<<<< HEAD
    families = ["usdrender",
                "redshift_rop",
                "arnold_rop"]
    targets = ["local"]

    def process(self, instance):
=======
>>>>>>> c74a6a87

    def process(self, context):

        # Filename must not have changed since collecting
        host = registered_host()
        current_file = host.current_file()
        assert context.data['currentFile'] == current_file, (
            "Collected filename from current scene name."
        )

        if host.has_unsaved_changes():
            self.log.info("Saving current file..")
            host.save_file(current_file)
        else:
            self.log.debug("No unsaved changes, skipping file save..")<|MERGE_RESOLUTION|>--- conflicted
+++ resolved
@@ -9,15 +9,6 @@
     label = "Save current file"
     order = pyblish.api.ExtractorOrder - 0.49
     hosts = ["houdini"]
-<<<<<<< HEAD
-    families = ["usdrender",
-                "redshift_rop",
-                "arnold_rop"]
-    targets = ["local"]
-
-    def process(self, instance):
-=======
->>>>>>> c74a6a87
 
     def process(self, context):
 
