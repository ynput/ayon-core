--- conflicted
+++ resolved
@@ -221,14 +221,9 @@
 
             # Setting the property
             rt.setProperty(
-<<<<<<< HEAD
-                instance_node.openPypeData, "all_handles", node_list)
+                instance_node.modifiers[0].openPypeData, "all_handles", node_list)
             rt.setProperty(
-                instance_node.openPypeData, "sel_list", sel_list)
-=======
-                instance_node.modifiers[0].openPypeData,
-                "all_handles", node_list)
->>>>>>> be08c810
+                instance_node.modifiers[0].openPypeData, "sel_list", sel_list)
 
         self._add_instance_to_context(instance)
         imprint(instance_node.name, instance.data_to_store())
