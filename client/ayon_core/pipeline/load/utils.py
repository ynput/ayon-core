--- conflicted
+++ resolved
@@ -7,13 +7,9 @@
 import inspect
 import collections
 import numbers
-<<<<<<< HEAD
-from typing import Optional, Union, Any, Iterable
-=======
 import copy
 from functools import wraps
 from typing import Optional, Union, Any, overload
->>>>>>> c3dac96d
 
 import ayon_api
 
