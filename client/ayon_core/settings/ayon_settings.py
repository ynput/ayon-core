"""Helper functionality to convert AYON settings to OpenPype v3 settings.

The settings are converted, so we can use v3 code with AYON settings. Once
the code of and addon is converted to full AYON addon which expect AYON
settings the conversion function can be removed.

The conversion is hardcoded -> there is no other way how to achieve the result.

Main entrypoints are functions:
- convert_project_settings - convert settings to project settings
- convert_system_settings - convert settings to system settings
# Both getters cache values
- get_ayon_project_settings - replacement for 'get_project_settings'
- get_ayon_system_settings - replacement for 'get_system_settings'
"""
import os
import collections
import json
import copy
import time

import six

from ayon_core.client import get_ayon_server_api_connection


def _convert_color(color_value):
    if isinstance(color_value, six.string_types):
        color_value = color_value.lstrip("#")
        color_value_len = len(color_value)
        _color_value = []
        for idx in range(color_value_len // 2):
            _color_value.append(int(color_value[idx:idx + 2], 16))
        for _ in range(4 - len(_color_value)):
            _color_value.append(255)
        return _color_value

    if isinstance(color_value, list):
        # WARNING R,G,B can be 'int' or 'float'
        # - 'float' variant is using 'int' for min: 0 and max: 1
        if len(color_value) == 3:
            # Add alpha
            color_value.append(255)
        else:
            # Convert float alha to int
            alpha = int(color_value[3] * 255)
            if alpha > 255:
                alpha = 255
            elif alpha < 0:
                alpha = 0
            color_value[3] = alpha
    return color_value


def _convert_general(ayon_settings, output, default_settings):
    output["core"] = ayon_settings["core"]
    version_check_interval = (
        default_settings["general"]["version_check_interval"]
    )
    output["general"] = {
        "version_check_interval": version_check_interval
    }


def _convert_modules_system(
    ayon_settings, output, addon_versions, default_settings
):
    for key in {
        "timers_manager",
        "clockify",
        "royalrender",
        "deadline",
    }:
        if addon_versions.get(key):
            output[key] = ayon_settings
        else:
            output.pop(key, None)

    modules_settings = output["modules"]
    for module_name in (
        "sync_server",
        "job_queue",
        "addon_paths",
    ):
        settings = default_settings["modules"][module_name]
        if "enabled" in settings:
            settings["enabled"] = False
        modules_settings[module_name] = settings

    for key, value in ayon_settings.items():
        if key not in output:
            output[key] = value

        # Make sure addons have access to settings in initialization
        # - AddonsManager passes only modules settings into initialization
        if key not in modules_settings:
            modules_settings[key] = value


def is_dev_mode_enabled():
    """Dev mode is enabled in AYON.

    Returns:
        bool: True if dev mode is enabled.
    """

    return os.getenv("AYON_USE_DEV") == "1"


def convert_system_settings(ayon_settings, default_settings, addon_versions):
    default_settings = copy.deepcopy(default_settings)
    output = {
        "modules": {}
    }
    if "core" in ayon_settings:
        _convert_general(ayon_settings, output, default_settings)

    for key, value in ayon_settings.items():
        if key not in output:
            output[key] = value

    for key, value in default_settings.items():
        if key not in output:
            output[key] = value

    _convert_modules_system(
        ayon_settings,
        output,
        addon_versions,
        default_settings
    )
    return output


# --------- Project settings ---------
<<<<<<< HEAD
def _convert_hiero_project_settings(ayon_settings, output):
    if "hiero" not in ayon_settings:
        return

    ayon_hiero = ayon_settings["hiero"]

    new_gui_filters = {}
    for item in ayon_hiero.pop("filters", []):
        subvalue = {}
        key = item["name"]
        for subitem in item["value"]:
            subvalue[subitem["name"]] = subitem["value"]
        new_gui_filters[key] = subvalue
    ayon_hiero["filters"] = new_gui_filters

    ayon_load_clip = ayon_hiero["load"]["LoadClip"]
    if "product_types" in ayon_load_clip:
        ayon_load_clip["families"] = ayon_load_clip.pop("product_types")

    ayon_load_clip = ayon_hiero["load"]["LoadClip"]
    ayon_load_clip["clip_name_template"] = (
        ayon_load_clip["clip_name_template"]
        .replace("{folder[name]}", "{asset}")
        .replace("{product[name]}", "{subset}")
    )

    output["hiero"] = ayon_hiero
=======
def _convert_nuke_knobs(knobs):
    new_knobs = []
    for knob in knobs:
        knob_type = knob["type"]

        if knob_type == "boolean":
            knob_type = "bool"

        if knob_type != "bool":
            value = knob[knob_type]
        elif knob_type in knob:
            value = knob[knob_type]
        else:
            value = knob["boolean"]

        new_knob = {
            "type": knob_type,
            "name": knob["name"],
        }
        new_knobs.append(new_knob)

        if knob_type == "formatable":
            new_knob["template"] = value["template"]
            new_knob["to_type"] = value["to_type"]
            continue

        value_key = "value"
        if knob_type == "expression":
            value_key = "expression"

        elif knob_type == "color_gui":
            value = _convert_color(value)

        elif knob_type == "vector_2d":
            value = [value["x"], value["y"]]

        elif knob_type == "vector_3d":
            value = [value["x"], value["y"], value["z"]]

        elif knob_type == "box":
            value = [value["x"], value["y"], value["r"], value["t"]]

        new_knob[value_key] = value
    return new_knobs


def _convert_nuke_project_settings(ayon_settings, output):
    if "nuke" not in ayon_settings:
        return

    ayon_nuke = ayon_settings["nuke"]

    # --- Load ---
    ayon_load = ayon_nuke["load"]
    ayon_load["LoadClip"]["_representations"] = (
        ayon_load["LoadClip"].pop("representations_include")
    )
    ayon_load["LoadImage"]["_representations"] = (
        ayon_load["LoadImage"].pop("representations_include")
    )

    # --- Create ---
    ayon_create = ayon_nuke["create"]
    for creator_name in (
        "CreateWritePrerender",
        "CreateWriteImage",
        "CreateWriteRender",
    ):
        create_plugin_settings = ayon_create[creator_name]
        create_plugin_settings["temp_rendering_path_template"] = (
            create_plugin_settings["temp_rendering_path_template"]
            .replace("{product[name]}", "{subset}")
            .replace("{product[type]}", "{family}")
            .replace("{task[name]}", "{task}")
            .replace("{folder[name]}", "{asset}")
        )
        new_prenodes = {}
        for prenode in create_plugin_settings["prenodes"]:
            name = prenode.pop("name")
            prenode["knobs"] = _convert_nuke_knobs(prenode["knobs"])
            new_prenodes[name] = prenode

        create_plugin_settings["prenodes"] = new_prenodes

    # --- Publish ---
    ayon_publish = ayon_nuke["publish"]
    slate_mapping = ayon_publish["ExtractSlateFrame"]["key_value_mapping"]
    for key in tuple(slate_mapping.keys()):
        value = slate_mapping[key]
        slate_mapping[key] = [value["enabled"], value["template"]]

    ayon_publish["ValidateKnobs"]["knobs"] = json.loads(
        ayon_publish["ValidateKnobs"]["knobs"]
    )

    new_review_data_outputs = {}
    outputs_settings = []
    # Check deprecated ExtractReviewDataMov
    # settings for backwards compatibility
    deprecrated_review_settings = ayon_publish["ExtractReviewDataMov"]
    current_review_settings = (
        ayon_publish.get("ExtractReviewIntermediates")
    )
    if deprecrated_review_settings["enabled"]:
        outputs_settings = deprecrated_review_settings["outputs"]
    elif current_review_settings is None:
        pass
    elif current_review_settings["enabled"]:
        outputs_settings = current_review_settings["outputs"]

    for item in outputs_settings:
        item_filter = item["filter"]
        if "product_names" in item_filter:
            item_filter["subsets"] = item_filter.pop("product_names")
            item_filter["families"] = item_filter.pop("product_types")

        reformat_nodes_config = item.get("reformat_nodes_config") or {}
        reposition_nodes = reformat_nodes_config.get(
            "reposition_nodes") or []

        for reposition_node in reposition_nodes:
            if "knobs" not in reposition_node:
                continue
            reposition_node["knobs"] = _convert_nuke_knobs(
                reposition_node["knobs"]
            )

        name = item.pop("name")
        new_review_data_outputs[name] = item

    if deprecrated_review_settings["enabled"]:
        deprecrated_review_settings["outputs"] = new_review_data_outputs
    elif current_review_settings["enabled"]:
        current_review_settings["outputs"] = new_review_data_outputs

    collect_instance_data = ayon_publish["CollectInstanceData"]
    if "sync_workfile_version_on_product_types" in collect_instance_data:
        collect_instance_data["sync_workfile_version_on_families"] = (
            collect_instance_data.pop(
                "sync_workfile_version_on_product_types"))

    # --- ImageIO ---
    # NOTE 'monitorOutLut' is maybe not yet in v3 (ut should be)
    ayon_imageio = ayon_nuke["imageio"]

    # workfile
    imageio_workfile = ayon_imageio["workfile"]
    workfile_keys_mapping = (
        ("color_management", "colorManagement"),
        ("native_ocio_config", "OCIO_config"),
        ("working_space", "workingSpaceLUT"),
        ("thumbnail_space", "monitorLut"),
    )
    for src, dst in workfile_keys_mapping:
        if (
            src in imageio_workfile
            and dst not in imageio_workfile
        ):
            imageio_workfile[dst] = imageio_workfile.pop(src)

    # regex inputs
    if "regex_inputs" in ayon_imageio:
        ayon_imageio["regexInputs"] = ayon_imageio.pop("regex_inputs")

    # nodes
    ayon_imageio_nodes = ayon_imageio["nodes"]
    if "required_nodes" in ayon_imageio_nodes:
        ayon_imageio_nodes["requiredNodes"] = (
            ayon_imageio_nodes.pop("required_nodes"))
    if "override_nodes" in ayon_imageio_nodes:
        ayon_imageio_nodes["overrideNodes"] = (
            ayon_imageio_nodes.pop("override_nodes"))

    for item in ayon_imageio_nodes["requiredNodes"]:
        if "nuke_node_class" in item:
            item["nukeNodeClass"] = item.pop("nuke_node_class")
        item["knobs"] = _convert_nuke_knobs(item["knobs"])

    for item in ayon_imageio_nodes["overrideNodes"]:
        if "nuke_node_class" in item:
            item["nukeNodeClass"] = item.pop("nuke_node_class")
        item["knobs"] = _convert_nuke_knobs(item["knobs"])

    output["nuke"] = ayon_nuke
>>>>>>> 7057db79


def _convert_royalrender_project_settings(ayon_settings, output):
    if "royalrender" not in ayon_settings:
        return
    ayon_royalrender = ayon_settings["royalrender"]
    rr_paths = ayon_royalrender.get("selected_rr_paths", [])

    output["royalrender"] = {
        "publish": ayon_royalrender["publish"],
        "rr_paths": rr_paths,
    }


def convert_project_settings(ayon_settings, default_settings):
    default_settings = copy.deepcopy(default_settings)
    output = {}

<<<<<<< HEAD
    _convert_hiero_project_settings(ayon_settings, output)
=======
    _convert_nuke_project_settings(ayon_settings, output)
>>>>>>> 7057db79

    _convert_royalrender_project_settings(ayon_settings, output)

    for key, value in ayon_settings.items():
        if key not in output:
            output[key] = value

    for key, value in default_settings.items():
        if key not in output:
            output[key] = value

    return output


class CacheItem:
    lifetime = 10

    def __init__(self, value, outdate_time=None):
        self._value = value
        if outdate_time is None:
            outdate_time = time.time() + self.lifetime
        self._outdate_time = outdate_time

    @classmethod
    def create_outdated(cls):
        return cls({}, 0)

    def get_value(self):
        return copy.deepcopy(self._value)

    def update_value(self, value):
        self._value = value
        self._outdate_time = time.time() + self.lifetime

    @property
    def is_outdated(self):
        return time.time() > self._outdate_time


class _AyonSettingsCache:
    use_bundles = None
    variant = None
    addon_versions = CacheItem.create_outdated()
    studio_settings = CacheItem.create_outdated()
    cache_by_project_name = collections.defaultdict(
        CacheItem.create_outdated)

    @classmethod
    def _use_bundles(cls):
        if _AyonSettingsCache.use_bundles is None:
            con = get_ayon_server_api_connection()
            major, minor, _, _, _ = con.get_server_version_tuple()
            use_bundles = True
            if (major, minor) < (0, 3):
                use_bundles = False
            _AyonSettingsCache.use_bundles = use_bundles
        return _AyonSettingsCache.use_bundles

    @classmethod
    def _get_variant(cls):
        if _AyonSettingsCache.variant is None:
            from ayon_core.lib import is_staging_enabled

            variant = "production"
            if is_dev_mode_enabled():
                variant = cls._get_bundle_name()
            elif is_staging_enabled():
                variant = "staging"

            # Cache variant
            _AyonSettingsCache.variant = variant

            # Set the variant to global ayon api connection
            con = get_ayon_server_api_connection()
            con.set_default_settings_variant(variant)
        return _AyonSettingsCache.variant

    @classmethod
    def _get_bundle_name(cls):
        return os.environ["AYON_BUNDLE_NAME"]

    @classmethod
    def get_value_by_project(cls, project_name):
        cache_item = _AyonSettingsCache.cache_by_project_name[project_name]
        if cache_item.is_outdated:
            con = get_ayon_server_api_connection()
            if cls._use_bundles():
                value = con.get_addons_settings(
                    bundle_name=cls._get_bundle_name(),
                    project_name=project_name,
                    variant=cls._get_variant()
                )
            else:
                value = con.get_addons_settings(project_name)
            cache_item.update_value(value)
        return cache_item.get_value()

    @classmethod
    def _get_addon_versions_from_bundle(cls):
        con = get_ayon_server_api_connection()
        expected_bundle = cls._get_bundle_name()
        bundles = con.get_bundles()["bundles"]
        bundle = next(
            (
                bundle
                for bundle in bundles
                if bundle["name"] == expected_bundle
            ),
            None
        )
        if bundle is not None:
            return bundle["addons"]
        return {}

    @classmethod
    def get_addon_versions(cls):
        cache_item = _AyonSettingsCache.addon_versions
        if cache_item.is_outdated:
            if cls._use_bundles():
                addons = cls._get_addon_versions_from_bundle()
            else:
                con = get_ayon_server_api_connection()
                settings_data = con.get_addons_settings(
                    only_values=False,
                    variant=cls._get_variant()
                )
                addons = settings_data["versions"]
            cache_item.update_value(addons)

        return cache_item.get_value()


def get_ayon_project_settings(default_values, project_name):
    ayon_settings = _AyonSettingsCache.get_value_by_project(project_name)
    return convert_project_settings(ayon_settings, default_values)


def get_ayon_system_settings(default_values):
    addon_versions = _AyonSettingsCache.get_addon_versions()
    ayon_settings = _AyonSettingsCache.get_value_by_project(None)

    return convert_system_settings(
        ayon_settings, default_values, addon_versions
    )


def get_ayon_settings(project_name=None):
    """AYON studio settings.

    Raw AYON settings values.

    Args:
        project_name (Optional[str]): Project name.

    Returns:
        dict[str, Any]: AYON settings.
    """

    return _AyonSettingsCache.get_value_by_project(project_name)<|MERGE_RESOLUTION|>--- conflicted
+++ resolved
@@ -133,222 +133,6 @@
 
 
 # --------- Project settings ---------
-<<<<<<< HEAD
-def _convert_hiero_project_settings(ayon_settings, output):
-    if "hiero" not in ayon_settings:
-        return
-
-    ayon_hiero = ayon_settings["hiero"]
-
-    new_gui_filters = {}
-    for item in ayon_hiero.pop("filters", []):
-        subvalue = {}
-        key = item["name"]
-        for subitem in item["value"]:
-            subvalue[subitem["name"]] = subitem["value"]
-        new_gui_filters[key] = subvalue
-    ayon_hiero["filters"] = new_gui_filters
-
-    ayon_load_clip = ayon_hiero["load"]["LoadClip"]
-    if "product_types" in ayon_load_clip:
-        ayon_load_clip["families"] = ayon_load_clip.pop("product_types")
-
-    ayon_load_clip = ayon_hiero["load"]["LoadClip"]
-    ayon_load_clip["clip_name_template"] = (
-        ayon_load_clip["clip_name_template"]
-        .replace("{folder[name]}", "{asset}")
-        .replace("{product[name]}", "{subset}")
-    )
-
-    output["hiero"] = ayon_hiero
-=======
-def _convert_nuke_knobs(knobs):
-    new_knobs = []
-    for knob in knobs:
-        knob_type = knob["type"]
-
-        if knob_type == "boolean":
-            knob_type = "bool"
-
-        if knob_type != "bool":
-            value = knob[knob_type]
-        elif knob_type in knob:
-            value = knob[knob_type]
-        else:
-            value = knob["boolean"]
-
-        new_knob = {
-            "type": knob_type,
-            "name": knob["name"],
-        }
-        new_knobs.append(new_knob)
-
-        if knob_type == "formatable":
-            new_knob["template"] = value["template"]
-            new_knob["to_type"] = value["to_type"]
-            continue
-
-        value_key = "value"
-        if knob_type == "expression":
-            value_key = "expression"
-
-        elif knob_type == "color_gui":
-            value = _convert_color(value)
-
-        elif knob_type == "vector_2d":
-            value = [value["x"], value["y"]]
-
-        elif knob_type == "vector_3d":
-            value = [value["x"], value["y"], value["z"]]
-
-        elif knob_type == "box":
-            value = [value["x"], value["y"], value["r"], value["t"]]
-
-        new_knob[value_key] = value
-    return new_knobs
-
-
-def _convert_nuke_project_settings(ayon_settings, output):
-    if "nuke" not in ayon_settings:
-        return
-
-    ayon_nuke = ayon_settings["nuke"]
-
-    # --- Load ---
-    ayon_load = ayon_nuke["load"]
-    ayon_load["LoadClip"]["_representations"] = (
-        ayon_load["LoadClip"].pop("representations_include")
-    )
-    ayon_load["LoadImage"]["_representations"] = (
-        ayon_load["LoadImage"].pop("representations_include")
-    )
-
-    # --- Create ---
-    ayon_create = ayon_nuke["create"]
-    for creator_name in (
-        "CreateWritePrerender",
-        "CreateWriteImage",
-        "CreateWriteRender",
-    ):
-        create_plugin_settings = ayon_create[creator_name]
-        create_plugin_settings["temp_rendering_path_template"] = (
-            create_plugin_settings["temp_rendering_path_template"]
-            .replace("{product[name]}", "{subset}")
-            .replace("{product[type]}", "{family}")
-            .replace("{task[name]}", "{task}")
-            .replace("{folder[name]}", "{asset}")
-        )
-        new_prenodes = {}
-        for prenode in create_plugin_settings["prenodes"]:
-            name = prenode.pop("name")
-            prenode["knobs"] = _convert_nuke_knobs(prenode["knobs"])
-            new_prenodes[name] = prenode
-
-        create_plugin_settings["prenodes"] = new_prenodes
-
-    # --- Publish ---
-    ayon_publish = ayon_nuke["publish"]
-    slate_mapping = ayon_publish["ExtractSlateFrame"]["key_value_mapping"]
-    for key in tuple(slate_mapping.keys()):
-        value = slate_mapping[key]
-        slate_mapping[key] = [value["enabled"], value["template"]]
-
-    ayon_publish["ValidateKnobs"]["knobs"] = json.loads(
-        ayon_publish["ValidateKnobs"]["knobs"]
-    )
-
-    new_review_data_outputs = {}
-    outputs_settings = []
-    # Check deprecated ExtractReviewDataMov
-    # settings for backwards compatibility
-    deprecrated_review_settings = ayon_publish["ExtractReviewDataMov"]
-    current_review_settings = (
-        ayon_publish.get("ExtractReviewIntermediates")
-    )
-    if deprecrated_review_settings["enabled"]:
-        outputs_settings = deprecrated_review_settings["outputs"]
-    elif current_review_settings is None:
-        pass
-    elif current_review_settings["enabled"]:
-        outputs_settings = current_review_settings["outputs"]
-
-    for item in outputs_settings:
-        item_filter = item["filter"]
-        if "product_names" in item_filter:
-            item_filter["subsets"] = item_filter.pop("product_names")
-            item_filter["families"] = item_filter.pop("product_types")
-
-        reformat_nodes_config = item.get("reformat_nodes_config") or {}
-        reposition_nodes = reformat_nodes_config.get(
-            "reposition_nodes") or []
-
-        for reposition_node in reposition_nodes:
-            if "knobs" not in reposition_node:
-                continue
-            reposition_node["knobs"] = _convert_nuke_knobs(
-                reposition_node["knobs"]
-            )
-
-        name = item.pop("name")
-        new_review_data_outputs[name] = item
-
-    if deprecrated_review_settings["enabled"]:
-        deprecrated_review_settings["outputs"] = new_review_data_outputs
-    elif current_review_settings["enabled"]:
-        current_review_settings["outputs"] = new_review_data_outputs
-
-    collect_instance_data = ayon_publish["CollectInstanceData"]
-    if "sync_workfile_version_on_product_types" in collect_instance_data:
-        collect_instance_data["sync_workfile_version_on_families"] = (
-            collect_instance_data.pop(
-                "sync_workfile_version_on_product_types"))
-
-    # --- ImageIO ---
-    # NOTE 'monitorOutLut' is maybe not yet in v3 (ut should be)
-    ayon_imageio = ayon_nuke["imageio"]
-
-    # workfile
-    imageio_workfile = ayon_imageio["workfile"]
-    workfile_keys_mapping = (
-        ("color_management", "colorManagement"),
-        ("native_ocio_config", "OCIO_config"),
-        ("working_space", "workingSpaceLUT"),
-        ("thumbnail_space", "monitorLut"),
-    )
-    for src, dst in workfile_keys_mapping:
-        if (
-            src in imageio_workfile
-            and dst not in imageio_workfile
-        ):
-            imageio_workfile[dst] = imageio_workfile.pop(src)
-
-    # regex inputs
-    if "regex_inputs" in ayon_imageio:
-        ayon_imageio["regexInputs"] = ayon_imageio.pop("regex_inputs")
-
-    # nodes
-    ayon_imageio_nodes = ayon_imageio["nodes"]
-    if "required_nodes" in ayon_imageio_nodes:
-        ayon_imageio_nodes["requiredNodes"] = (
-            ayon_imageio_nodes.pop("required_nodes"))
-    if "override_nodes" in ayon_imageio_nodes:
-        ayon_imageio_nodes["overrideNodes"] = (
-            ayon_imageio_nodes.pop("override_nodes"))
-
-    for item in ayon_imageio_nodes["requiredNodes"]:
-        if "nuke_node_class" in item:
-            item["nukeNodeClass"] = item.pop("nuke_node_class")
-        item["knobs"] = _convert_nuke_knobs(item["knobs"])
-
-    for item in ayon_imageio_nodes["overrideNodes"]:
-        if "nuke_node_class" in item:
-            item["nukeNodeClass"] = item.pop("nuke_node_class")
-        item["knobs"] = _convert_nuke_knobs(item["knobs"])
-
-    output["nuke"] = ayon_nuke
->>>>>>> 7057db79
-
-
 def _convert_royalrender_project_settings(ayon_settings, output):
     if "royalrender" not in ayon_settings:
         return
@@ -364,12 +148,6 @@
 def convert_project_settings(ayon_settings, default_settings):
     default_settings = copy.deepcopy(default_settings)
     output = {}
-
-<<<<<<< HEAD
-    _convert_hiero_project_settings(ayon_settings, output)
-=======
-    _convert_nuke_project_settings(ayon_settings, output)
->>>>>>> 7057db79
 
     _convert_royalrender_project_settings(ayon_settings, output)
 
