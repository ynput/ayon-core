--- conflicted
+++ resolved
@@ -84,7 +84,6 @@
                 ]
             }
         },
-<<<<<<< HEAD
         {
             "type": "dict",
             "collapsible": true,
@@ -268,8 +267,10 @@
                             ]
                         }
                     ]
-=======
-         {
+                }
+            ]
+        },
+        {
             "type": "dict",
             "collapsible": true,
             "key": "BatchMovieCreator",
@@ -304,7 +305,6 @@
                     "collapsible_key": true,
                     "collapsed": false,
                     "object_type": "text"
->>>>>>> 593039eb
                 }
             ]
         }
