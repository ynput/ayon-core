--- conflicted
+++ resolved
@@ -4,11 +4,8 @@
 import collections
 import copy
 import time
-<<<<<<< HEAD
+import warnings
 from urllib.parse import urlencode
-=======
-import warnings
->>>>>>> 44e6caca
 
 import ayon_api
 
