# -*- coding: utf-8 -*-
"""Load Alembic Animation."""

from openpype.pipeline import (
    get_representation_path,
    AYON_CONTAINER_ID
)
from openpype.hosts.unreal.api.plugin import UnrealBaseLoader
from openpype.hosts.unreal.api.pipeline import (
    send_request,
    containerise,
)


class AnimationAlembicLoader(UnrealBaseLoader):
    """Load Unreal SkeletalMesh from Alembic"""

    families = ["animation"]
    label = "Import Alembic Animation"
    representations = ["abc"]
    icon = "cube"
    color = "orange"

    @staticmethod
    def _import_abc_task(
        filename, destination_path, destination_name, replace
    ):
        conversion = {
            "flip_u": False,
            "flip_v": False,
            "rotation": [0.0, 0.0, 0.0],
            "scale": [1.0, 1.0, -1.0],
        }

        params = {
            "filename": filename,
            "destination_path": destination_path,
            "destination_name": destination_name,
            "replace_existing": replace,
            "automated": True,
            "save": True,
            "options_properties": [
                ['import_type', 'unreal.AlembicImportType.SKELETAL']
            ],
            "conversion_settings": conversion
        }

        send_request("import_abc_task", params=params)

    def load(self, context, name=None, namespace=None, options=None):
        """Load and containerise representation into Content Browser.

        This is two step process. First, import FBX to temporary path and
        then call `containerise()` on it - this moves all content to new
        directory and then it will create AssetContainer there and imprint it
        with metadata. This will mark this path as container.

        Args:
            context (dict): application context
            name (str): subset name
            namespace (str): in Unreal this is basically path to container.
                             This is not passed here, so namespace is set
                             by `containerise()` because only then we know
                             real path.
            options (dict): Those would be data to be imprinted. This is not
                            used now, data are imprinted by `containerise()`.
        """

<<<<<<< HEAD
        # Create directory for asset and openpype container
        root = f"{self.root}/Assets"
        asset = context.get('asset').get('name')
        asset_name = f"{asset}_{name}" if asset else f"{name}"
        version = context.get('version').get('name')

        asset_dir, container_name = send_request(
            "create_unique_asset_name", params={
                "root": root,
                "asset": asset,
                "name": name,
                "version": version})
=======
        # Create directory for asset and ayon container
        root = unreal_pipeline.AYON_ASSET_DIR
        asset = context.get('asset').get('name')
        suffix = "_CON"
        if asset:
            asset_name = "{}_{}".format(asset, name)
        else:
            asset_name = "{}".format(name)
        version = context.get('version')
        # Check if version is hero version and use different name
        if not version.get("name") and version.get('type') == "hero_version":
            name_version = f"{name}_hero"
        else:
            name_version = f"{name}_v{version.get('name'):03d}"

        tools = unreal.AssetToolsHelpers().get_asset_tools()
        asset_dir, container_name = tools.create_unique_asset_name(
            f"{root}/{asset}/{name_version}", suffix="")

        container_name += suffix

        if not unreal.EditorAssetLibrary.does_directory_exist(asset_dir):
            unreal.EditorAssetLibrary.make_directory(asset_dir)

            path = self.filepath_from_context(context)
            task = self.get_task(path, asset_dir, asset_name, False)
>>>>>>> c81e1396

        if not send_request(
                "does_directory_exist", params={"directory_path": asset_dir}):
            send_request(
                "make_directory", params={"directory_path": asset_dir})

            self._import_abc_task(
                self.fname, asset_dir, asset_name, False)

        data = {
            "schema": "ayon:container-2.0",
            "id": AYON_CONTAINER_ID,
            "asset": asset,
            "namespace": asset_dir,
            "container_name": container_name,
            "asset_name": asset_name,
            "loader": self.__class__.__name__,
            "representation_id": str(context["representation"]["_id"]),
            "version_id": str(context["representation"]["parent"]),
            "family": context["representation"]["context"]["family"]
        }

        containerise(asset_dir, container_name, data)

        return send_request(
            "list_assets", params={
                "directory_path": asset_dir,
                "recursive": True,
                "include_folder": True})

    def update(self, container, representation):
        filename = get_representation_path(representation)
        asset_dir = container["namespace"]
        asset_name = container["asset_name"]

        self._import_abc_task(filename, asset_dir, asset_name, True)

        super(UnrealBaseLoader, self).update(container, representation)<|MERGE_RESOLUTION|>--- conflicted
+++ resolved
@@ -9,6 +9,7 @@
 from openpype.hosts.unreal.api.pipeline import (
     send_request,
     containerise,
+    AYON_ASSET_DIR,
 )
 
 
@@ -66,9 +67,8 @@
                             used now, data are imprinted by `containerise()`.
         """
 
-<<<<<<< HEAD
-        # Create directory for asset and openpype container
-        root = f"{self.root}/Assets"
+        # Create directory for asset and ayon container
+        root = AYON_ASSET_DIR
         asset = context.get('asset').get('name')
         asset_name = f"{asset}_{name}" if asset else f"{name}"
         version = context.get('version').get('name')
@@ -79,34 +79,6 @@
                 "asset": asset,
                 "name": name,
                 "version": version})
-=======
-        # Create directory for asset and ayon container
-        root = unreal_pipeline.AYON_ASSET_DIR
-        asset = context.get('asset').get('name')
-        suffix = "_CON"
-        if asset:
-            asset_name = "{}_{}".format(asset, name)
-        else:
-            asset_name = "{}".format(name)
-        version = context.get('version')
-        # Check if version is hero version and use different name
-        if not version.get("name") and version.get('type') == "hero_version":
-            name_version = f"{name}_hero"
-        else:
-            name_version = f"{name}_v{version.get('name'):03d}"
-
-        tools = unreal.AssetToolsHelpers().get_asset_tools()
-        asset_dir, container_name = tools.create_unique_asset_name(
-            f"{root}/{asset}/{name_version}", suffix="")
-
-        container_name += suffix
-
-        if not unreal.EditorAssetLibrary.does_directory_exist(asset_dir):
-            unreal.EditorAssetLibrary.make_directory(asset_dir)
-
-            path = self.filepath_from_context(context)
-            task = self.get_task(path, asset_dir, asset_name, False)
->>>>>>> c81e1396
 
         if not send_request(
                 "does_directory_exist", params={"directory_path": asset_dir}):
