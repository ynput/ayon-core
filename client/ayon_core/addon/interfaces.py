--- conflicted
+++ resolved
@@ -1,13 +1,6 @@
-<<<<<<< HEAD
-"""Interfaces for AYON addons."""
-from __future__ import annotations
-
-import logging
-=======
 """Addon interfaces for AYON."""
 from __future__ import annotations
 
->>>>>>> 26bbdaae
 from abc import ABCMeta, abstractmethod
 from typing import TYPE_CHECKING, Callable, Optional, Type
 
@@ -16,13 +9,9 @@
 if TYPE_CHECKING:
     from qtpy import QtWidgets
 
-<<<<<<< HEAD
-    from ayon_core.addon import AddonsManager
+    from ayon_core.addon.base import AddonsManager
     from ayon_core.pipeline.traits import TraitBase
-=======
-    from ayon_core.pipeline.traits import TraitBase
-    from ayon_core.tools.tray import TrayManager
->>>>>>> 26bbdaae
+    from ayon_core.tools.tray.ui.tray import TrayManager
 
 
 class _AYONInterfaceMeta(ABCMeta):
@@ -47,13 +36,6 @@
     """
 
     log = None
-<<<<<<< HEAD
-
-    def __init__(self):
-        """Initialize interface."""
-        self.log = logging.getLogger(self.__class__.__name__)
-=======
->>>>>>> 26bbdaae
 
 
 class IPluginPaths(AYONInterface):
@@ -174,10 +156,7 @@
         would do nothing.
 
     """
-<<<<<<< HEAD
     manager: AddonsManager
-=======
->>>>>>> 26bbdaae
     tray_initialized = False
     _tray_manager: TrayManager = None
     _admin_submenu = None
@@ -192,27 +171,14 @@
         prepared
 
         """
-<<<<<<< HEAD
-        raise NotImplementedError
-=======
->>>>>>> 26bbdaae
 
     @abstractmethod
     def tray_menu(self, tray_menu: QtWidgets.QMenu) -> None:
         """Add addon's action to tray menu."""
-        raise NotImplementedError
-
-<<<<<<< HEAD
 
     @abstractmethod
     def tray_start(self) -> None:
         """Start procedure in tray tool."""
-        raise NotImplementedError
-=======
-    @abstractmethod
-    def tray_start(self) -> None:
-        """Start procedure in tray tool."""
->>>>>>> 26bbdaae
 
     @abstractmethod
     def tray_exit(self) -> None:
@@ -221,7 +187,6 @@
         This is place where all threads should be shut.
 
         """
-        raise NotImplementedError
 
     def execute_in_main_thread(self, callback: Callable) -> None:
         """Pushes callback to the queue or process 'callback' on a main thread.
@@ -234,11 +199,8 @@
 
         """
         if not self.tray_initialized:
-<<<<<<< HEAD
-=======
             # TODO (Illicit): Called without initialized tray, still
             #   main thread needed.
->>>>>>> 26bbdaae
             try:
                 callback()
 
@@ -317,18 +279,10 @@
     @abstractmethod
     def label(self) -> str:
         """Service label showed in menu."""
-<<<<<<< HEAD
-        raise NotImplementedError
-=======
->>>>>>> 26bbdaae
 
     @abstractmethod
     def on_action_trigger(self) -> None:
         """What happens on actions click."""
-<<<<<<< HEAD
-        raise NotImplementedError
-=======
->>>>>>> 26bbdaae
 
     def tray_menu(self, tray_menu: QtWidgets.QMenu) -> None:
         """Add action to tray menu."""
@@ -367,15 +321,11 @@
     @abstractmethod
     def label(self) -> str:
         """Service label showed in menu."""
-<<<<<<< HEAD
-        raise NotImplementedError
-=======
 
     # TODO (Illicit): be able to get any sort of information to show/print
     # @abstractmethod
     # def get_service_info(self):
     #     pass
->>>>>>> 26bbdaae
 
     @staticmethod
     def services_submenu(tray_menu: QtWidgets.QMenu) -> QtWidgets.QMenu:
@@ -468,7 +418,6 @@
     @abstractmethod
     def host_name(self) -> str:
         """Name of host which addon represents."""
-        raise NotImplementedError
 
     def get_workfile_extensions(self) -> list[str]:
         """Define workfile extensions for host.
@@ -484,7 +433,6 @@
 
 class ITraits(AYONInterface):
     """Interface for traits."""
-<<<<<<< HEAD
 
     @abstractmethod
     def get_addon_traits(self) -> list[Type[TraitBase]]:
@@ -493,16 +441,4 @@
         Returns:
             list[Type[TraitBase]]: Traits for the addon.
 
-        """
-        raise NotImplementedError
-=======
-
-    @abstractmethod
-    def get_addon_traits(self) -> list[Type[TraitBase]]:
-        """Get trait classes for the addon.
-
-        Returns:
-            list[Type[TraitBase]]: Traits for the addon.
-
-        """
->>>>>>> 26bbdaae
+        """