from openpype.hosts.maya.api import (
    lib,
    plugin
)
from openpype.lib import (
    BoolDef,
    TextDef
)


class CreateAnimation(plugin.MayaCreator):
    """Animation output for character rigs"""

    identifier = "io.openpype.creators.maya.animation"
    label = "Animation"
    family = "animation"
    icon = "male"

    write_color_sets = False
    write_face_sets = False
    include_parent_hierarchy = False
    include_user_defined_attributes = False

    # TODO: Would be great if we could visually hide this from the creator
    #       by default but do allow to generate it through code.

    def get_instance_attr_defs(self):

<<<<<<< HEAD
        defs = lib.collect_animation_defs()
=======
        # Include the groups above the out_SET content
        self.data["includeParentHierarchy"] = self.include_parent_hierarchy
>>>>>>> 39b88f39

        defs.extend([
            BoolDef("writeColorSets",
                    label="Write vertex colors",
                    tooltip="Write vertex colors with the geometry",
                    default=self.write_color_sets),
            BoolDef("writeFaceSets",
                    label="Write face sets",
                    tooltip="Write face sets with the geometry",
                    default=self.write_face_sets),
            BoolDef("writeNormals",
                    label="Write normals",
                    tooltip="Write normals with the deforming geometry",
                    default=True),
            BoolDef("renderableOnly",
                    label="Renderable Only",
                    tooltip="Only export renderable visible shapes",
                    default=False),
            BoolDef("visibleOnly",
                    label="Visible Only",
                    tooltip="Only export dag objects visible during "
                            "frame range",
                    default=False),
            BoolDef("includeParentHierarchy",
                    label="Include Parent Hierarchy",
                    tooltip="Whether to include parent hierarchy of nodes in "
                            "the publish instance",
                    default=False),
            BoolDef("worldSpace",
                    label="World-Space Export",
                    default=True),
            TextDef("attr",
                    label="Custom Attributes",
                    default="",
                    placeholder="attr1, attr2"),
            TextDef("attrPrefix",
                    label="Custom Attributes Prefix",
                    placeholder="prefix1, prefix2")
        ])

        # TODO: Implement these on a Deadline plug-in instead?
        """
        # Default to not send to farm.
        self.data["farm"] = False
        self.data["priority"] = 50
        """

<<<<<<< HEAD
        return defs
=======
        # Default to write normals.
        self.data["writeNormals"] = True

        value = self.include_user_defined_attributes
        self.data["includeUserDefinedAttributes"] = value
>>>>>>> 39b88f39
<|MERGE_RESOLUTION|>--- conflicted
+++ resolved
@@ -26,12 +26,7 @@
 
     def get_instance_attr_defs(self):
 
-<<<<<<< HEAD
         defs = lib.collect_animation_defs()
-=======
-        # Include the groups above the out_SET content
-        self.data["includeParentHierarchy"] = self.include_parent_hierarchy
->>>>>>> 39b88f39
 
         defs.extend([
             BoolDef("writeColorSets",
@@ -59,10 +54,13 @@
                     label="Include Parent Hierarchy",
                     tooltip="Whether to include parent hierarchy of nodes in "
                             "the publish instance",
-                    default=False),
+                    default=self.include_parent_hierarchy),
             BoolDef("worldSpace",
                     label="World-Space Export",
                     default=True),
+            BoolDef("includeUserDefinedAttributes",
+                    label="Include User Defined Attributes",
+                    default=self.include_user_defined_attributes),
             TextDef("attr",
                     label="Custom Attributes",
                     default="",
@@ -79,12 +77,4 @@
         self.data["priority"] = 50
         """
 
-<<<<<<< HEAD
-        return defs
-=======
-        # Default to write normals.
-        self.data["writeNormals"] = True
-
-        value = self.include_user_defined_attributes
-        self.data["includeUserDefinedAttributes"] = value
->>>>>>> 39b88f39
+        return defs