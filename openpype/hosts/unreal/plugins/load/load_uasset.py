--- conflicted
+++ resolved
@@ -23,13 +23,7 @@
     icon = "cube"
     color = "orange"
 
-<<<<<<< HEAD
     def load(self, context, name=None, namespace=None, options=None):
-=======
-    extension = "uasset"
-
-    def load(self, context, name, namespace, options):
->>>>>>> 0df955c2
         """Load and containerise representation into Content Browser.
 
         Args:
@@ -43,7 +37,6 @@
                             used now, data are imprinted by `containerise()`.
         """
 
-<<<<<<< HEAD
         # Create directory for asset and OpenPype container
         root = f"{self.root}/Assets"
         asset = context.get('asset').get('name')
@@ -57,40 +50,10 @@
 
         send_request(
             "make_directory", params={"directory_path": asset_dir})
-=======
-        # Create directory for asset and Ayon container
-        root = "/Game/Ayon/Assets"
-        asset = context.get('asset').get('name')
-        suffix = "_CON"
-        asset_name = f"{asset}_{name}" if asset else f"{name}"
-        tools = unreal.AssetToolsHelpers().get_asset_tools()
-        asset_dir, container_name = tools.create_unique_asset_name(
-            f"{root}/{asset}/{name}", suffix=""
-        )
-
-        unique_number = 1
-        while unreal.EditorAssetLibrary.does_directory_exist(
-            f"{asset_dir}_{unique_number:02}"
-        ):
-            unique_number += 1
-
-        asset_dir = f"{asset_dir}_{unique_number:02}"
-        container_name = f"{container_name}_{unique_number:02}{suffix}"
-
-        unreal.EditorAssetLibrary.make_directory(asset_dir)
->>>>>>> 0df955c2
 
         project_content_dir = send_request("project_content_dir")
         destination_path = asset_dir.replace(
-<<<<<<< HEAD
             "/Game", Path(project_content_dir).as_posix(), 1)
-=======
-            "/Game", Path(unreal.Paths.project_content_dir()).as_posix(), 1)
-
-        shutil.copy(
-            self.fname,
-            f"{destination_path}/{name}_{unique_number:02}.{self.extension}")
->>>>>>> 0df955c2
 
         shutil.copy(self.fname, f"{destination_path}/{asset_name}.uasset")
 
@@ -101,20 +64,11 @@
             "namespace": asset_dir,
             "container_name": container_name,
             "asset_name": asset_name,
-<<<<<<< HEAD
             "loader": self.__class__.__name__,
             "representation": str(context["representation"]["_id"]),
             "parent": str(context["representation"]["parent"]),
             "family": context["representation"]["context"]["family"]
         }
-=======
-            "loader": str(self.__class__.__name__),
-            "representation": context["representation"]["_id"],
-            "parent": context["representation"]["parent"],
-            "family": context["representation"]["context"]["family"],
-        }
-        unreal_pipeline.imprint(f"{asset_dir}/{container_name}", data)
->>>>>>> 0df955c2
 
         containerise(asset_dir, container_name, data)
 
@@ -129,70 +83,10 @@
         asset_dir = container["namespace"]
         asset_name = container["asset_name"]
 
-<<<<<<< HEAD
         project_content_dir = send_request("project_content_dir")
         destination_path = asset_dir.replace(
             "/Game", Path(project_content_dir).as_posix(), 1)
-=======
-        unique_number = container["container_name"].split("_")[-2]
-
-        destination_path = asset_dir.replace(
-            "/Game", Path(unreal.Paths.project_content_dir()).as_posix(), 1)
-
-        asset_content = unreal.EditorAssetLibrary.list_assets(
-            asset_dir, recursive=False, include_folder=True
-        )
-
-        for asset in asset_content:
-            obj = ar.get_asset_by_object_path(asset).get_asset()
-            if obj.get_class().get_name() != "AyonAssetContainer":
-                unreal.EditorAssetLibrary.delete_asset(asset)
-
-        update_filepath = get_representation_path(representation)
-
-        shutil.copy(
-            update_filepath,
-            f"{destination_path}/{name}_{unique_number}.{self.extension}")
-
-        container_path = f'{container["namespace"]}/{container["objectName"]}'
-        # update metadata
-        unreal_pipeline.imprint(
-            container_path,
-            {
-                "representation": str(representation["_id"]),
-                "parent": str(representation["parent"]),
-            }
-        )
-
-        asset_content = unreal.EditorAssetLibrary.list_assets(
-            asset_dir, recursive=True, include_folder=True
-        )
-
-        for a in asset_content:
-            unreal.EditorAssetLibrary.save_asset(a)
-
-    def remove(self, container):
-        path = container["namespace"]
-        parent_path = Path(path).parent.as_posix()
-
-        unreal.EditorAssetLibrary.delete_directory(path)
->>>>>>> 0df955c2
 
         shutil.copy(filename, f"{destination_path}/{asset_name}.uasset")
 
-<<<<<<< HEAD
-        super(UnrealBaseLoader, self).update(container, representation)
-=======
-        if len(asset_content) == 0:
-            unreal.EditorAssetLibrary.delete_directory(parent_path)
-
-
-class UMapLoader(UAssetLoader):
-    """Load Level."""
-
-    families = ["uasset"]
-    label = "Load Level"
-    representations = ["umap"]
-
-    extension = "umap"
->>>>>>> 0df955c2
+        super(UnrealBaseLoader, self).update(container, representation)