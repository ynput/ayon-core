from maya import cmds, mel

import pyblish.api

from openpype.client import get_subset_by_name
<<<<<<< HEAD
from openpype.pipeline import legacy_io
from openpype.hosts.maya.api import lib
=======
from openpype.pipeline import legacy_io, KnownPublishError
from openpype.hosts.maya.api.lib import get_attribute_input
>>>>>>> cd756ba2


class CollectReview(pyblish.api.InstancePlugin):
    """Collect Review data

    """

    order = pyblish.api.CollectorOrder + 0.3
    label = 'Collect Review Data'
    families = ["review"]

    def process(self, instance):

        self.log.debug('instance: {}'.format(instance))

        task = legacy_io.Session["AVALON_TASK"]

        # Get panel.
        instance.data["panel"] = cmds.playblast(
            activeEditor=True
        ).split("|")[-1]

        # get cameras
        members = instance.data['setMembers']
        cameras = cmds.ls(members, long=True,
                          dag=True, cameras=True)
        self.log.debug('members: {}'.format(members))

        # validate required settings
        if len(cameras) == 0:
            raise KnownPublishError("No camera found in review "
                                    "instance: {}".format(instance))
        elif len(cameras) > 2:
            raise KnownPublishError(
                "Only a single camera is allowed for a review instance but "
                "more than one camera found in review instance: {}. "
                "Cameras found: {}".format(instance, ", ".join(cameras)))

        camera = cameras[0]
        self.log.debug('camera: {}'.format(camera))

        context = instance.context
        objectset = context.data['objectsets']

        reviewable_subsets = list(set(members) & set(objectset))
        if reviewable_subsets:
            if len(reviewable_subsets) > 1:
                raise KnownPublishError(
                    "Multiple attached subsets for review are not supported. "
                    "Attached: {}".format(", ".join(reviewable_subsets))
                )

            reviewable_subset = reviewable_subsets[0]
            self.log.debug(
                "Subset attached to review: {}".format(reviewable_subset)
            )

            # Find the relevant publishing instance in the current context
            reviewable_inst = next(inst for inst in context
                                   if inst.name == reviewable_subset)
            data = reviewable_inst.data

            self.log.debug(
                'Adding review family to {}'.format(reviewable_subset)
            )
            if data.get('families'):
                data['families'].append('review')
            else:
                data['families'] = ['review']

            data['review_camera'] = camera
            data['frameStartFtrack'] = instance.data["frameStartHandle"]
            data['frameEndFtrack'] = instance.data["frameEndHandle"]
            data['frameStartHandle'] = instance.data["frameStartHandle"]
            data['frameEndHandle'] = instance.data["frameEndHandle"]
            data["frameStart"] = instance.data["frameStart"]
            data["frameEnd"] = instance.data["frameEnd"]
            data['step'] = instance.data['step']
            data['fps'] = instance.data['fps']
            data['review_width'] = instance.data['review_width']
            data['review_height'] = instance.data['review_height']
            data["isolate"] = instance.data["isolate"]
            data["panZoom"] = instance.data.get("panZoom", False)
            data["panel"] = instance.data["panel"]

            # The review instance must be active
            cmds.setAttr(str(instance) + '.active', 1)

            instance.data['remove'] = True

        else:
            legacy_subset_name = task + 'Review'
            asset_doc = instance.context.data['assetEntity']
            project_name = legacy_io.active_project()
            subset_doc = get_subset_by_name(
                project_name,
                legacy_subset_name,
                asset_doc["_id"],
                fields=["_id"]
            )
            if subset_doc:
                self.log.debug("Existing subsets found, keep legacy name.")
                instance.data['subset'] = legacy_subset_name

            instance.data['review_camera'] = camera
            instance.data['frameStartFtrack'] = \
                instance.data["frameStartHandle"]
            instance.data['frameEndFtrack'] = \
                instance.data["frameEndHandle"]

            # make ftrack publishable
            instance.data.setdefault("families", []).append('ftrack')

            cmds.setAttr(str(instance) + '.active', 1)

            # Collect audio
            playback_slider = mel.eval('$tmpVar=$gPlayBackSlider')
            audio_name = cmds.timeControl(playback_slider,
                                          query=True,
                                          sound=True)
            display_sounds = cmds.timeControl(
                playback_slider, query=True, displaySound=True
            )

            def get_audio_node_data(node):
                return {
                    "offset": cmds.getAttr("{}.offset".format(node)),
                    "filename": cmds.getAttr("{}.filename".format(node))
                }

            audio_data = []

            if audio_name:
                audio_data.append(get_audio_node_data(audio_name))

            elif display_sounds:
                start_frame = int(cmds.playbackOptions(query=True, min=True))
                end_frame = int(cmds.playbackOptions(query=True, max=True))

                for node in cmds.ls(type="audio"):
                    # Check if frame range and audio range intersections,
                    # for whether to include this audio node or not.
                    duration = cmds.getAttr("{}.duration".format(node))
                    start_audio = cmds.getAttr("{}.offset".format(node))
                    end_audio = start_audio + duration

                    if start_audio <= end_frame and end_audio > start_frame:
                        audio_data.append(get_audio_node_data(node))

            instance.data["audio"] = audio_data

        # Convert enum attribute index to string.
        index = instance.data.get("displayLights", 0)
        display_lights = lib.DISPLAY_LIGHTS_VALUES[index]
        if display_lights == "project_settings":
            settings = instance.context.data["project_settings"]
            settings = settings["maya"]["publish"]["ExtractPlayblast"]
            settings = settings["capture_preset"]["Viewport Options"]
            display_lights = settings["displayLights"]
        instance.data["displayLights"] = display_lights

        # Collect focal length.
        attr = camera + ".focalLength"
<<<<<<< HEAD
        focal_length = None
        if lib.get_attribute_input(attr):
=======
        if get_attribute_input(attr):
>>>>>>> cd756ba2
            start = instance.data["frameStart"]
            end = instance.data["frameEnd"] + 1
            focal_length = [
                cmds.getAttr(attr, time=t) for t in range(int(start), int(end))
            ]
        else:
            focal_length = cmds.getAttr(attr)

        key = "focalLength"
        try:
            instance.data["burninDataMembers"][key] = focal_length
        except KeyError:
            instance.data["burninDataMembers"] = {key: focal_length}<|MERGE_RESOLUTION|>--- conflicted
+++ resolved
@@ -3,13 +3,8 @@
 import pyblish.api
 
 from openpype.client import get_subset_by_name
-<<<<<<< HEAD
-from openpype.pipeline import legacy_io
+from openpype.pipeline import legacy_io, KnownPublishError
 from openpype.hosts.maya.api import lib
-=======
-from openpype.pipeline import legacy_io, KnownPublishError
-from openpype.hosts.maya.api.lib import get_attribute_input
->>>>>>> cd756ba2
 
 
 class CollectReview(pyblish.api.InstancePlugin):
@@ -173,12 +168,7 @@
 
         # Collect focal length.
         attr = camera + ".focalLength"
-<<<<<<< HEAD
-        focal_length = None
         if lib.get_attribute_input(attr):
-=======
-        if get_attribute_input(attr):
->>>>>>> cd756ba2
             start = instance.data["frameStart"]
             end = instance.data["frameEnd"] + 1
             focal_length = [
