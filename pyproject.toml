# WARNING: This file is used only for development done on this addon.
# Be aware that dependencies used here might not match the ones used by
# the specific addon bundle set up on the AYON server. This file should
# be used only for local development and CI/CD purposes.

[tool.poetry]
name = "ayon-core"
version = "0.4.3-dev.1"
description = ""
authors = ["Ynput Team <team@ynput.io>"]
readme = "README.md"

[tool.poetry.dependencies]
python = ">=3.9.1,<3.10"


[tool.poetry.dev-dependencies]
# test dependencies
pytest = "^8.0"
pytest-print = "^1.0"
ayon-python-api = "^1.0"
# linting dependencies
ruff = "^0.3.3"
pre-commit = "^3.6.2"
codespell = "^2.2.6"
deal = "^4.24.3"
semver = "^3.0.2"
openassetio-traitgen = "*" # for generating traits from yaml definitions
openassetio-mediacreation = "*" # for default media creation traits
ayon-openassetio-manager-plugin = { git = "https://github.com/ynput/ayon-openassetio-manager-plugin.git", branch = "main" }


[tool.ruff]
# Exclude a variety of commonly ignored directories.
exclude = [
    ".bzr",
    ".direnv",
    ".eggs",
    ".git",
    ".git-rewrite",
    ".hg",
    ".ipynb_checkpoints",
    ".mypy_cache",
    ".nox",
    ".pants.d",
    ".pyenv",
    ".pytest_cache",
    ".pytype",
    ".ruff_cache",
    ".svn",
    ".tox",
    ".venv",
    ".vscode",
    "__pypackages__",
    "_build",
    "buck-out",
    "build",
    "dist",
    "node_modules",
    "site-packages",
    "venv",
    "vendor",
    "generated",
]

# Same as Black.
line-length = 79
indent-width = 4

# Assume Python 3.9
target-version = "py39"

[tool.ruff.lint]
# Enable Pyflakes (`F`) and a subset of the pycodestyle (`E`)  codes by default.
select = ["E4", "E7", "E9", "F"]
ignore = []

# Allow fix for all enabled rules (when `--fix`) is provided.
fixable = ["ALL"]
unfixable = []

# Allow unused variables when underscore-prefixed.
dummy-variable-rgx = "^(_+|(_+[a-zA-Z0-9_]*[a-zA-Z0-9]+?))$"

exclude = [
    "client/ayon_core/modules/click_wrap.py",
    "client/ayon_core/scripts/slates/__init__.py"
]

[tool.ruff.lint.per-file-ignores]
"client/ayon_core/lib/__init__.py" = ["E402"]
"client/ayon_core/hosts/max/startup/startup.py" = ["E402"]

[tool.ruff.format]
# Like Black, use double quotes for strings.
quote-style = "double"

# Like Black, indent with spaces, rather than tabs.
indent-style = "space"

# Like Black, respect magic trailing commas.
skip-magic-trailing-comma = false

# Like Black, automatically detect the appropriate line ending.
line-ending = "auto"

[tool.codespell]
# Ignore words that are not in the dictionary.
ignore-words-list = "ayon,ynput,parms,parm,hda,developpement"
<<<<<<< HEAD
skip = "./.*,./package/*,*/vendor/*,*/unreal/integration/*,*/aftereffects/api/extension/js/libs/*,poetry.lock"
=======

# Ignore lines that contain this regex. This is hack for missing inline ignore.
# Remove with next codespell release (>2.2.6)
ignore-regex = ".*codespell:ignore.*"

skip = "./.*,./package/*,*/vendor/*,*/unreal/integration/*,*/aftereffects/api/extension/js/libs/*"
>>>>>>> b6fba133
count = true
quiet-level = 3

[build-system]
requires = ["poetry-core"]
build-backend = "poetry.core.masonry.api"<|MERGE_RESOLUTION|>--- conflicted
+++ resolved
@@ -20,9 +20,9 @@
 pytest-print = "^1.0"
 ayon-python-api = "^1.0"
 # linting dependencies
-ruff = "^0.3.3"
-pre-commit = "^3.6.2"
-codespell = "^2.2.6"
+ruff = "^0.5"
+pre-commit = "^3.8"
+codespell = "^2.3"
 deal = "^4.24.3"
 semver = "^3.0.2"
 openassetio-traitgen = "*" # for generating traits from yaml definitions
@@ -107,16 +107,8 @@
 [tool.codespell]
 # Ignore words that are not in the dictionary.
 ignore-words-list = "ayon,ynput,parms,parm,hda,developpement"
-<<<<<<< HEAD
-skip = "./.*,./package/*,*/vendor/*,*/unreal/integration/*,*/aftereffects/api/extension/js/libs/*,poetry.lock"
-=======
 
-# Ignore lines that contain this regex. This is hack for missing inline ignore.
-# Remove with next codespell release (>2.2.6)
-ignore-regex = ".*codespell:ignore.*"
-
-skip = "./.*,./package/*,*/vendor/*,*/unreal/integration/*,*/aftereffects/api/extension/js/libs/*"
->>>>>>> b6fba133
+skip = "./.*,./package/*,*/vendor/*,poetry.lock"
 count = true
 quiet-level = 3
 
