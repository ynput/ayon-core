--- conflicted
+++ resolved
@@ -25,11 +25,6 @@
     get_project_settings,
     get_system_settings
 )
-<<<<<<< HEAD
-
-from .anatomy import Anatomy
-=======
->>>>>>> 091feecd
 from .profiles_filtering import filter_profiles
 from .events import emit_event
 from .path_templates import StringTemplate
@@ -1522,8 +1517,6 @@
 
         return loaded_containers
 
-<<<<<<< HEAD
-=======
     @with_pipeline_io
     def _collect_last_version_repres(self, asset_docs):
         """Collect subsets, versions and representations for asset_entities.
@@ -1612,7 +1605,6 @@
 
         return output
 
->>>>>>> 091feecd
 
 @with_pipeline_io
 def get_creator_by_name(creator_name, case_sensitive=False):
