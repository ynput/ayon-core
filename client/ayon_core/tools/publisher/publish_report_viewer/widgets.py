from math import ceil
from qtpy import QtWidgets, QtCore, QtGui

<<<<<<< HEAD
from ayon_core.tools.utils import NiceCheckbox, ElideLabel, SeparatorWidget
=======
from ayon_core.tools.utils import (
    NiceCheckbox,
    IconButton,
    paint_image_with_color,
)
from ayon_core.resources import get_image_path
from ayon_core.style import get_objected_colors
>>>>>>> 9f2d454f

# from ayon_core.tools.utils import DeselectableTreeView
from .constants import (
    ITEM_ID_ROLE,
    ITEM_IS_GROUP_ROLE
)
from .delegates import GroupItemDelegate
from .model import (
    InstancesModel,
    InstanceProxyModel,
    PluginsModel,
    PluginProxyModel
)
from .report_items import PublishReport

FILEPATH_ROLE = QtCore.Qt.UserRole + 1
TRACEBACK_ROLE = QtCore.Qt.UserRole + 2
IS_DETAIL_ITEM_ROLE = QtCore.Qt.UserRole + 3


def get_pretty_milliseconds(value):
    if value < 1000:
        return f"{value:.3f}ms"
    value /= 1000
    if value < 60:
        return f"{value:.2f}s"
    seconds = int(value % 60)
    value /= 60
    if value < 60:
        return f"{value:.2f}m {seconds:.2f}s"
    minutes = int(value % 60)
    value /= 60
    return f"{value:.2f}h {minutes:.2f}m"


class PluginLoadReportModel(QtGui.QStandardItemModel):
    def __init__(self):
        super().__init__()
        self._traceback_by_filepath = {}
        self._items_by_filepath = {}
        self._is_active = True
        self._need_refresh = False

    def set_active(self, is_active):
        if self._is_active is is_active:
            return
        self._is_active = is_active
        self._update_items()

    def set_report(self, report):
        self._need_refresh = True
        if report is None:
            self._traceback_by_filepath.clear()
            self._update_items()
            return

        filepaths = set(report.crashed_plugin_paths.keys())
        to_remove = set(self._traceback_by_filepath) - filepaths
        for filepath in filepaths:
            self._traceback_by_filepath[filepath] = (
                report.crashed_plugin_paths[filepath]
            )

        for filepath in to_remove:
            self._traceback_by_filepath.pop(filepath)
        self._update_items()

    def _update_items(self):
        if not self._is_active or not self._need_refresh:
            return
        parent = self.invisibleRootItem()
        if not self._traceback_by_filepath:
            parent.removeRows(0, parent.rowCount())
            return

        new_items = []
        new_items_by_filepath = {}
        to_remove = (
            set(self._items_by_filepath) - set(self._traceback_by_filepath)
        )
        for filepath in self._traceback_by_filepath:
            if filepath in self._items_by_filepath:
                continue
            item = QtGui.QStandardItem(filepath)
            new_items.append(item)
            new_items_by_filepath[filepath] = item
            self._items_by_filepath[filepath] = item

        if new_items:
            parent.appendRows(new_items)

        for filepath, item in new_items_by_filepath.items():
            traceback_txt = self._traceback_by_filepath[filepath]
            detail_item = QtGui.QStandardItem()
            detail_item.setData(filepath, FILEPATH_ROLE)
            detail_item.setData(traceback_txt, TRACEBACK_ROLE)
            detail_item.setData(True, IS_DETAIL_ITEM_ROLE)
            item.appendRow(detail_item)

        for filepath in to_remove:
            item = self._items_by_filepath.pop(filepath)
            parent.removeRow(item.row())


class DetailWidget(QtWidgets.QTextEdit):
    def __init__(self, text, *args, **kwargs):
        super().__init__(*args, **kwargs)

        self.setReadOnly(True)
        self.setHtml(text)
        self.setTextInteractionFlags(QtCore.Qt.TextBrowserInteraction)
        self.setWordWrapMode(
            QtGui.QTextOption.WrapAtWordBoundaryOrAnywhere
        )

    def sizeHint(self):
        content_margins = (
            self.contentsMargins().top()
            + self.contentsMargins().bottom()
        )
        size = self.document().documentLayout().documentSize().toSize()
        size.setHeight(size.height() + content_margins)
        return size


class PluginLoadReportWidget(QtWidgets.QWidget):
    def __init__(self, parent):
        super().__init__(parent)

        view = QtWidgets.QTreeView(self)
        view.setEditTriggers(QtWidgets.QAbstractItemView.NoEditTriggers)
        view.setTextElideMode(QtCore.Qt.ElideLeft)
        view.setHeaderHidden(True)
        view.setAlternatingRowColors(True)
        view.setVerticalScrollMode(QtWidgets.QAbstractItemView.ScrollPerPixel)

        model = PluginLoadReportModel()
        view.setModel(model)

        layout = QtWidgets.QHBoxLayout(self)
        layout.setContentsMargins(0, 0, 0, 0)
        layout.addWidget(view, 1)

        view.expanded.connect(self._on_expand)

        self._view = view
        self._model = model
        self._widgets_by_filepath = {}

    def set_active(self, is_active):
        self._model.set_active(is_active)

    def set_report(self, report):
        self._widgets_by_filepath = {}
        self._model.set_report(report)

    def showEvent(self, event):
        super().showEvent(event)
        self._update_widgets_size_hints()

    def resizeEvent(self, event):
        super().resizeEvent(event)
        self._update_widgets_size_hints()

    def _on_expand(self, index):
        for row in range(self._model.rowCount(index)):
            child_index = self._model.index(row, index.column(), index)
            self._create_widget(child_index)

    def _update_widgets_size_hints(self):
        for item in self._widgets_by_filepath.values():
            widget, index = item
            if not widget.isVisible():
                continue
            self._model.setData(
                index, widget.sizeHint(), QtCore.Qt.SizeHintRole
            )

    def _create_widget(self, index):
        if not index.data(IS_DETAIL_ITEM_ROLE):
            return

        filepath = index.data(FILEPATH_ROLE)
        if filepath in self._widgets_by_filepath:
            return

        traceback_txt = index.data(TRACEBACK_ROLE)
        detail_text = (
            "<b>Filepath:</b><br/>"
            "{}<br/><br/>"
            "<b>Traceback:</b><br/>"
            "{}"
        ).format(filepath, traceback_txt.replace("\n", "<br/>"))
        widget = DetailWidget(detail_text, self)
        self._view.setIndexWidget(index, widget)
        self._widgets_by_filepath[filepath] = (widget, index)


class ZoomPlainText(QtWidgets.QPlainTextEdit):
    min_point_size = 1.0
    max_point_size = 200.0

    def __init__(self, *args, **kwargs):
        super().__init__(*args, **kwargs)

        anim_timer = QtCore.QTimer()
        anim_timer.setInterval(20)

        anim_timer.timeout.connect(self._scaling_callback)

        self._anim_timer = anim_timer
        self._scheduled_scalings = 0
        self._point_size = None

    def wheelEvent(self, event):
        modifiers = QtWidgets.QApplication.keyboardModifiers()
        if modifiers != QtCore.Qt.ControlModifier:
            super().wheelEvent(event)
            return

        if hasattr(event, "angleDelta"):
            delta = event.angleDelta().y()
        else:
            delta = event.delta()
        degrees = float(delta) / 8
        steps = int(ceil(degrees / 5))
        self._scheduled_scalings += steps
        if (self._scheduled_scalings * steps < 0):
            self._scheduled_scalings = steps

        self._anim_timer.start()

    def _scaling_callback(self):
        if self._scheduled_scalings == 0:
            self._anim_timer.stop()
            return

        factor = 1.0 + (self._scheduled_scalings / 300)
        font = self.font()

        if self._point_size is None:
            point_size = font.pointSizeF()
        else:
            point_size = self._point_size

        point_size *= factor
        min_hit = False
        max_hit = False
        if point_size < self.min_point_size:
            point_size = self.min_point_size
            min_hit = True
        elif point_size > self.max_point_size:
            point_size = self.max_point_size
            max_hit = True

        self._point_size = point_size

        font.setPointSizeF(point_size)
        # Using 'self.setFont(font)' would not be propagated when stylesheets
        #   are applied on this widget
        self.setStyleSheet("font-size: {}pt".format(font.pointSize()))

        if (
            (max_hit and self._scheduled_scalings > 0)
            or (min_hit and self._scheduled_scalings < 0)
        ):
            self._scheduled_scalings = 0

        elif self._scheduled_scalings > 0:
            self._scheduled_scalings -= 1
        else:
            self._scheduled_scalings += 1


class DetailsWidget(QtWidgets.QWidget):
    def __init__(self, parent):
        super().__init__(parent)

        output_widget = ZoomPlainText(self)
        output_widget.setObjectName("PublishLogConsole")
        output_widget.setTextInteractionFlags(QtCore.Qt.TextBrowserInteraction)

        layout = QtWidgets.QVBoxLayout(self)
        layout.setContentsMargins(0, 0, 0, 0)
        layout.addWidget(output_widget)

        self._is_active = True
        self._need_refresh = False
        self._output_widget = output_widget
        self._report_item = None
        self._instance_filter = set()
        self._plugin_filter = set()

    def clear(self):
        self._output_widget.setPlainText("")

    def set_active(self, is_active):
        if self._is_active is is_active:
            return
        self._is_active = is_active
        self._update_logs()

    def set_report(self, report):
        self._report_item = report
        self._plugin_filter = set()
        self._instance_filter = set()
        self._need_refresh = True
        self._update_logs()

    def set_plugin_filter(self, plugin_filter):
        self._plugin_filter = plugin_filter
        self._need_refresh = True
        self._update_logs()

    def set_instance_filter(self, instance_filter):
        self._instance_filter = instance_filter
        self._need_refresh = True
        self._update_logs()

    def _update_logs(self):
        if not self._is_active or not self._need_refresh:
            return

        if not self._report_item:
            self._output_widget.setPlainText("")
            return

        filtered_logs = []
        for log in self._report_item.logs:
            if (
                self._instance_filter
                and log.instance_id not in self._instance_filter
            ):
                continue

            if (
                self._plugin_filter
                and log.plugin_id not in self._plugin_filter
            ):
                continue
            filtered_logs.append(log)

        self._set_logs(filtered_logs)

    def _set_logs(self, logs):
        lines = []
        for log in logs:
            if log["type"] == "record":
                message = "{}: {}".format(log["levelname"], log["msg"])

                lines.append(message)
                exc_info = log["exc_info"]
                if exc_info:
                    lines.append(exc_info)

            elif log["type"] == "error":
                lines.append(log["traceback"])

            else:
                print(log["type"])

        text = "\n".join(lines)
        self._output_widget.setPlainText(text)


class PluginDetailsWidget(QtWidgets.QWidget):
    def __init__(self, plugin_item, parent):
        super().__init__(parent)

        content_widget = QtWidgets.QFrame(self)
        content_widget.setObjectName("PluginDetailsContent")

        plugin_label_widget = QtWidgets.QLabel(content_widget)
        plugin_label_widget.setObjectName("PluginLabel")

        plugin_doc_widget = QtWidgets.QLabel(content_widget)
        plugin_doc_widget.setWordWrap(True)

        form_separator = SeparatorWidget(parent=content_widget)

        plugin_class_label = QtWidgets.QLabel("Class:")
        plugin_class_widget = QtWidgets.QLabel(content_widget)

        plugin_order_label = QtWidgets.QLabel("Order:")
        plugin_order_widget = QtWidgets.QLabel(content_widget)

        plugin_families_label = QtWidgets.QLabel("Families:")
        plugin_families_widget = QtWidgets.QLabel(content_widget)
        plugin_families_widget.setWordWrap(True)

        plugin_path_label = QtWidgets.QLabel("File Path:")
        plugin_path_widget = ElideLabel(content_widget)
        plugin_path_widget.set_elide_mode(QtCore.Qt.ElideLeft)

        plugin_time_label = QtWidgets.QLabel("Time:")
        plugin_time_widget = QtWidgets.QLabel(content_widget)

        # Set interaction flags
        for label_widget in (
            plugin_label_widget,
            plugin_doc_widget,
            plugin_class_widget,
            plugin_order_widget,
            plugin_families_widget,
            plugin_time_widget,
        ):
            label_widget.setTextInteractionFlags(
                QtCore.Qt.TextBrowserInteraction
            )

        # Change style of form labels
        for label_widget in (
            plugin_class_label,
            plugin_order_label,
            plugin_families_label,
            plugin_path_label,
            plugin_time_label,
        ):
            label_widget.setObjectName("PluginFormLabel")

        plugin_label = plugin_item.label or plugin_item.name
        if plugin_item.plugin_type:
            plugin_label += " ({})".format(
                plugin_item.plugin_type.capitalize()
            )
        plugin_label_widget.setText(plugin_label)
        plugin_doc_widget.setText(plugin_item.docstring or "N/A")
        plugin_class_widget.setText(plugin_item.name or "N/A")
        plugin_order_widget.setText(str(plugin_item.order or "N/A"))
        plugin_families_widget.setText(str(plugin_item.families or "N/A"))
        plugin_path_widget.setText(plugin_item.filepath or "N/A")
        plugin_path_widget.setToolTip(plugin_item.filepath or None)
        plugin_time_widget.setText(
            get_pretty_milliseconds(plugin_item.process_time)
        )

        content_layout = QtWidgets.QGridLayout(content_widget)
        content_layout.setContentsMargins(8, 8, 8, 8)
        content_layout.setColumnStretch(0, 0)
        content_layout.setColumnStretch(1, 1)
        row = 0

        content_layout.addWidget(plugin_label_widget, row, 0, 1, 2)
        row += 1

        # Hide docstring if it is empty
        if plugin_item.docstring:
            content_layout.addWidget(plugin_doc_widget, row, 0, 1, 2)
            row += 1
        else:
            plugin_doc_widget.setVisible(False)

        content_layout.addWidget(form_separator, row, 0, 1, 2)
        row += 1

        for label_widget, value_widget in (
            (plugin_class_label, plugin_class_widget),
            (plugin_order_label, plugin_order_widget),
            (plugin_families_label, plugin_families_widget),
            (plugin_path_label, plugin_path_widget),
            (plugin_time_label, plugin_time_widget),
        ):
            content_layout.addWidget(label_widget, row, 0)
            content_layout.addWidget(value_widget, row, 1)
            row += 1

        main_layout = QtWidgets.QVBoxLayout(self)
        main_layout.setContentsMargins(0, 0, 0, 0)
        main_layout.addWidget(content_widget, 0)


class PluginsDetailsWidget(QtWidgets.QWidget):
    def __init__(self, parent):
        super().__init__(parent)

        scroll_area = QtWidgets.QScrollArea(self)
        scroll_area.setWidgetResizable(True)

        scroll_content_widget = QtWidgets.QWidget(scroll_area)

        scroll_area.setWidget(scroll_content_widget)

        content_widget = QtWidgets.QWidget(scroll_content_widget)

        content_layout = QtWidgets.QVBoxLayout(content_widget)
        content_layout.setContentsMargins(0, 0, 0, 0)
        content_layout.setSpacing(10)

        scroll_content_layout = QtWidgets.QVBoxLayout(scroll_content_widget)
        scroll_content_layout.setContentsMargins(0, 0, 0, 0)
        scroll_content_layout.addWidget(content_widget, 0)
        scroll_content_layout.addStretch(1)

        main_layout = QtWidgets.QVBoxLayout(self)
        main_layout.setContentsMargins(0, 0, 0, 0)
        main_layout.addWidget(scroll_area, 1)

        self._scroll_area = scroll_area
        self._content_layout = content_layout
        self._content_widget = content_widget

        self._widgets_by_plugin_id = {}
        self._stretch_item_index = 0

        self._is_active = True
        self._need_refresh = False

        self._report_item = None
        self._plugin_filter = set()
        self._plugin_ids = None

    def set_active(self, is_active):
        if self._is_active is is_active:
            return
        self._is_active = is_active
        self._update_widgets()

    def set_plugin_filter(self, plugin_filter):
        self._need_refresh = True
        self._plugin_filter = plugin_filter
        self._update_widgets()

    def set_report(self, report):
        self._plugin_ids = None
        self._plugin_filter = set()
        self._need_refresh = True
        self._report_item = report
        self._update_widgets()

    def _get_plugin_ids(self):
        if self._plugin_ids is not None:
            return self._plugin_ids

        # Clear layout and clear widgets
        while self._content_layout.count():
            item = self._content_layout.takeAt(0)
            widget = item.widget()
            if widget:
                widget.setVisible(False)
                widget.deleteLater()

        self._widgets_by_plugin_id.clear()

        plugin_ids = []
        if self._report_item is not None:
            plugin_ids = list(self._report_item.plugins_id_order)
        self._plugin_ids = plugin_ids
        return plugin_ids

    def _update_widgets(self):
        if not self._is_active or not self._need_refresh:
            return

        self._need_refresh = False

        for plugin_id in self._get_plugin_ids():
            widget = self._widgets_by_plugin_id.get(plugin_id)
            if widget is None:
                plugin_item = self._report_item.plugins_items_by_id[plugin_id]
                widget = PluginDetailsWidget(plugin_item, self._content_widget)
                self._widgets_by_plugin_id[plugin_id] = widget
                self._content_layout.addWidget(widget, 0)

            widget.setVisible(
                not self._plugin_filter
                or plugin_id in self._plugin_filter
            )


class DeselectableTreeView(QtWidgets.QTreeView):
    """A tree view that deselects on clicking on an empty area in the view"""

    def mousePressEvent(self, event):
        index = self.indexAt(event.pos())
        clear_selection = False
        if not index.isValid():
            modifiers = QtWidgets.QApplication.keyboardModifiers()
            if modifiers == QtCore.Qt.ShiftModifier:
                return
            elif modifiers == QtCore.Qt.ControlModifier:
                return
            clear_selection = True
        else:
            indexes = self.selectedIndexes()
            if len(indexes) == 1 and index in indexes:
                clear_selection = True

        if clear_selection:
            # clear the selection
            self.clearSelection()
            # clear the current index
            self.setCurrentIndex(QtCore.QModelIndex())
            event.accept()
            return

        QtWidgets.QTreeView.mousePressEvent(self, event)


class DetailsPopup(QtWidgets.QDialog):
    closed = QtCore.Signal()

    def __init__(self, parent, center_widget):
        super().__init__(parent)
        self.setWindowTitle("Report Details")
        layout = QtWidgets.QHBoxLayout(self)

        self._center_widget = center_widget
        self._first_show = True
        self._layout = layout

    def showEvent(self, event):
        layout = self.layout()
        cw_size = self._center_widget.size()
        layout.insertWidget(0, self._center_widget)
        if self._first_show:
            self._first_show = False
            self.resize(
                max(cw_size.width(), 700),
                max(cw_size.height(), 400)
            )
        super().showEvent(event)

    def closeEvent(self, event):
        super().closeEvent(event)
        self.closed.emit()


class PublishReportViewerWidget(QtWidgets.QFrame):
    def __init__(self, parent=None):
        super().__init__(parent)

        instances_model = InstancesModel()
        instances_proxy = InstanceProxyModel()
        instances_proxy.setSourceModel(instances_model)

        plugins_model = PluginsModel()
        plugins_proxy = PluginProxyModel()
        plugins_proxy.setSourceModel(plugins_model)

        removed_instances_check = NiceCheckbox(parent=self)
        removed_instances_check.setChecked(instances_proxy.ignore_removed)
        removed_instances_label = QtWidgets.QLabel(
            "Hide removed instances", self
        )

        removed_instances_layout = QtWidgets.QHBoxLayout()
        removed_instances_layout.setContentsMargins(0, 0, 0, 0)
        removed_instances_layout.addWidget(removed_instances_check, 0)
        removed_instances_layout.addWidget(removed_instances_label, 1)

        instances_view = DeselectableTreeView(self)
        instances_view.setObjectName("PublishDetailViews")
        instances_view.setModel(instances_proxy)
        instances_view.setIndentation(0)
        instances_view.setHeaderHidden(True)
        instances_view.setEditTriggers(
            QtWidgets.QAbstractItemView.NoEditTriggers)
        instances_view.setSelectionMode(
            QtWidgets.QAbstractItemView.ExtendedSelection)
        instances_view.setExpandsOnDoubleClick(False)

        instances_delegate = GroupItemDelegate(instances_view)
        instances_view.setItemDelegate(instances_delegate)

        skipped_plugins_check = NiceCheckbox(parent=self)
        skipped_plugins_check.setChecked(plugins_proxy.ignore_skipped)
        skipped_plugins_label = QtWidgets.QLabel("Hide skipped plugins", self)

        skipped_plugins_layout = QtWidgets.QHBoxLayout()
        skipped_plugins_layout.setContentsMargins(0, 0, 0, 0)
        skipped_plugins_layout.addWidget(skipped_plugins_check, 0)
        skipped_plugins_layout.addWidget(skipped_plugins_label, 1)

        plugins_view = DeselectableTreeView(self)
        plugins_view.setObjectName("PublishDetailViews")
        plugins_view.setModel(plugins_proxy)
        plugins_view.setIndentation(0)
        plugins_view.setHeaderHidden(True)
        plugins_view.setSelectionMode(
            QtWidgets.QAbstractItemView.ExtendedSelection)
        plugins_view.setEditTriggers(
            QtWidgets.QAbstractItemView.NoEditTriggers)
        plugins_view.setExpandsOnDoubleClick(False)

        plugins_delegate = GroupItemDelegate(plugins_view)
        plugins_view.setItemDelegate(plugins_delegate)

        details_widget = QtWidgets.QWidget(self)
        details_tab_widget = QtWidgets.QTabWidget(details_widget)

        btns_widget = QtWidgets.QWidget(details_widget)

        popout_image = QtGui.QImage(get_image_path("popout.png"))
        popout_color = get_objected_colors("font")
        popout_icon = QtGui.QIcon(
            paint_image_with_color(popout_image, popout_color.get_qcolor())
        )
        details_popup_btn = IconButton(btns_widget)
        details_popup_btn.setIcon(popout_icon)
        details_popup_btn.setToolTip("Pop Out")

        btns_layout = QtWidgets.QHBoxLayout(btns_widget)
        btns_layout.setContentsMargins(0, 0, 0, 0)
        btns_layout.addStretch(1)
        btns_layout.addWidget(details_popup_btn, 0)

        details_layout = QtWidgets.QVBoxLayout(details_widget)
        details_layout.setContentsMargins(0, 0, 0, 0)
        details_layout.addWidget(details_tab_widget, 1)
        details_layout.addWidget(btns_widget, 0)

        details_popup = DetailsPopup(self, details_tab_widget)

        logs_text_widget = DetailsWidget(details_tab_widget)
        plugin_load_report_widget = PluginLoadReportWidget(details_tab_widget)
        plugins_details_widget = PluginsDetailsWidget(details_tab_widget)

        plugin_load_report_widget.set_active(False)
        plugins_details_widget.set_active(False)

        details_tab_widget.addTab(logs_text_widget, "Logs")
        details_tab_widget.addTab(plugins_details_widget, "Plugins Details")
        details_tab_widget.addTab(
            plugin_load_report_widget, "Crashed plugins"
        )

        middle_widget = QtWidgets.QWidget(self)
        middle_layout = QtWidgets.QGridLayout(middle_widget)
        middle_layout.setContentsMargins(0, 0, 0, 0)
        # Row 1
        middle_layout.addLayout(removed_instances_layout, 0, 0)
        middle_layout.addLayout(skipped_plugins_layout, 0, 1)
        # Row 2
        middle_layout.addWidget(instances_view, 1, 0)
        middle_layout.addWidget(plugins_view, 1, 1)

        layout = QtWidgets.QHBoxLayout(self)
        layout.setContentsMargins(0, 0, 0, 0)
        layout.addWidget(middle_widget, 0)
        layout.addWidget(details_widget, 1)

        details_tab_widget.currentChanged.connect(self._on_tab_change)
        instances_view.selectionModel().selectionChanged.connect(
            self._on_instance_change
        )
        instances_view.clicked.connect(self._on_instance_view_clicked)
        plugins_view.clicked.connect(self._on_plugin_view_clicked)
        plugins_view.selectionModel().selectionChanged.connect(
            self._on_plugin_change
        )

        skipped_plugins_check.stateChanged.connect(
            self._on_skipped_plugin_check
        )
        removed_instances_check.stateChanged.connect(
            self._on_removed_instances_check
        )
        details_popup_btn.clicked.connect(self._on_details_popup)
        details_popup.closed.connect(self._on_popup_close)

        self._current_tab_idx = 0
        self._ignore_selection_changes = False
        self._report_item = None
        self._logs_text_widget = logs_text_widget
        self._plugin_load_report_widget = plugin_load_report_widget
        self._plugins_details_widget = plugins_details_widget

        self._removed_instances_check = removed_instances_check
        self._instances_view = instances_view
        self._instances_model = instances_model
        self._instances_proxy = instances_proxy

        self._instances_delegate = instances_delegate
        self._plugins_delegate = plugins_delegate

        self._skipped_plugins_check = skipped_plugins_check
        self._plugins_view = plugins_view
        self._plugins_model = plugins_model
        self._plugins_proxy = plugins_proxy

        self._details_widget = details_widget
        self._details_tab_widget = details_tab_widget
        self._details_popup = details_popup

    def _on_instance_view_clicked(self, index):
        if not index.isValid() or not index.data(ITEM_IS_GROUP_ROLE):
            return

        if self._instances_view.isExpanded(index):
            self._instances_view.collapse(index)
        else:
            self._instances_view.expand(index)

    def _on_plugin_view_clicked(self, index):
        if not index.isValid() or not index.data(ITEM_IS_GROUP_ROLE):
            return

        if self._plugins_view.isExpanded(index):
            self._plugins_view.collapse(index)
        else:
            self._plugins_view.expand(index)

    def set_report_data(self, report_data):
        report = PublishReport(report_data)
        self.set_report(report)

    def set_report(self, report):
        self._ignore_selection_changes = True

        self._report_item = report

        self._instances_model.set_report(report)
        self._plugins_model.set_report(report)
        self._logs_text_widget.set_report(report)
        self._plugin_load_report_widget.set_report(report)
        self._plugins_details_widget.set_report(report)

        self._ignore_selection_changes = False

        self._instances_view.expandAll()
        self._plugins_view.expandAll()

    def _on_tab_change(self, new_idx):
        if self._current_tab_idx == new_idx:
            return
        old_widget = self._details_tab_widget.widget(self._current_tab_idx)
        new_widget = self._details_tab_widget.widget(new_idx)
        self._current_tab_idx = new_idx
        old_widget.set_active(False)
        new_widget.set_active(True)

    def _on_instance_change(self, *_args):
        if self._ignore_selection_changes:
            return

        instance_ids = set()
        for index in self._instances_view.selectedIndexes():
            if index.isValid():
                instance_ids.add(index.data(ITEM_ID_ROLE))

        self._logs_text_widget.set_instance_filter(instance_ids)

    def _on_plugin_change(self, *_args):
        if self._ignore_selection_changes:
            return

        plugin_ids = set()
        for index in self._plugins_view.selectedIndexes():
            if index.isValid():
                plugin_ids.add(index.data(ITEM_ID_ROLE))

        self._logs_text_widget.set_plugin_filter(plugin_ids)
        self._plugins_details_widget.set_plugin_filter(plugin_ids)

    def _on_skipped_plugin_check(self):
        self._plugins_proxy.set_ignore_skipped(
            self._skipped_plugins_check.isChecked()
        )

    def _on_removed_instances_check(self):
        self._instances_proxy.set_ignore_removed(
            self._removed_instances_check.isChecked()
        )

    def _on_details_popup(self):
        self._details_widget.setVisible(False)
        self._details_popup.show()

    def _on_popup_close(self):
        self._details_widget.setVisible(True)
        layout = self._details_widget.layout()
        layout.insertWidget(0, self._details_tab_widget)

    def close_details_popup(self):
        if self._details_popup.isVisible():
            self._details_popup.close()<|MERGE_RESOLUTION|>--- conflicted
+++ resolved
@@ -1,17 +1,15 @@
 from math import ceil
 from qtpy import QtWidgets, QtCore, QtGui
 
-<<<<<<< HEAD
-from ayon_core.tools.utils import NiceCheckbox, ElideLabel, SeparatorWidget
-=======
 from ayon_core.tools.utils import (
     NiceCheckbox,
+    ElideLabel,
+    SeparatorWidget,
     IconButton,
     paint_image_with_color,
 )
 from ayon_core.resources import get_image_path
 from ayon_core.style import get_objected_colors
->>>>>>> 9f2d454f
 
 # from ayon_core.tools.utils import DeselectableTreeView
 from .constants import (
