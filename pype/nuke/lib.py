import os
import re
import sys
import getpass
from collections import OrderedDict

from avalon import api, io, lib
import avalon.nuke
from avalon.nuke import lib as anlib
import pype.api as pype

import nuke


from .presets import (
    get_colorspace_preset,
    get_node_dataflow_preset,
    get_node_colorspace_preset
)

from .presets import (
    get_anatomy
)
# TODO: remove get_anatomy and import directly Anatomy() here

from pypeapp import Logger
log = Logger().get_logger(__name__, "nuke")

self = sys.modules[__name__]
self._project = None


def onScriptLoad():
    ''' Callback for ffmpeg support
    '''
    if nuke.env['LINUX']:
        nuke.tcl('load ffmpegReader')
        nuke.tcl('load ffmpegWriter')
    else:
        nuke.tcl('load movReader')
        nuke.tcl('load movWriter')


def checkInventoryVersions():
    """
    Actiual version idetifier of Loaded containers

    Any time this function is run it will check all nodes and filter only
    Loader nodes for its version. It will get all versions from database
    and check if the node is having actual version. If not then it will color
    it to red.
    """
    # TODO: make it for all nodes not just Read (Loader

    # get all Loader nodes by avalon attribute metadata
    for each in nuke.allNodes():
        if each.Class() == 'Read':
            container = avalon.nuke.parse_container(each)

            if container:
                node = container["_node"]
                avalon_knob_data = avalon.nuke.get_avalon_knob_data(
                    node, ['avalon:', 'ak:'])

                # get representation from io
                representation = io.find_one({
                    "type": "representation",
                    "_id": io.ObjectId(avalon_knob_data["representation"])
                })

                # Get start frame from version data
                version = io.find_one({
                    "type": "version",
                    "_id": representation["parent"]
                })

                # get all versions in list
                versions = io.find({
                    "type": "version",
                    "parent": version["parent"]
                }).distinct('name')

                max_version = max(versions)

                # check the available version and do match
                # change color of node if not max verion
                if version.get("name") not in [max_version]:
                    node["tile_color"].setValue(int("0xd84f20ff", 16))
                else:
                    node["tile_color"].setValue(int("0x4ecd25ff", 16))


def writes_version_sync():
    ''' Callback synchronizing version of publishable write nodes
    '''
    # TODO: make it work with new write node group
    try:
        rootVersion = pype.get_version_from_path(nuke.root().name())
        padding = len(rootVersion)
        new_version = "v" + str("{" + ":0>{}".format(padding) + "}").format(
            int(rootVersion)
        )
        log.debug("new_version: {}".format(new_version))
    except Exception:
        return

    for each in nuke.allNodes():
        if each.Class() == 'Write':
            # check if the node is avalon tracked
            if "AvalonTab" not in each.knobs():
                continue

            avalon_knob_data = avalon.nuke.get_avalon_knob_data(
                each, ['avalon:', 'ak:'])

            try:
                if avalon_knob_data['families'] not in ["render"]:
                    log.debug(avalon_knob_data['families'])
                    continue

                node_file = each['file'].value()

                node_version = "v" + pype.get_version_from_path(node_file)
                log.debug("node_version: {}".format(node_version))

                node_new_file = node_file.replace(node_version, new_version)
                each['file'].setValue(node_new_file)
                if not os.path.isdir(os.path.dirname(node_new_file)):
                    log.warning("Path does not exist! I am creating it.")
                    os.makedirs(os.path.dirname(node_new_file), 0o766)
            except Exception as e:
                log.warning(
                    "Write node: `{}` has no version in path: {}".format(each.name(), e))


def version_up_script():
    ''' Raising working script's version
    '''
    import nukescripts
    nukescripts.script_and_write_nodes_version_up()


def get_render_path(node):
    ''' Generate Render path from presets regarding avalon knob data
    '''
    data = dict()
    data['avalon'] = avalon.nuke.get_avalon_knob_data(
        node, ['avalon:', 'ak:'])

    data_preset = {
        "class": data['avalon']['family'],
        "preset": data['avalon']['families']
    }

    nuke_dataflow_writes = get_node_dataflow_preset(**data_preset)
    nuke_colorspace_writes = get_node_colorspace_preset(**data_preset)

    application = lib.get_application(os.environ["AVALON_APP_NAME"])
    data.update({
        "application": application,
        "nuke_dataflow_writes": nuke_dataflow_writes,
        "nuke_colorspace_writes": nuke_colorspace_writes
    })

    anatomy_filled = format_anatomy(data)
    return anatomy_filled["render"]["path"].replace("\\", "/")


def format_anatomy(data):
    ''' Helping function for formating of anatomy paths

    Arguments:
        data (dict): dictionary with attributes used for formating

    Return:
        path (str)
    '''
    # TODO: perhaps should be nonPublic

    anatomy = get_anatomy()
    log.debug("__ anatomy.templates: {}".format(anatomy.templates))

    try:
        padding = int(anatomy.templates['render']['padding'])
    except KeyError as e:
        log.error("`padding` key is not in `render` "
                  "Anatomy template. Please, add it there and restart "
                  "the pipeline (padding: \"4\"): `{}`".format(e))

    version = data.get("version", None)
    if not version:
        file = script_name()
        data["version"] = pype.get_version_from_path(file)
    project_document = pype.get_project()
    data.update({
        "root": api.Session["AVALON_PROJECTS"],
        "subset": data["avalon"]["subset"],
        "asset": data["avalon"]["asset"],
        "task": api.Session["AVALON_TASK"].lower(),
        "family": data["avalon"]["family"],
        "project": {"name": project_document["name"],
                    "code": project_document["data"].get("code", '')},
        "representation": data["nuke_dataflow_writes"]["file_type"],
        "app": data["application"]["application_dir"],
        "hierarchy": pype.get_hierarchy(),
        "frame": "#" * padding,
    })
    return anatomy.format(data)


def script_name():
    ''' Returns nuke script path
    '''
    return nuke.root().knob('name').value()


def add_button_write_to_read(node):
    name = "createReadNode"
    label = "Create Read"
    value = "import write_to_read;write_to_read.write_to_read(nuke.thisNode())"
    k = nuke.PyScript_Knob(name, label, value)
    k.setFlag(0x1000)
    node.addKnob(k)


def create_write_node(name, data, input=None, prenodes=None):
    ''' Creating write node which is group node

    Arguments:
        name (str): name of node
        data (dict): data to be imprinted
        input (node): selected node to connect to
        prenodes (list, optional): list of lists, definitions for nodes
                                to be created before write

    Example:
        prenodes = [(
            "NameNode",  # string
            "NodeClass",  # string
            (   # OrderDict: knob and values pairs
                ("knobName", "knobValue"),
                ("knobName", "knobValue")
            ),
            (   # list outputs
                "firstPostNodeName",
                "secondPostNodeName"
            )
        )
        ]

    Return:
        node (obj): group node with avalon data as Knobs
    '''

    nuke_dataflow_writes = get_node_dataflow_preset(**data)
    nuke_colorspace_writes = get_node_colorspace_preset(**data)
    application = lib.get_application(os.environ["AVALON_APP_NAME"])

    try:
        data.update({
            "application": application,
            "nuke_dataflow_writes": nuke_dataflow_writes,
            "nuke_colorspace_writes": nuke_colorspace_writes
        })
        anatomy_filled = format_anatomy(data)

    except Exception as e:
        log.error("problem with resolving anatomy tepmlate: {}".format(e))

    # build file path to workfiles
    fpath = str(anatomy_filled["work"]["folder"]).replace("\\", "/")
    fpath = data["fpath_template"].format(
        work=fpath, version=data["version"], subset=data["subset"],
        frame=data["frame"],
        ext=data["nuke_dataflow_writes"]["file_type"]
    )

    # create directory
    if not os.path.isdir(os.path.dirname(fpath)):
        log.warning("Path does not exist! I am creating it.")
        os.makedirs(os.path.dirname(fpath), 0o766)

    _data = OrderedDict({
        "file": fpath
    })

    # adding dataflow template
    log.debug("nuke_dataflow_writes: `{}`".format(nuke_dataflow_writes))
    {_data.update({k: v})
     for k, v in nuke_dataflow_writes.items()
     if k not in ["_id", "_previous"]}

    # adding colorspace template
    log.debug("nuke_colorspace_writes: `{}`".format(nuke_colorspace_writes))
    {_data.update({k: v})
     for k, v in nuke_colorspace_writes.items()}

    _data = avalon.nuke.lib.fix_data_for_node_create(_data)

    log.debug("_data: `{}`".format(_data))

    if "frame_range" in data.keys():
        _data["frame_range"] = data.get("frame_range", None)
        log.debug("_data[frame_range]: `{}`".format(_data["frame_range"]))

    GN = nuke.createNode("Group", "name {}".format(name))

    prev_node = None
    with GN:
        connections = list()
        if input:
            # if connected input node was defined
            connections.append({
                "node":  input,
                "inputName": input.name()})
            prev_node = nuke.createNode(
                "Input", "name {}".format(input.name()))
        else:
            # generic input node connected to nothing
            prev_node = nuke.createNode(
                "Input", "name {}".format("rgba"))

        # creating pre-write nodes `prenodes`
        if prenodes:
            for name, klass, properties, set_output_to in prenodes:
                # create node
                now_node = nuke.createNode(klass, "name {}".format(name))

                # add data to knob
                for k, v in properties:
                    if k and v:
                        now_node[k].serValue(str(v))

                # connect to previous node
                if set_output_to:
                    if isinstance(set_output_to, (tuple or list)):
                        for i, node_name in enumerate(set_output_to):
                            input_node = nuke.createNode(
                                "Input", "name {}".format(node_name))
                            connections.append({
                                "node":  nuke.toNode(node_name),
                                "inputName": node_name})
                            now_node.setInput(1, input_node)
                    elif isinstance(set_output_to, str):
                        input_node = nuke.createNode(
                            "Input", "name {}".format(node_name))
                        connections.append({
                            "node":  nuke.toNode(set_output_to),
                            "inputName": set_output_to})
                        now_node.setInput(0, input_node)
                else:
                    now_node.setInput(0, prev_node)

                # swith actual node to previous
                prev_node = now_node

        # creating write node
        write_node = now_node = avalon.nuke.lib.add_write_node(
            "inside_{}".format(name),
            **_data
            )

        # connect to previous node
        now_node.setInput(0, prev_node)

        # swith actual node to previous
        prev_node = now_node

        now_node = nuke.createNode("Output", "name Output1")

        # connect to previous node
        now_node.setInput(0, prev_node)

    # imprinting group node
    GN = avalon.nuke.imprint(GN, data["avalon"])

    divider = nuke.Text_Knob('')
    GN.addKnob(divider)

    add_rendering_knobs(GN)

    # adding write to read button
    add_button_write_to_read(GN)

    divider = nuke.Text_Knob('')
    GN.addKnob(divider)

    # set tile color
    tile_color = _data.get("tile_color", "0xff0000ff")
    GN["tile_color"].setValue(tile_color)

    # add render button
    lnk = nuke.Link_Knob("Render")
    lnk.makeLink(write_node.name(), "Render")
    lnk.setName("Render")
    GN.addKnob(lnk)

    # Deadline tab.
    add_deadline_tab(GN)

    return GN


def add_rendering_knobs(node):
    ''' Adds additional rendering knobs to given node

    Arguments:
        node (obj): nuke node object to be fixed

    Return:
        node (obj): with added knobs
    '''
    if "render" not in node.knobs():
        knob = nuke.Boolean_Knob("render", "Render")
        knob.setFlag(0x1000)
        knob.setValue(False)
        node.addKnob(knob)
    if "render_farm" not in node.knobs():
        knob = nuke.Boolean_Knob("render_farm", "Render on Farm")
        knob.setValue(False)
        node.addKnob(knob)
    if "review" not in node.knobs():
        knob = nuke.Boolean_Knob("review", "Review")
        knob.setValue(True)
        node.addKnob(knob)
    return node


def add_deadline_tab(node):
    node.addKnob(nuke.Tab_Knob("Deadline"))

    knob = nuke.Int_Knob("deadlineChunkSize", "Chunk Size")
    knob.setValue(1)
    node.addKnob(knob)

    knob = nuke.Int_Knob("deadlinePriority", "Priority")
    knob.setValue(50)
    node.addKnob(knob)


def get_deadline_knob_names():
    return ["Deadline", "deadlineChunkSize", "deadlinePriority"]


def create_backdrop(label="", color=None, layer=0,
                    nodes=None):
    """
    Create Backdrop node

    Arguments:
        color (str): nuke compatible string with color code
        layer (int): layer of node usually used (self.pos_layer - 1)
        label (str): the message
        nodes (list): list of nodes to be wrapped into backdrop

    """
    assert isinstance(nodes, list), "`nodes` should be a list of nodes"

    # Calculate bounds for the backdrop node.
    bdX = min([node.xpos() for node in nodes])
    bdY = min([node.ypos() for node in nodes])
    bdW = max([node.xpos() + node.screenWidth() for node in nodes]) - bdX
    bdH = max([node.ypos() + node.screenHeight() for node in nodes]) - bdY

    # Expand the bounds to leave a little border. Elements are offsets
    # for left, top, right and bottom edges respectively
    left, top, right, bottom = (-20, -65, 20, 60)
    bdX += left
    bdY += top
    bdW += (right - left)
    bdH += (bottom - top)

    bdn = nuke.createNode("BackdropNode")
    bdn["z_order"].setValue(layer)

    if color:
        bdn["tile_color"].setValue(int(color, 16))

    bdn["xpos"].setValue(bdX)
    bdn["ypos"].setValue(bdY)
    bdn["bdwidth"].setValue(bdW)
    bdn["bdheight"].setValue(bdH)

    if label:
        bdn["label"].setValue(label)

    bdn["note_font_size"].setValue(20)
    return bdn


class WorkfileSettings(object):
    """
    All settings for workfile will be set

    This object is setting all possible root settings to the workfile.
    Including Colorspace, Frame ranges, Resolution format. It can set it
    to Root node or to any given node.

    Arguments:
        root (node): nuke's root node
        nodes (list): list of nuke's nodes
        nodes_filter (list): filtering classes for nodes

    """

    def __init__(self,
                 root_node=None,
                 nodes=None,
                 **kwargs):
        self._project = kwargs.get(
            "project") or io.find_one({"type": "project"})
        self._asset = kwargs.get("asset_name") or api.Session["AVALON_ASSET"]
        self._asset_entity = pype.get_asset(self._asset)
        self._root_node = root_node or nuke.root()
        self._nodes = self.get_nodes(nodes=nodes)

        self.data = kwargs

    def get_nodes(self, nodes=None, nodes_filter=None):
        # filter out only dictionaries for node creation
        #
        # print("\n\n")
        # pprint(self._nodes)
        #

        if not isinstance(nodes, list) and not isinstance(nodes_filter, list):
            return [n for n in nuke.allNodes()]
        elif not isinstance(nodes, list) and isinstance(nodes_filter, list):
            nodes = list()
            for filter in nodes_filter:
                [nodes.append(n) for n in nuke.allNodes(filter=filter)]
            return nodes
        elif isinstance(nodes, list) and not isinstance(nodes_filter, list):
            return [n for n in self._nodes]
        elif isinstance(nodes, list) and isinstance(nodes_filter, list):
            for filter in nodes_filter:
                return [n for n in self._nodes if filter in n.Class()]

    def set_viewers_colorspace(self, viewer_dict):
        ''' Adds correct colorspace to viewer

        Arguments:
            viewer_dict (dict): adjustments from presets

        '''
        assert isinstance(viewer_dict, dict), log.error(
            "set_viewers_colorspace(): argument should be dictionary")

        filter_knobs = [
            "viewerProcess",
            "wipe_position"
        ]

        erased_viewers = []
        for v in [n for n in self._nodes
                  if "Viewer" in n.Class()]:
            v['viewerProcess'].setValue(str(viewer_dict["viewerProcess"]))
            if str(viewer_dict["viewerProcess"]) \
                    not in v['viewerProcess'].value():
                copy_inputs = v.dependencies()
                copy_knobs = {k: v[k].value() for k in v.knobs()
                              if k not in filter_knobs}

                # delete viewer with wrong settings
                erased_viewers.append(v['name'].value())
                nuke.delete(v)

                # create new viewer
                nv = nuke.createNode("Viewer")

                # connect to original inputs
                for i, n in enumerate(copy_inputs):
                    nv.setInput(i, n)

                # set coppied knobs
                for k, v in copy_knobs.items():
                    print(k, v)
                    nv[k].setValue(v)

                # set viewerProcess
                nv['viewerProcess'].setValue(str(viewer_dict["viewerProcess"]))

        if erased_viewers:
            log.warning(
                "Attention! Viewer nodes {} were erased."
                "It had wrong color profile".format(erased_viewers))

    def set_root_colorspace(self, root_dict):
        ''' Adds correct colorspace to root

        Arguments:
            root_dict (dict): adjustmensts from presets

        '''
        assert isinstance(root_dict, dict), log.error(
            "set_root_colorspace(): argument should be dictionary")

        log.debug(">> root_dict: {}".format(root_dict))

        # first set OCIO
        if self._root_node["colorManagement"].value() \
                not in str(root_dict["colorManagement"]):
            self._root_node["colorManagement"].setValue(
                str(root_dict["colorManagement"]))
            log.debug("nuke.root()['{0}'] changed to: {1}".format(
                "colorManagement", root_dict["colorManagement"]))
            root_dict.pop("colorManagement")

        # second set ocio version
        if self._root_node["OCIO_config"].value() \
                not in str(root_dict["OCIO_config"]):
            self._root_node["OCIO_config"].setValue(
                str(root_dict["OCIO_config"]))
            log.debug("nuke.root()['{0}'] changed to: {1}".format(
                "OCIO_config", root_dict["OCIO_config"]))
            root_dict.pop("OCIO_config")

        # third set ocio custom path
        if root_dict.get("customOCIOConfigPath"):
            self._root_node["customOCIOConfigPath"].setValue(
                str(root_dict["customOCIOConfigPath"]).format(**os.environ)
                )
            log.debug("nuke.root()['{}'] changed to: {}".format(
                "customOCIOConfigPath", root_dict["customOCIOConfigPath"]))
            root_dict.pop("customOCIOConfigPath")

        # then set the rest
        for knob, value in root_dict.items():
            if self._root_node[knob].value() not in value:
                self._root_node[knob].setValue(str(value))
                log.debug("nuke.root()['{}'] changed to: {}".format(
                    knob, value))

    def set_writes_colorspace(self, write_dict):
        ''' Adds correct colorspace to write node dict

        Arguments:
            write_dict (dict): nuke write node as dictionary

        '''
        # TODO: complete this function so any write node in
        # scene will have fixed colorspace following presets for the project
        assert isinstance(write_dict, dict), log.error(
            "set_root_colorspace(): argument should be dictionary")

        log.debug("__ set_writes_colorspace(): {}".format(write_dict))

    def set_colorspace(self):
        ''' Setting colorpace following presets
        '''
        nuke_colorspace = get_colorspace_preset().get("nuke", None)

        try:
            self.set_root_colorspace(nuke_colorspace["root"])
        except AttributeError:
            log.error(
                "set_colorspace(): missing `root` settings in template")
        try:
            self.set_viewers_colorspace(nuke_colorspace["viewer"])
        except AttributeError:
            log.error(
                "set_colorspace(): missing `viewer` settings in template")
        try:
            self.set_writes_colorspace(nuke_colorspace["write"])
        except AttributeError:
            log.error(
                "set_colorspace(): missing `write` settings in template")

        try:
            for key in nuke_colorspace:
                log.debug("Preset's colorspace key: {}".format(key))
        except TypeError:
            log.error("Nuke is not in templates! \n\n\n"
                      "contact your supervisor!")

    def reset_frame_range_handles(self):
        """Set frame range to current asset"""

        if "data" not in self._asset_entity:
            msg = "Asset {} don't have set any 'data'".format(self._asset)
            log.warning(msg)
            nuke.message(msg)
            return
        data = self._asset_entity["data"]

        missing_cols = []
        check_cols = ["fps", "frameStart", "frameEnd",
                      "handleStart", "handleEnd"]

        for col in check_cols:
            if col not in data:
                missing_cols.append(col)

        if len(missing_cols) > 0:
            missing = ", ".join(missing_cols)
            msg = "'{}' are not set for asset '{}'!".format(
                missing, self._asset)
            log.warning(msg)
            nuke.message(msg)
            return

        # get handles values
        handle_start = data["handleStart"]
        handle_end = data["handleEnd"]

        fps = data["fps"]
        frame_start = int(data["frameStart"]) - handle_start
        frame_end = int(data["frameEnd"]) + handle_end

        self._root_node["fps"].setValue(fps)
        self._root_node["first_frame"].setValue(frame_start)
        self._root_node["last_frame"].setValue(frame_end)

        # setting active viewers
        try:
            nuke.frame(int(data["frameStart"]))
        except Exception as e:
            log.warning("no viewer in scene: `{}`".format(e))

        range = '{0}-{1}'.format(
            int(data["frameStart"]),
            int(data["frameEnd"]))

        for node in nuke.allNodes(filter="Viewer"):
            node['frame_range'].setValue(range)
            node['frame_range_lock'].setValue(True)
            node['frame_range'].setValue(range)
            node['frame_range_lock'].setValue(True)

        # adding handle_start/end to root avalon knob
        if not avalon.nuke.imprint(self._root_node, {
            "handleStart": int(handle_start),
            "handleEnd": int(handle_end)
        }):
            log.warning("Cannot set Avalon knob to Root node!")

    def reset_resolution(self):
        """Set resolution to project resolution."""
        log.info("Reseting resolution")
        project = io.find_one({"type": "project"})
        asset = api.Session["AVALON_ASSET"]
        asset = io.find_one({"name": asset, "type": "asset"})
        asset_data = asset.get('data', {})

        data = {
            "width": int(asset_data.get(
                'resolutionWidth',
                asset_data.get('resolution_width'))),
            "height": int(asset_data.get(
                'resolutionHeight',
                asset_data.get('resolution_height'))),
            "pixel_aspect": asset_data.get(
                'pixelAspect',
                asset_data.get('pixel_aspect', 1)),
            "name": project["name"]
        }

        if any(x for x in data.values() if x is None):
            log.error(
                "Missing set shot attributes in DB."
                "\nContact your supervisor!."
                "\n\nWidth: `{width}`"
                "\nHeight: `{height}`"
                "\nPixel Asspect: `{pixel_aspect}`".format(**data)
            )

        bbox = self._asset_entity.get('data', {}).get('crop')

        if bbox:
            try:
                x, y, r, t = bbox.split(".")
                data.update(
                    {
                        "x": int(x),
                        "y": int(y),
                        "r": int(r),
                        "t": int(t),
                    }
                )
            except Exception as e:
                bbox = None
                log.error(
                    "{}: {} \nFormat:Crop need to be set with dots, example: "
                    "0.0.1920.1080, /nSetting to default".format(__name__, e)
                )

        existing_format = None
        for format in nuke.formats():
            if data["name"] == format.name():
                existing_format = format
                break

        if existing_format:
            # Enforce existing format to be correct.
            existing_format.setWidth(data["width"])
            existing_format.setHeight(data["height"])
            existing_format.setPixelAspect(data["pixel_aspect"])

            if bbox:
                existing_format.setX(data["x"])
                existing_format.setY(data["y"])
                existing_format.setR(data["r"])
                existing_format.setT(data["t"])
        else:
            format_string = self.make_format_string(**data)
            log.info("Creating new format: {}".format(format_string))
            nuke.addFormat(format_string)

        nuke.root()["format"].setValue(data["name"])
        log.info("Format is set.")

    def make_format_string(self, **kwargs):
        if kwargs.get("r"):
            return (
                "{width} "
                "{height} "
                "{x} "
                "{y} "
                "{r} "
                "{t} "
                "{pixel_aspect:.2f} "
                "{name}".format(**kwargs)
            )
        else:
            return (
                "{width} "
                "{height} "
                "{pixel_aspect:.2f} "
                "{name}".format(**kwargs)
            )

    def set_context_settings(self):
        # replace reset resolution from avalon core to pype's
        self.reset_resolution()
        # replace reset resolution from avalon core to pype's
        self.reset_frame_range_handles()
        # add colorspace menu item
        self.set_colorspace()


def get_hierarchical_attr(entity, attr, default=None):
    attr_parts = attr.split('.')
    value = entity
    for part in attr_parts:
        value = value.get(part)
        if not value:
            break

    if value or entity['type'].lower() == 'project':
        return value

    parent_id = entity['parent']
    if (
        entity['type'].lower() == 'asset'
        and entity.get('data', {}).get('visualParent')
    ):
        parent_id = entity['data']['visualParent']

    parent = io.find_one({'_id': parent_id})

    return get_hierarchical_attr(parent, attr)


def get_write_node_template_attr(node):
    ''' Gets all defined data from presets

    '''
    # get avalon data from node
    data = dict()
    data['avalon'] = avalon.nuke.get_avalon_knob_data(
        node, ['avalon:', 'ak:'])
    data_preset = {
        "class": data['avalon']['family'],
        "families": data['avalon']['families'],
        "preset": data['avalon']['families']  # omit < 2.0.0v
    }

    # get template data
    nuke_dataflow_writes = get_node_dataflow_preset(**data_preset)
    nuke_colorspace_writes = get_node_colorspace_preset(**data_preset)

    # collecting correct data
    correct_data = OrderedDict({
        "file": get_render_path(node)
    })

    # adding dataflow template
    {correct_data.update({k: v})
     for k, v in nuke_dataflow_writes.items()
     if k not in ["_id", "_previous"]}

    # adding colorspace template
    {correct_data.update({k: v})
     for k, v in nuke_colorspace_writes.items()}

    # fix badly encoded data
    return avalon.nuke.lib.fix_data_for_node_create(correct_data)


class BuildWorkfile(WorkfileSettings):
    """
    Building first version of workfile.

    Settings are taken from presets and db. It will add all subsets in last version for defined representaions

    Arguments:
        variable (type): description

    """
    xpos = 0
    ypos = 0
    xpos_size = 80
    ypos_size = 90
    xpos_gap = 50
    ypos_gap = 50
    pos_layer = 10

    def __init__(self,
                 root_path=None,
                 root_node=None,
                 nodes=None,
                 to_script=None,
                 **kwargs):
        """
        A short description.

        A bit longer description.

        Argumetns:
            root_path (str): description
            root_node (nuke.Node): description
            nodes (list): list of nuke.Node
            nodes_effects (dict): dictionary with subsets

        Example:
            nodes_effects = {
                    "plateMain": {
                        "nodes": [
                               [("Class", "Reformat"),
                               ("resize", "distort"),
                               ("flip", True)],

                               [("Class", "Grade"),
                               ("blackpoint", 0.5),
                               ("multiply", 0.4)]
                            ]
                        },
                    }

        """

        WorkfileSettings.__init__(self,
                                  root_node=root_node,
                                  nodes=nodes,
                                  **kwargs)
        self.to_script = to_script
        # collect data for formating
        self.data_tmp = {
            "root": root_path or api.Session["AVALON_PROJECTS"],
            "project": {"name": self._project["name"],
                        "code": self._project["data"].get("code", '')},
            "asset": self._asset or os.environ["AVALON_ASSET"],
            "task": kwargs.get("task") or api.Session["AVALON_TASK"].lower(),
            "hierarchy": kwargs.get("hierarchy") or pype.get_hierarchy(),
            "version": kwargs.get("version", {}).get("name", 1),
            "user": getpass.getuser(),
            "comment": "firstBuild"
        }

        # get presets from anatomy
        anatomy = get_anatomy()
        # format anatomy
        anatomy_filled = anatomy.format(self.data_tmp)

        # get dir and file for workfile
        self.work_dir = anatomy_filled["avalon"]["work"]
        self.work_file = anatomy_filled["avalon"]["workfile"] + ".nk"

    def save_script_as(self, path=None):
        # first clear anything in open window
        nuke.scriptClear()

        if not path:
            dir = self.work_dir
            path = os.path.join(
                self.work_dir,
                self.work_file).replace("\\", "/")
        else:
            dir = os.path.dirname(path)

        # check if folder is created
        if not os.path.exists(dir):
            os.makedirs(dir)

        # save script to path
        nuke.scriptSaveAs(path)

    def process(self,
                regex_filter=None,
                version=None,
                representations=["exr", "dpx", "lutJson", "mov", "preview"]):
        """
        A short description.

        A bit longer description.

        Args:
            regex_filter (raw string): regex pattern to filter out subsets
            version (int): define a particular version, None gets last
            representations (list):

        Returns:
            type: description

        Raises:
            Exception: description

        """

        if not self.to_script:
            # save the script
            self.save_script_as()

        # create viewer and reset frame range
        viewer = self.get_nodes(nodes_filter=["Viewer"])
        if not viewer:
            vn = nuke.createNode("Viewer")
            vn["xpos"].setValue(self.xpos)
            vn["ypos"].setValue(self.ypos)
        else:
            vn = viewer[-1]

        # move position
        self.position_up()

        wn = self.write_create()
        wn["xpos"].setValue(self.xpos)
        wn["ypos"].setValue(self.ypos)
        wn["render"].setValue(True)
        vn.setInput(0, wn)

        bdn = self.create_backdrop(label="Render write \n\n\n\nOUTPUT",
                                   color='0xcc1102ff', layer=-1,
                                   nodes=[wn])

        # move position
        self.position_up(4)

        # set frame range for new viewer
        self.reset_frame_range_handles()

        # get all available representations
        subsets = pype.get_subsets(self._asset,
                                   regex_filter=regex_filter,
                                   version=version,
                                   representations=representations)

        log.info("__ subsets: `{}`".format(subsets))

        nodes_backdrop = list()

        for name, subset in subsets.items():
            if "lut" in name:
                continue
            log.info("Building Loader to: `{}`".format(name))
            version = subset["version"]
            log.info("Version to: `{}`".format(version["name"]))
            representations = subset["representaions"]
            for repr in representations:
                rn = self.read_loader(repr)
                rn["xpos"].setValue(self.xpos)
                rn["ypos"].setValue(self.ypos)
                wn.setInput(0, rn)

                # get editional nodes
                lut_subset = [s for n, s in subsets.items()
                              if "lut{}".format(name.lower()) in n.lower()]
                log.debug(">> lut_subset: `{}`".format(lut_subset))

                if len(lut_subset) > 0:
                    lsub = lut_subset[0]
                    fxn = self.effect_loader(lsub["representaions"][-1])
                    fxn_ypos = fxn["ypos"].value()
                    fxn["ypos"].setValue(fxn_ypos - 100)
                    nodes_backdrop.append(fxn)

                nodes_backdrop.append(rn)
                # move position
                self.position_right()

            bdn = self.create_backdrop(label="Loaded Reads",
                                       color='0x2d7702ff', layer=-1,
                                       nodes=nodes_backdrop)

    def read_loader(self, representation):
        """
        Gets Loader plugin for image sequence or mov

        Arguments:
            representation (dict): avalon db entity

        """
        context = representation["context"]

        loader_name = "LoadSequence"
        if "mov" in context["representation"]:
            loader_name = "LoadMov"

        loader_plugin = None
        for Loader in api.discover(api.Loader):
            if Loader.__name__ != loader_name:
                continue

            loader_plugin = Loader

        return api.load(Loader=loader_plugin,
                        representation=representation["_id"])

    def effect_loader(self, representation):
        """
        Gets Loader plugin for effects

        Arguments:
            representation (dict): avalon db entity

        """
        context = representation["context"]

        loader_name = "LoadLuts"

        loader_plugin = None
        for Loader in api.discover(api.Loader):
            if Loader.__name__ != loader_name:
                continue

            loader_plugin = Loader

        return api.load(Loader=loader_plugin,
                        representation=representation["_id"])

    def write_create(self):
        """
        Create render write

        Arguments:
            representation (dict): avalon db entity

        """
        task = self.data_tmp["task"]
        sanitized_task = re.sub('[^0-9a-zA-Z]+', '', task)
        subset_name = "render{}Main".format(
            sanitized_task.capitalize())

        Create_name = "CreateWriteRender"

        creator_plugin = None
        for Creator in api.discover(api.Creator):
            if Creator.__name__ != Create_name:
                continue

            creator_plugin = Creator

        # return api.create()
        return creator_plugin(subset_name, self._asset).process()

    def create_backdrop(self, label="", color=None, layer=0,
                        nodes=None):
        """
        Create Backdrop node

        Arguments:
            color (str): nuke compatible string with color code
            layer (int): layer of node usually used (self.pos_layer - 1)
            label (str): the message
            nodes (list): list of nodes to be wrapped into backdrop

        """
        assert isinstance(nodes, list), "`nodes` should be a list of nodes"
        layer = self.pos_layer + layer

        create_backdrop(label=label, color=color, layer=layer, nodes=nodes)

    def position_reset(self, xpos=0, ypos=0):
        self.xpos = xpos
        self.ypos = ypos

    def position_right(self, multiply=1):
        self.xpos += (self.xpos_size * multiply) + self.xpos_gap

    def position_left(self, multiply=1):
        self.xpos -= (self.xpos_size * multiply) + self.xpos_gap

    def position_down(self, multiply=1):
        self.ypos -= (self.ypos_size * multiply) + self.ypos_gap

    def position_up(self, multiply=1):
        self.ypos -= (self.ypos_size * multiply) + self.ypos_gap

<<<<<<< HEAD

class Exporter_review_lut:
    """
    Generator object for review lut from Nuke

    Args:
        klass (pyblish.plugin): pyblish plugin parent


    """
    _temp_nodes = []
    data = dict({
        "representations": list()
    })

    def __init__(self,
                 klass,
                 instance,
                 name=None,
                 ext=None,
                 cube_size=None,
                 lut_size=None,
                 lut_style=None):

        self.log = klass.log
        self.instance = instance

        self.name = name or "baked_lut"
        self.ext = ext or "cube"
        self.cube_size = cube_size or 32
        self.lut_size = lut_size or 1024
        self.lut_style = lut_style or "linear"

        self.stagingDir = self.instance.data["stagingDir"]
        self.collection = self.instance.data.get("collection", None)

        # set frame start / end and file name to self
        self.get_file_info()

        self.log.info("File info was set...")

        self.file = self.fhead + self.name + ".{}".format(self.ext)
        self.path = os.path.join(self.stagingDir, self.file).replace("\\", "/")

    def generate_lut(self):
        # ---------- start nodes creation

        # CMSTestPattern
        cms_node = nuke.createNode("CMSTestPattern")
        cms_node["cube_size"].setValue(self.cube_size)
        # connect
        self._temp_nodes.append(cms_node)
        self.previous_node = cms_node
        self.log.debug("CMSTestPattern...   `{}`".format(self._temp_nodes))

        # Node View Process
        ipn = self.get_view_process_node()
        if ipn is not None:
            # connect
            ipn.setInput(0, self.previous_node)
            self._temp_nodes.append(ipn)
            self.previous_node = ipn
            self.log.debug("ViewProcess...   `{}`".format(self._temp_nodes))

        # OCIODisplay
        dag_node = nuke.createNode("OCIODisplay")
        # connect
        dag_node.setInput(0, self.previous_node)
        self._temp_nodes.append(dag_node)
        self.previous_node = dag_node
        self.log.debug("OCIODisplay...   `{}`".format(self._temp_nodes))

        # GenerateLUT
        gen_lut_node = nuke.createNode("GenerateLUT")
        gen_lut_node["file"].setValue(self.path)
        gen_lut_node["file_type"].setValue(".{}".format(self.ext))
        gen_lut_node["lut1d"].setValue(self.lut_size)
        gen_lut_node["style1d"].setValue(self.lut_style)
        # connect
        gen_lut_node.setInput(0, self.previous_node)
        self._temp_nodes.append(gen_lut_node)
        self.log.debug("GenerateLUT...   `{}`".format(self._temp_nodes))

        # ---------- end nodes creation

        # Export lut file
        nuke.execute(
            gen_lut_node.name(),
            int(self.first_frame),
            int(self.first_frame))

        self.log.info("Exported...")

        # ---------- generate representation data
        self.get_representation_data()

        self.log.debug("Representation...   `{}`".format(self.data))

        # ---------- Clean up
        for node in self._temp_nodes:
            nuke.delete(node)
        self.log.info("Deleted nodes...")

        return self.data

    def get_file_info(self):
        if self.collection:
            self.log.debug("Collection: `{}`".format(self.collection))
            # get path
            self.fname = os.path.basename(self.collection.format(
                "{head}{padding}{tail}"))
            self.fhead = self.collection.format("{head}")

            # get first and last frame
            self.first_frame = min(self.collection.indexes)
            self.last_frame = max(self.collection.indexes)
        else:
            self.fname = os.path.basename(self.instance.data.get("path", None))
            self.fhead = os.path.splitext(self.fname)[0] + "."
            self.first_frame = self.instance.data.get("frameStart", None)
            self.last_frame = self.instance.data.get("frameEnd", None)

        if "#" in self.fhead:
            self.fhead = self.fhead.replace("#", "")[:-1]

    def get_representation_data(self):

        repre = {
            'name': self.name,
            'ext': self.ext,
            'files': self.file,
            "stagingDir": self.stagingDir,
            "anatomy_template": "publish",
            "tags": [self.name.replace("_", "-")]
        }

        self.data["representations"].append(repre)

    def get_view_process_node(self):
        """
        Will get any active view process.

        Arguments:
            self (class): in object definition

        Returns:
            nuke.Node: copy node of Input Process node
        """
        anlib.reset_selection()
        ipn_orig = None
        for v in [n for n in nuke.allNodes()
                  if "Viewer" in n.Class()]:
            ip = v['input_process'].getValue()
            ipn = v['input_process_node'].getValue()
            if "VIEWER_INPUT" not in ipn and ip:
                ipn_orig = nuke.toNode(ipn)
                ipn_orig.setSelected(True)

        if ipn_orig:
            # copy selected to clipboard
            nuke.nodeCopy('%clipboard%')
            # reset selection
            anlib.reset_selection()
            # paste node and selection is on it only
            nuke.nodePaste('%clipboard%')
            # assign to variable
            ipn = nuke.selectedNode()

            return ipn
=======
def get_dependent_nodes(nodes):
    """Get all dependent nodes connected to the list of nodes.

    Looking for connections outside of the nodes in incoming argument.

    Arguments:
        nodes (list): list of nuke.Node objects

    Returns:
        connections_in: dictionary of nodes and its dependencies
        connections_out: dictionary of nodes and its dependency
    """

    connections_in = dict()
    connections_out = dict()
    node_names = [n.name() for n in nodes]
    for node in nodes:
        inputs = node.dependencies()
        outputs = node.dependent()
        # collect all inputs outside
        test_in = [(i, n) for i, n in enumerate(inputs)
                   if n.name() not in node_names]
        if test_in:
            connections_in.update({
                node: test_in
                })
        # collect all outputs outside
        test_out = [i for i in outputs if i.name() not in node_names]
        if test_out:
            # only one dependent node is allowed
            connections_out.update({
                node: test_out[-1]
                })

    return connections_in, connections_out
>>>>>>> 06a2144b
<|MERGE_RESOLUTION|>--- conflicted
+++ resolved
@@ -1196,7 +1196,6 @@
     def position_up(self, multiply=1):
         self.ypos -= (self.ypos_size * multiply) + self.ypos_gap
 
-<<<<<<< HEAD
 
 class Exporter_review_lut:
     """
@@ -1366,7 +1365,7 @@
             ipn = nuke.selectedNode()
 
             return ipn
-=======
+
 def get_dependent_nodes(nodes):
     """Get all dependent nodes connected to the list of nodes.
 
@@ -1401,5 +1400,4 @@
                 node: test_out[-1]
                 })
 
-    return connections_in, connections_out
->>>>>>> 06a2144b
+    return connections_in, connections_out