import json
import collections
from Qt import QtWidgets, QtCore, QtGui
from .widgets import (
    IconButton,
    ExpandingWidget,
    NumberSpinBox,
    GridLabelWidget,
    ComboBox,
    NiceCheckbox
)
from .multiselection_combobox import MultiSelectionComboBox
from .lib import NOT_SET, METADATA_KEY, TypeToKlass, CHILD_OFFSET
from pype.api import Logger
from avalon.vendor import qtawesome


class InvalidValueType(Exception):
    msg_template = "{}"

    def __init__(self, valid_types, invalid_type, key):
        msg = ""
        if key:
            msg += "Key \"{}\". ".format(key)

        joined_types = ", ".join(
            [str(valid_type) for valid_type in valid_types]
        )
        msg += "Got invalid type \"{}\". Expected: {}".format(
            invalid_type, joined_types
        )
        self.msg = msg
        super(InvalidValueType, self).__init__(msg)


class SettingObject:
    """Partially abstract class for Setting's item type workflow."""
    # `is_input_type` attribute says if has implemented item type methods
    is_input_type = True
    # `is_wrapper_item` attribute says if item will never hold `key`
    # information and is just visually different
    is_wrapper_item = False
    # Each input must have implemented default value for development
    # when defaults are not filled yet.
    default_input_value = NOT_SET
    # Will allow to show actions for the item type (disabled for proxies) else
    # item is skipped and try to trigger actions on it's parent.
    allow_actions = True
    # If item can store environment values
    allow_to_environment = False
    # All item types must have implemented Qt signal which is emitted when
    # it's or it's children value has changed,
    value_changed = None
    # Item will expand to full width in grid layout
    expand_in_grid = False
    # types that are valid for `set_value` method
    valid_value_types = tuple()

    def validate_value(self, value):
        if not self.valid_value_types:
            return

        for valid_type in self.valid_value_types:
            if type(value) is valid_type:
                return

        key = getattr(self, "key", None)
        raise InvalidValueType(self.valid_value_types, type(value), key)

    def merge_metadata(self, current_metadata, new_metadata):
        for key, value in new_metadata.items():
            if key not in current_metadata:
                current_metadata[key] = value

            elif key == "groups":
                current_metadata[key].extend(value)

            elif key == "environments":
                for group_key, subvalue in value.items():
                    if group_key not in current_metadata[key]:
                        current_metadata[key][group_key] = []
                    current_metadata[key][group_key].extend(subvalue)

            else:
                raise KeyError("Unknown metadata key: \"{}\"".format(key))
        return current_metadata

    def _set_default_attributes(self):
        """Create and reset attributes required for all item types.

        They may not be used in the item but are required to be set.
        """
        # Default input attributes
        self._has_studio_override = False
        self._had_studio_override = False

        self._is_overriden = False
        self._was_overriden = False

        self._is_modified = False
        self._is_invalid = False

        self._is_nullable = False
        self._as_widget = False
        self._is_group = False
        self._roles = None
        self.hidden_by_role = False

        # If value should be stored to environments
        self._env_group_key = None

        self._any_parent_as_widget = None
        self._any_parent_is_group = None

        # Parent input
        self._parent = None

        # States of inputs
        self._state = None
        self._child_state = None

        # Attributes where values are stored
        self.default_value = NOT_SET
        self.studio_value = NOT_SET
        self.override_value = NOT_SET

        # Log object
        self._log = None

        # Only for develop mode
        self.defaults_not_set = False

    def available_for_role(self, role_name=None):
        if not self._roles:
            return True
        if role_name is None:
            role_name = self.user_role
        return role_name in self._roles

    def initial_attributes(self, schema_data, parent, as_widget):
        """Prepare attributes based on entered arguments.

        This method should be same for each item type. Few item types
        may require to extend with specific attributes for their case.
        """
        self._set_default_attributes()

        self.schema_data = schema_data

        self._parent = parent
        self._as_widget = as_widget

        self._roles = schema_data.get("roles")
        if self._roles is not None and not isinstance(self._roles, list):
            self._roles = [self._roles]

        self._is_group = schema_data.get("is_group", False)
        self._env_group_key = schema_data.get("env_group_key")
        # TODO not implemented yet
        self._is_nullable = schema_data.get("is_nullable", False)

        if self.is_environ:
            if not self.allow_to_environment:
                raise TypeError((
                    "Item {} does not allow to store environment values"
                ).format(schema_data["type"]))

            self.add_environ_field(self)

        any_parent_as_widget = parent.as_widget
        if not any_parent_as_widget:
            any_parent_as_widget = parent.any_parent_as_widget

        self._any_parent_as_widget = any_parent_as_widget

        any_parent_is_group = parent.is_group
        if not any_parent_is_group:
            any_parent_is_group = parent.any_parent_is_group

        self._any_parent_is_group = any_parent_is_group

        if not self.available_for_role():
            self.hide()
            self.hidden_by_role = True

        if (
            self.is_input_type
            and not self.as_widget
            and not self.is_wrapper_item
        ):
            if "key" not in self.schema_data:
                error_msg = "Missing \"key\" in schema data. {}".format(
                    str(schema_data).replace("'", '"')
                )
                raise KeyError(error_msg)

            self.key = self.schema_data["key"]

    @property
    def user_role(self):
        """Tool is running with any user role.

        Returns:
            str: user role as string.

        """
        return self._parent.user_role

    @property
    def log(self):
        """Auto created logger for debugging."""
        if self._log is None:
            self._log = Logger().get_logger(self.__class__.__name__)
        return self._log

    @property
    def had_studio_override(self):
        """Item had studio overrides on refresh.

        Use attribute `_had_studio_override` which should be changed only
        during methods `update_studio_values` and `update_default_values`.

        Returns:
            bool

        """
        return self._had_studio_override

    @property
    def has_studio_override(self):
        """Item has studio override at the moment.

        With combination of `had_studio_override` is possible to know if item
        is modified (not value change).

        Returns:
            bool

        """
        return self._has_studio_override or self._parent.has_studio_override

    @property
    def is_environ(self):
        return self.env_group_key is not None

    @property
    def env_group_key(self):
        return self._env_group_key

    @env_group_key.setter
    def env_group_key(self, value):
        if value is not None and not isinstance(value, str):
            raise TypeError(
                "Expected 'None' of 'str'. Got {}".format(str(type(value)))
            )
        self._env_group_key = value

    def add_environ_field(self, input_field):
        self._parent.add_environ_field(input_field)

    @property
    def as_widget(self):
        """Item is used as widget in parent item.

        Returns:
            bool

        """
        return self._as_widget

    @property
    def any_parent_as_widget(self):
        """Any parent of item is used as widget.

        Attribute holding this information is set during creation and
        stored to `_any_parent_as_widget`.

        Why is this information useful: If any parent is used as widget then
        modifications and override are not important for whole part.

        Returns:
            bool

        """
        if self._any_parent_as_widget is None:
            return super(SettingObject, self).any_parent_as_widget
        return self._any_parent_as_widget

    @property
    def is_group(self):
        """Item represents key that can be overriden.

        Attribute `is_group` can be set to True only once in item hierarchy.

        Returns:
            bool

        """
        return self._is_group

    @property
    def any_parent_is_group(self):
        """Any parent of item is group.

        Attribute holding this information is set during creation and
        stored to `_any_parent_is_group`.

        Why is this information useful: If any parent is group and
        the parent is set as overriden, this item is overriden too.

        Returns:
            bool

        """
        if self._any_parent_is_group is None:
            return super(SettingObject, self).any_parent_is_group
        return self._any_parent_is_group

    @property
    def is_modified(self):
        """Has object any changes that require saving."""
        if self.any_parent_as_widget:
            return self._is_modified or self.defaults_not_set

        if self._is_modified or self.defaults_not_set:
            return True

        if self.is_overidable:
            return self.was_overriden != self.is_overriden
        else:
            return self.has_studio_override != self.had_studio_override

    @property
    def is_overriden(self):
        """Is object overriden so should be saved to overrides."""
        return self._is_overriden or self._parent.is_overriden

    @property
    def was_overriden(self):
        """Item had set value of project overrides on project change."""
        if self._as_widget:
            return self._parent.was_overriden
        return self._was_overriden

    @property
    def is_invalid(self):
        """Value set in is not valid."""
        return self._is_invalid

    @property
    def is_nullable(self):
        """Value of item can be set to None.

        NOT IMPLEMENTED!
        """
        return self._is_nullable

    @property
    def is_overidable(self):
        """ care about overrides."""

        return self._parent.is_overidable

    def any_parent_overriden(self):
        """Any of parent objects up to top hiearchy item is overriden.

        Returns:
            bool

        """

        if self._parent._is_overriden:
            return True
        return self._parent.any_parent_overriden()

    @property
    def ignore_value_changes(self):
        """Most of attribute changes are ignored on value change when True."""
        return self._parent.ignore_value_changes

    @ignore_value_changes.setter
    def ignore_value_changes(self, value):
        """Setter for global parent item to apply changes for all inputs."""
        self._parent.ignore_value_changes = value

    def config_value(self):
        """Output for saving changes or overrides."""
        return {self.key: self.item_value()}

    def environment_value(self):
        raise NotImplementedError(
            "{} Method `environment_value` not implemented!".format(
                repr(self)
            )
        )

    @classmethod
    def style_state(
        cls, has_studio_override, is_invalid, is_overriden, is_modified
    ):
        """Return stylesheet state by intered booleans."""
        items = []
        if is_invalid:
            items.append("invalid")
        else:
            if is_overriden:
                items.append("overriden")
            if is_modified:
                items.append("modified")

        if not items and has_studio_override:
            items.append("studio")

        return "-".join(items) or ""

    def show_actions_menu(self, event=None):
        if event and event.button() != QtCore.Qt.RightButton:
            return

        if not self.allow_actions:
            if event:
                return self.mouseReleaseEvent(event)
            return

        menu = QtWidgets.QMenu()

        actions_mapping = {}
        if self.child_modified:
            action = QtWidgets.QAction("Discard changes")
            actions_mapping[action] = self._discard_changes
            menu.addAction(action)

        if (
            self.is_overidable
            and not self.is_overriden
            and not self.any_parent_is_group
        ):
            action = QtWidgets.QAction("Set project override")
            actions_mapping[action] = self._set_as_overriden
            menu.addAction(action)

        if (
            not self.is_overidable
            and (
                self.has_studio_override
            )
        ):
            action = QtWidgets.QAction("Reset to pype default")
            actions_mapping[action] = self._reset_to_pype_default
            menu.addAction(action)

        if (
            not self.is_overidable
            and not self.is_overriden
            and not self.any_parent_is_group
            and not self._had_studio_override
        ):
            action = QtWidgets.QAction("Set studio default")
            actions_mapping[action] = self._set_studio_default
            menu.addAction(action)

        if (
            not self.any_parent_overriden()
            and (self.is_overriden or self.child_overriden)
        ):
            # TODO better label
            action = QtWidgets.QAction("Remove project override")
            actions_mapping[action] = self._remove_overrides
            menu.addAction(action)

        if not actions_mapping:
            action = QtWidgets.QAction("< No action >")
            actions_mapping[action] = None
            menu.addAction(action)

        result = menu.exec_(QtGui.QCursor.pos())
        if result:
            to_run = actions_mapping[result]
            if to_run:
                to_run()

    def mouseReleaseEvent(self, event):
        if self.allow_actions and event.button() == QtCore.Qt.RightButton:
            return self.show_actions_menu()

        mro = type(self).mro()
        index = mro.index(self.__class__)
        item = None
        for idx in range(index + 1, len(mro)):
            _item = mro[idx]
            if hasattr(_item, "mouseReleaseEvent"):
                item = _item
                break

        if item:
            return item.mouseReleaseEvent(self, event)

    def _discard_changes(self):
        self.ignore_value_changes = True
        self.discard_changes()
        self.ignore_value_changes = False

    def discard_changes(self):
        """Item's implementation to discard all changes made by user.

        Reset all values to same values as had when opened GUI
        or when changed project.

        Must not affect `had_studio_override` value or `was_overriden`
        value. It must be marked that there are keys/values which are not in
        defaults or overrides.
        """
        raise NotImplementedError(
            "{} Method `discard_changes` not implemented!".format(
                repr(self)
            )
        )

    def _set_studio_default(self):
        self.ignore_value_changes = True
        self.set_studio_default()
        self.ignore_value_changes = False

    def set_studio_default(self):
        """Item's implementation to set current values as studio's overrides.

        Mark item and it's children as they have studio overrides.
        """
        raise NotImplementedError(
            "{} Method `set_studio_default` not implemented!".format(
                repr(self)
            )
        )

    def _reset_to_pype_default(self):
        self.ignore_value_changes = True
        self.reset_to_pype_default()
        self.ignore_value_changes = False

    def reset_to_pype_default(self):
        """Item's implementation to remove studio overrides.

        Mark item as it does not have studio overrides unset studio
        override values.
        """
        raise NotImplementedError(
            "{} Method `reset_to_pype_default` not implemented!".format(
                repr(self)
            )
        )

    def _remove_overrides(self):
        self.ignore_value_changes = True
        self.remove_overrides()
        self.ignore_value_changes = False

    def remove_overrides(self):
        """Item's implementation to remove project overrides.

        Mark item as does not have project overrides. Must not change
        `was_overriden` attribute value.
        """
        raise NotImplementedError(
            "{} Method `remove_overrides` not implemented!".format(
                repr(self)
            )
        )

    def _set_as_overriden(self):
        self.ignore_value_changes = True
        self.set_as_overriden()
        self.ignore_value_changes = False

    def set_as_overriden(self):
        """Item's implementation to set values as overriden for project.

        Mark item and all it's children as they're overriden. Must skip
        items with children items that has attributes `is_group`
        and `any_parent_is_group` set to False. In that case those items
        are not meant to be overridable and should trigger the method on it's
        children.

        """
        raise NotImplementedError(
            "{} Method `set_as_overriden` not implemented!".format(repr(self))
        )

    def hierarchical_style_update(self):
        """Trigger update style method down the hierarchy."""
        raise NotImplementedError(
            "{} Method `hierarchical_style_update` not implemented!".format(
                repr(self)
            )
        )

    def update_default_values(self, parent_values):
        """Fill default values on startup or on refresh.

        Default values stored in `pype` repository should update all items in
        schema. Each item should take values for his key and set it's value or
        pass values down to children items.

        Args:
            parent_values (dict): Values of parent's item. But in case item is
                used as widget, `parent_values` contain value for item.
        """
        raise NotImplementedError(
            "{} does not have implemented `update_default_values`".format(self)
        )

    def update_studio_values(self, parent_values):
        """Fill studio override values on startup or on refresh.

        Set studio value if is not set to NOT_SET, in that case studio
        overrides are not set yet.

        Args:
            parent_values (dict): Values of parent's item. But in case item is
                used as widget, `parent_values` contain value for item.
        """
        raise NotImplementedError(
            "{} does not have implemented `update_studio_values`".format(self)
        )

    def apply_overrides(self, parent_values):
        """Fill project override values on startup, refresh or project change.

        Set project value if is not set to NOT_SET, in that case project
        overrides are not set yet.

        Args:
            parent_values (dict): Values of parent's item. But in case item is
                used as widget, `parent_values` contain value for item.
        """
        raise NotImplementedError(
            "{} does not have implemented `apply_overrides`".format(self)
        )

    @property
    def child_has_studio_override(self):
        """Any children item has studio overrides."""
        raise NotImplementedError(
            "{} does not have implemented `child_has_studio_override`".format(
                self
            )
        )

    @property
    def child_modified(self):
        """Any children item is modified."""
        raise NotImplementedError(
            "{} does not have implemented `child_modified`".format(self)
        )

    @property
    def child_overriden(self):
        """Any children item has project overrides."""
        raise NotImplementedError(
            "{} does not have implemented `child_overriden`".format(self)
        )

    @property
    def child_invalid(self):
        """Any children item does not have valid value."""
        raise NotImplementedError(
            "{} does not have implemented `child_invalid`".format(self)
        )

    def get_invalid(self):
        """Return invalid item types all down the hierarchy."""
        raise NotImplementedError(
            "{} does not have implemented `get_invalid`".format(self)
        )

    def item_value(self):
        """Value of an item without key."""
        raise NotImplementedError(
            "Method `item_value` not implemented!"
        )


class InputObject(SettingObject):
    """Class for inputs with pre-implemented methods.

    Class is for item types not creating or using other item types, most
    of methods has same code in that case.
    """

    def update_default_values(self, parent_values):
        self._state = None
        self._is_modified = False

        value = NOT_SET
        if self.as_widget:
            value = parent_values
        elif parent_values is not NOT_SET:
            value = parent_values.get(self.key, NOT_SET)

        if value is NOT_SET:
            if self.available_for_role("developer"):
                self.defaults_not_set = True
                value = self.default_input_value
                if value is NOT_SET:
                    raise NotImplementedError((
                        "{} Does not have implemented"
                        " attribute `default_input_value`"
                    ).format(self))

            else:
                raise ValueError(
                    "Default value is not set. This is implementation BUG."
                )
        else:
            self.defaults_not_set = False

        self.default_value = value
        self._has_studio_override = False
        self._had_studio_override = False
        try:
            self.set_value(value)
        except InvalidValueType as exc:
            self.default_value = NOT_SET
            self.defaults_not_set = True
            self.log.warning(exc.msg)

    def update_studio_values(self, parent_values):
        self._state = None
        self._is_modified = False

        value = NOT_SET
        if self._as_widget:
            value = parent_values
        elif parent_values is not NOT_SET:
            value = parent_values.get(self.key, NOT_SET)

        self.studio_value = value
        if value is not NOT_SET:
            self._has_studio_override = True
            self._had_studio_override = True

        else:
            self._has_studio_override = False
            self._had_studio_override = False
            value = self.default_value

        try:
            self.set_value(value)
        except InvalidValueType as exc:
            self.studio_value = NOT_SET
            self.log.warning(exc.msg)

    def apply_overrides(self, parent_values):
        self._is_modified = False
        self._state = None
        self._had_studio_override = bool(self._has_studio_override)
        if self._as_widget:
            override_value = parent_values
        elif parent_values is NOT_SET or self.key not in parent_values:
            override_value = NOT_SET
        else:
            override_value = parent_values[self.key]

        self.override_value = override_value

        if override_value is NOT_SET:
            self._is_overriden = False
            self._was_overriden = False
            if self.has_studio_override:
                value = self.studio_value
            else:
                value = self.default_value
        else:
            self._is_overriden = True
            self._was_overriden = True
            value = override_value

        try:
            self.set_value(value)
        except InvalidValueType as exc:
            self.override_value = NOT_SET
            self.log.warning(exc.msg)

    def _on_value_change(self, item=None):
        if self.ignore_value_changes:
            return

        if not self.any_parent_as_widget:
            if self.is_overidable:
                self._is_overriden = True
            else:
                self._has_studio_override = True

        if self._is_invalid:
            self._is_modified = True
        elif self._is_overriden:
            self._is_modified = self.item_value() != self.override_value
        elif self._has_studio_override:
            self._is_modified = self.item_value() != self.studio_value
        else:
            self._is_modified = self.item_value() != self.default_value

        self.update_style()

        self.value_changed.emit(self)

    def studio_overrides(self):
        if (
            not (self.as_widget or self.any_parent_as_widget)
            and not self.has_studio_override
        ):
            return NOT_SET, False
        return self.config_value(), self.is_group

    def overrides(self):
        if (
            not (self.as_widget or self.any_parent_as_widget)
            and not self.is_overriden
        ):
            return NOT_SET, False
        return self.config_value(), self.is_group

    def hierarchical_style_update(self):
        self.update_style()

    def _style_state(self):
        if self.as_widget:
            state = self.style_state(
                False,
                self._is_invalid,
                False,
                self.is_modified
            )
        else:
            state = self.style_state(
                self.has_studio_override,
                self.is_invalid,
                self.is_overriden,
                self.is_modified
            )
        return state

    def update_style(self):
        state = self._style_state()
        if self._state == state:
            return

        self._state = state

        self.input_field.setProperty("input-state", state)
        self.input_field.style().polish(self.input_field)
        if self.label_widget:
            self.label_widget.setProperty("state", state)
            self.label_widget.style().polish(self.label_widget)

    def remove_overrides(self):
        self._is_overriden = False
        self._is_modified = False
        if self.has_studio_override:
            self.set_value(self.studio_value)
        else:
            self.set_value(self.default_value)
        self._is_overriden = False
        self._is_modified = False

    def reset_to_pype_default(self):
        self.set_value(self.default_value)
        self._has_studio_override = False

    def set_studio_default(self):
        self._has_studio_override = True

    def discard_changes(self):
        self._is_overriden = self._was_overriden
        self._has_studio_override = self._had_studio_override
        if self.is_overidable:
            if self._was_overriden and self.override_value is not NOT_SET:
                self.set_value(self.override_value)
        else:
            if self._had_studio_override:
                self.set_value(self.studio_value)
            else:
                self.set_value(self.default_value)

        if not self.is_overidable:
            if self.has_studio_override:
                self._is_modified = self.studio_value != self.item_value()
            else:
                self._is_modified = self.default_value != self.item_value()
            self._is_overriden = False
            return

        self._state = None
        self._is_modified = False
        self._is_overriden = self._was_overriden

    def set_as_overriden(self):
        self._is_overriden = True

    @property
    def child_has_studio_override(self):
        return self._has_studio_override

    @property
    def child_modified(self):
        return self.is_modified

    @property
    def child_overriden(self):
        return self._is_overriden

    @property
    def child_invalid(self):
        return self.is_invalid

    def get_invalid(self):
        output = []
        if self.is_invalid:
            output.append(self)
        return output

    def reset_children_attributes(self):
        return


class BooleanWidget(QtWidgets.QWidget, InputObject):
    default_input_value = True
    value_changed = QtCore.Signal(object)
    valid_value_types = (bool, )

    def __init__(
        self, input_data, parent,
        as_widget=False, parent_widget=None
    ):
        if parent_widget is None:
            parent_widget = parent
        super(BooleanWidget, self).__init__(parent_widget)

        self.initial_attributes(input_data, parent, as_widget)

    def create_ui(self, label_widget=None):
        layout = QtWidgets.QHBoxLayout(self)
        layout.setContentsMargins(0, 0, 0, 0)
        layout.setSpacing(5)

        if not self.as_widget and not label_widget:
            label = self.schema_data["label"]
            label_widget = QtWidgets.QLabel(label)
            label_widget.setAttribute(QtCore.Qt.WA_TranslucentBackground)
            layout.addWidget(label_widget, 0)
        self.label_widget = label_widget

        checkbox_height = self.style().pixelMetric(
            QtWidgets.QStyle.PM_IndicatorHeight
        )
        self.input_field = NiceCheckbox(height=checkbox_height, parent=self)

        spacer = QtWidgets.QWidget(self)
        spacer.setAttribute(QtCore.Qt.WA_TranslucentBackground)

        layout.addWidget(self.input_field, 0)
        layout.addWidget(spacer, 1)

        self.setFocusProxy(self.input_field)

        self.input_field.stateChanged.connect(self._on_value_change)

    def set_value(self, value):
        # Ignore value change because if `self.isChecked()` has same
        # value as `value` the `_on_value_change` is not triggered
        self.validate_value(value)
        self.input_field.setChecked(value)

    def item_value(self):
        return self.input_field.isChecked()


class NumberWidget(QtWidgets.QWidget, InputObject):
    default_input_value = 0
    value_changed = QtCore.Signal(object)
    input_modifiers = ("minimum", "maximum", "decimal")
    valid_value_types = (int, float)

    def __init__(
        self, schema_data, parent, as_widget=False, parent_widget=None
    ):
        if parent_widget is None:
            parent_widget = parent
        super(NumberWidget, self).__init__(parent_widget)

        self.initial_attributes(schema_data, parent, as_widget)

    def create_ui(self, label_widget=None):
        layout = QtWidgets.QHBoxLayout(self)
        layout.setContentsMargins(0, 0, 0, 0)
        layout.setSpacing(5)

        kwargs = {
            modifier: self.schema_data.get(modifier)
            for modifier in self.input_modifiers
            if self.schema_data.get(modifier)
        }
        self.input_field = NumberSpinBox(self, **kwargs)

        self.setFocusProxy(self.input_field)

        if not self._as_widget and not label_widget:
            label = self.schema_data["label"]
            label_widget = QtWidgets.QLabel(label)
            layout.addWidget(label_widget, 0)
        self.label_widget = label_widget

        layout.addWidget(self.input_field, 1)

        self.input_field.valueChanged.connect(self._on_value_change)

    def set_value(self, value):
        self.validate_value(value)
        self.input_field.setValue(value)

    def item_value(self):
        return self.input_field.value()


class TextWidget(QtWidgets.QWidget, InputObject):
    default_input_value = ""
    value_changed = QtCore.Signal(object)
    valid_value_types = (str, )

    def __init__(
        self, schema_data, parent, as_widget=False, parent_widget=None
    ):
        if parent_widget is None:
            parent_widget = parent
        super(TextWidget, self).__init__(parent_widget)

        self.initial_attributes(schema_data, parent, as_widget)
        self.multiline = schema_data.get("multiline", False)
        self.placeholder_text = schema_data.get("placeholder")

    def create_ui(self, label_widget=None):
        layout = QtWidgets.QHBoxLayout(self)
        layout.setContentsMargins(0, 0, 0, 0)
        layout.setSpacing(5)

        if self.multiline:
            self.input_field = QtWidgets.QPlainTextEdit(self)
        else:
            self.input_field = QtWidgets.QLineEdit(self)

        if self.placeholder_text:
            self.input_field.setPlaceholderText(self.placeholder_text)

        self.setFocusProxy(self.input_field)

        layout_kwargs = {}
        if self.multiline:
            layout_kwargs["alignment"] = QtCore.Qt.AlignTop

        if not self._as_widget and not label_widget:
            label = self.schema_data["label"]
            label_widget = QtWidgets.QLabel(label)
            layout.addWidget(label_widget, 0, **layout_kwargs)
        self.label_widget = label_widget

        layout.addWidget(self.input_field, 1, **layout_kwargs)

        self.input_field.textChanged.connect(self._on_value_change)

    def set_value(self, value):
        self.validate_value(value)
        if self.multiline:
            self.input_field.setPlainText(value)
        else:
            self.input_field.setText(value)

    def item_value(self):
        if self.multiline:
            return self.input_field.toPlainText()
        else:
            return self.input_field.text()


class PathInputWidget(QtWidgets.QWidget, InputObject):
    default_input_value = ""
    value_changed = QtCore.Signal(object)
    valid_value_types = (str, list)

    def __init__(
        self, schema_data, parent, as_widget=False, parent_widget=None
    ):
        if parent_widget is None:
            parent_widget = parent
        super(PathInputWidget, self).__init__(parent_widget)

        self.initial_attributes(schema_data, parent, as_widget)

<<<<<<< HEAD
        self.with_arguments = input_data.get("with_arguments", False)

=======
    def create_ui(self, label_widget=None):
>>>>>>> 9aa413c4
        layout = QtWidgets.QHBoxLayout(self)
        layout.setContentsMargins(0, 0, 0, 0)
        layout.setSpacing(5)

        if not self._as_widget and not label_widget:
            label = self.schema_data["label"]
            label_widget = QtWidgets.QLabel(label)
            layout.addWidget(label_widget, 0)
        self.label_widget = label_widget

        self.input_field = QtWidgets.QLineEdit(self)
        self.args_input_field = None
        if self.with_arguments:
            self.input_field.setPlaceholderText("Executable path")
            self.args_input_field = QtWidgets.QLineEdit(self)
            self.args_input_field.setPlaceholderText("Arguments")

        self.setFocusProxy(self.input_field)
        layout.addWidget(self.input_field, 8)
        self.input_field.textChanged.connect(self._on_value_change)

        if self.args_input_field:
            layout.addWidget(self.args_input_field, 2)
            self.args_input_field.textChanged.connect(self._on_value_change)

    def set_value(self, value):
        self.validate_value(value)

        if not isinstance(value, list):
            self.input_field.setText(value)
        elif self.with_arguments:
            self.input_field.setText(value[0])
            self.args_input_field.setText(value[1])
        else:
            self.input_field.setText(value[0])

    def item_value(self):
        path_value = self.input_field.text()
        if self.with_arguments:
            return [path_value, self.args_input_field.text()]
        return path_value


class EnumeratorWidget(QtWidgets.QWidget, InputObject):
    default_input_value = True
    value_changed = QtCore.Signal(object)

    def __init__(
        self, schema_data, parent, as_widget=False, parent_widget=None
    ):
        if parent_widget is None:
            parent_widget = parent
        super(EnumeratorWidget, self).__init__(parent_widget)

        self.initial_attributes(schema_data, parent, as_widget)
        self.multiselection = schema_data.get("multiselection")
        self.enum_items = schema_data["enum_items"]
        if not self.enum_items:
            raise ValueError("Attribute `enum_items` is not defined.")

    def create_ui(self, label_widget=None):
        layout = QtWidgets.QHBoxLayout(self)
        layout.setContentsMargins(0, 0, 0, 0)
        layout.setSpacing(5)

        if not self._as_widget and not label_widget:
            label = self.schema_data["label"]
            label_widget = QtWidgets.QLabel(label)
            label_widget.setAttribute(QtCore.Qt.WA_TranslucentBackground)
            layout.addWidget(label_widget, 0)
        self.label_widget = label_widget

        if self.multiselection:
            placeholder = self.schema_data.get("placeholder")
            self.input_field = MultiSelectionComboBox(
                placeholder=placeholder, parent=self
            )
        else:
            self.input_field = ComboBox(self)

        first_value = NOT_SET
        for enum_item in self.enum_items:
            for value, label in enum_item.items():
                if first_value is NOT_SET:
                    first_value = value
                self.input_field.addItem(label, value)
        self._first_value = first_value

        if self.multiselection:
            model = self.input_field.model()
            for idx in range(self.input_field.count()):
                model.item(idx).setCheckable(True)

        layout.addWidget(self.input_field, 0)

        self.setFocusProxy(self.input_field)

        self.input_field.value_changed.connect(self._on_value_change)

    @property
    def default_input_value(self):
        if self.multiselection:
            return []
        return self._first_value

    def set_value(self, value):
        # Ignore value change because if `self.isChecked()` has same
        # value as `value` the `_on_value_change` is not triggered
        self.input_field.set_value(value)

    def update_style(self):
        if self.as_widget:
            state = self.style_state(
                False,
                self._is_invalid,
                False,
                self._is_modified
            )
        else:
            state = self.style_state(
                self.has_studio_override,
                self.is_invalid,
                self.is_overriden,
                self.is_modified
            )

        if self._state == state:
            return

        self._state = state
        self.input_field.setProperty("input-state", state)
        self.input_field.style().polish(self.input_field)
        if self.label_widget:
            self.label_widget.setProperty("state", state)
            self.label_widget.style().polish(self.label_widget)

    def item_value(self):
        return self.input_field.value()


class RawJsonInput(QtWidgets.QPlainTextEdit):
    tab_length = 4

    def __init__(self, *args, **kwargs):
        super(RawJsonInput, self).__init__(*args, **kwargs)
        self.setObjectName("RawJsonInput")
        self.setTabStopDistance(
            QtGui.QFontMetricsF(
                self.font()
            ).horizontalAdvance(" ") * self.tab_length
        )

    def sizeHint(self):
        document = self.document()
        layout = document.documentLayout()

        height = document.documentMargin() + 2 * self.frameWidth() + 1
        block = document.begin()
        while block != document.end():
            height += layout.blockBoundingRect(block).height()
            block = block.next()

        hint = super(RawJsonInput, self).sizeHint()
        hint.setHeight(height)

        return hint

    def set_value(self, value):
        if value is NOT_SET:
            value = ""

        elif not isinstance(value, str):
            try:
                value = json.dumps(value, indent=4)
            except Exception:
                value = ""
        self.setPlainText(value)

    def json_value(self):
        return json.loads(self.toPlainText())

    def has_invalid_value(self):
        try:
            self.json_value()
            return False
        except Exception:
            return True

    def resizeEvent(self, event):
        self.updateGeometry()
        super(RawJsonInput, self).resizeEvent(event)


class RawJsonWidget(QtWidgets.QWidget, InputObject):
    default_input_value = "{}"
    value_changed = QtCore.Signal(object)
    valid_value_types = (str, dict, list, type(NOT_SET))
    allow_to_environment = True

    def __init__(
        self, schema_data, parent, as_widget=False, parent_widget=None
    ):
        if parent_widget is None:
            parent_widget = parent
        super(RawJsonWidget, self).__init__(parent_widget)

        self.initial_attributes(schema_data, parent, as_widget)
        # By default must be invalid
        self._is_invalid = True

    def create_ui(self, label_widget=None):
        layout = QtWidgets.QHBoxLayout(self)
        layout.setContentsMargins(0, 0, 0, 0)
        layout.setSpacing(5)

        self.input_field = RawJsonInput(self)
        self.input_field.setSizePolicy(
            QtWidgets.QSizePolicy.Minimum,
            QtWidgets.QSizePolicy.MinimumExpanding
        )

        self.setFocusProxy(self.input_field)

        if not self.as_widget and not label_widget:
            label = self.schema_data["label"]
            label_widget = QtWidgets.QLabel(label)
            layout.addWidget(label_widget, 0, alignment=QtCore.Qt.AlignTop)
        self.label_widget = label_widget

        layout.addWidget(self.input_field, 1, alignment=QtCore.Qt.AlignTop)

        self.input_field.textChanged.connect(self._on_value_change)

    def update_studio_values(self, parent_values):
        self._is_invalid = self.input_field.has_invalid_value()
        return super(RawJsonWidget, self).update_studio_values(parent_values)

    def set_value(self, value):
        self.validate_value(value)
        self.input_field.set_value(value)

    def _on_value_change(self, *args, **kwargs):
        self._is_invalid = self.input_field.has_invalid_value()
        return super(RawJsonWidget, self)._on_value_change(*args, **kwargs)

    def item_value(self):
        if self.is_invalid:
            return NOT_SET

        value = self.input_field.json_value()
        if not self.is_environ:
            return value

        output = {}
        for key, value in value.items():
            output[key.upper()] = value
        return output

    def config_value(self):
        value = self.item_value()
        if self.is_environ:
            if METADATA_KEY not in value:
                value[METADATA_KEY] = {}

            env_keys = []
            for key in value.keys():
                if key is not METADATA_KEY:
                    env_keys.append(key)

            value[METADATA_KEY]["environments"] = {
                self.env_group_key: env_keys
            }
        return {self.key: value}


class ListItem(QtWidgets.QWidget, SettingObject):
    _btn_size = 20
    value_changed = QtCore.Signal(object)

    def __init__(
        self, item_schema, config_parent, parent, is_strict=False
    ):
        super(ListItem, self).__init__(parent)

        self._set_default_attributes()

        self._is_strict = is_strict

        self._parent = config_parent
        self._any_parent_is_group = True
        self._is_empty = False

        layout = QtWidgets.QHBoxLayout(self)
        layout.setContentsMargins(0, 0, 0, 0)
        layout.setSpacing(3)

        char_up = qtawesome.charmap("fa.angle-up")
        char_down = qtawesome.charmap("fa.angle-down")

        if not self._is_strict:
            self.add_btn = QtWidgets.QPushButton("+")
            self.remove_btn = QtWidgets.QPushButton("-")
            self.up_btn = QtWidgets.QPushButton(char_up)
            self.down_btn = QtWidgets.QPushButton(char_down)

            font_up_down = qtawesome.font("fa", 13)
            self.up_btn.setFont(font_up_down)
            self.down_btn.setFont(font_up_down)

            self.add_btn.setFocusPolicy(QtCore.Qt.ClickFocus)
            self.remove_btn.setFocusPolicy(QtCore.Qt.ClickFocus)
            self.up_btn.setFocusPolicy(QtCore.Qt.ClickFocus)
            self.down_btn.setFocusPolicy(QtCore.Qt.ClickFocus)

            self.add_btn.setFixedSize(self._btn_size, self._btn_size)
            self.remove_btn.setFixedSize(self._btn_size, self._btn_size)
            self.up_btn.setFixedSize(self._btn_size, self._btn_size)
            self.down_btn.setFixedSize(self._btn_size, self._btn_size)

            self.add_btn.setProperty("btn-type", "tool-item")
            self.remove_btn.setProperty("btn-type", "tool-item")
            self.up_btn.setProperty("btn-type", "tool-item")
            self.down_btn.setProperty("btn-type", "tool-item")

            self.add_btn.clicked.connect(self._on_add_clicked)
            self.remove_btn.clicked.connect(self._on_remove_clicked)
            self.up_btn.clicked.connect(self._on_up_clicked)
            self.down_btn.clicked.connect(self._on_down_clicked)

            layout.addWidget(self.add_btn, 0)
            layout.addWidget(self.remove_btn, 0)

        ItemKlass = TypeToKlass.types[item_schema["type"]]
        self.value_input = ItemKlass(
            item_schema,
            self,
            as_widget=True
        )
        self.value_input.create_ui()

        layout.addWidget(self.value_input, 1)

        if not self._is_strict:
            self.spacer_widget = QtWidgets.QWidget(self)
            self.spacer_widget.setAttribute(QtCore.Qt.WA_TranslucentBackground)
            self.spacer_widget.setVisible(False)

            layout.addWidget(self.spacer_widget, 1)

            layout.addWidget(self.up_btn, 0)
            layout.addWidget(self.down_btn, 0)

        self.value_input.value_changed.connect(self._on_value_change)

    @property
    def as_widget(self):
        return self._parent.as_widget

    @property
    def any_parent_as_widget(self):
        return self.as_widget or self._parent.any_parent_as_widget

    def set_as_empty(self, is_empty=True):
        self._is_empty = is_empty

        self.spacer_widget.setVisible(is_empty)
        self.value_input.setVisible(not is_empty)
        self.remove_btn.setEnabled(not is_empty)
        self.up_btn.setVisible(not is_empty)
        self.down_btn.setVisible(not is_empty)
        self.order_changed()
        self._on_value_change()

    def order_changed(self):
        row = self.row()
        parent_row_count = self.parent_rows_count()
        if parent_row_count == 1:
            self.up_btn.setVisible(False)
            self.down_btn.setVisible(False)
            return

        if not self.up_btn.isVisible():
            self.up_btn.setVisible(True)
            self.down_btn.setVisible(True)

        if row == 0:
            self.up_btn.setEnabled(False)
            self.down_btn.setEnabled(True)

        elif row == parent_row_count - 1:
            self.up_btn.setEnabled(True)
            self.down_btn.setEnabled(False)

        else:
            self.up_btn.setEnabled(True)
            self.down_btn.setEnabled(True)

    def _on_value_change(self, item=None):
        self.value_changed.emit(self)

    def row(self):
        return self._parent.input_fields.index(self)

    def parent_rows_count(self):
        return len(self._parent.input_fields)

    def _on_add_clicked(self):
        if self._is_empty:
            self.set_as_empty(False)
        else:
            self._parent.add_row(row=self.row() + 1)

    def _on_remove_clicked(self):
        self._parent.remove_row(self)

    def _on_up_clicked(self):
        row = self.row()
        self._parent.swap_rows(row - 1, row)

    def _on_down_clicked(self):
        row = self.row()
        self._parent.swap_rows(row, row + 1)

    def config_value(self):
        if not self._is_empty:
            return self.value_input.item_value()
        return NOT_SET

    @property
    def is_modified(self):
        if self._is_empty:
            return False
        return self.value_input.is_modified

    @property
    def child_has_studio_override(self):
        return self.value_input.child_has_studio_override

    @property
    def child_modified(self):
        return self.value_input.child_modified

    @property
    def child_overriden(self):
        return self.value_input.child_overriden

    def hierarchical_style_update(self):
        self.value_input.hierarchical_style_update()

    def mouseReleaseEvent(self, event):
        return QtWidgets.QWidget.mouseReleaseEvent(self, event)

    def update_default_values(self, value):
        self.value_input.update_default_values(value)

    def update_studio_values(self, value):
        self.value_input.update_studio_values(value)

    def apply_overrides(self, value):
        self.value_input.apply_overrides(value)


class ListWidget(QtWidgets.QWidget, InputObject):
    default_input_value = []
    value_changed = QtCore.Signal(object)
    valid_value_types = (list, )

    def __init__(
        self, schema_data, parent, as_widget=False, parent_widget=None
    ):
        if parent_widget is None:
            parent_widget = parent
        super(ListWidget, self).__init__(parent_widget)
        self.setObjectName("ListWidget")

        self.initial_attributes(schema_data, parent, as_widget)

        self.input_fields = []

        object_type = schema_data["object_type"]
        if isinstance(object_type, dict):
            self.item_schema = object_type
        else:
            self.item_schema = {
                "type": object_type
            }
            # Backwards compatibility
            input_modifiers = schema_data.get("input_modifiers") or {}
            if input_modifiers:
                self.log.warning((
                    "Used deprecated key `input_modifiers` to define item."
                    " Rather use `object_type` as dictionary with modifiers."
                ))
                self.item_schema.update(input_modifiers)

    def create_ui(self, label_widget=None):
        layout = QtWidgets.QHBoxLayout(self)
        layout.setContentsMargins(0, 0, 0, 5)
        layout.setSpacing(5)

        if not self.as_widget and not label_widget:
            label_widget = QtWidgets.QLabel(self.schema_data["label"], self)
            layout.addWidget(label_widget, alignment=QtCore.Qt.AlignTop)

        self.label_widget = label_widget

        inputs_widget = QtWidgets.QWidget(self)
        inputs_widget.setAttribute(QtCore.Qt.WA_TranslucentBackground)
        layout.addWidget(inputs_widget)

        inputs_layout = QtWidgets.QVBoxLayout(inputs_widget)
        inputs_layout.setContentsMargins(0, 0, 0, 0)
        inputs_layout.setSpacing(3)

        self.inputs_widget = inputs_widget
        self.inputs_layout = inputs_layout

        self.add_row(is_empty=True)

    def count(self):
        return len(self.input_fields)

    def update_studio_values(self, parent_values):
        super(ListWidget, self).update_studio_values(parent_values)

        self.hierarchical_style_update()

    def set_value(self, value):
        self.validate_value(value)

        previous_inputs = tuple(self.input_fields)
        for item_value in value:
            self.add_row(value=item_value)

        for input_field in previous_inputs:
            self.remove_row(input_field)

        if self.count() == 0:
            self.add_row(is_empty=True)

    def swap_rows(self, row_1, row_2):
        if row_1 == row_2:
            return

        if row_1 > row_2:
            row_1, row_2 = row_2, row_1

        field_1 = self.input_fields[row_1]
        field_2 = self.input_fields[row_2]

        self.input_fields[row_1] = field_2
        self.input_fields[row_2] = field_1

        layout_index = self.inputs_layout.indexOf(field_1)
        self.inputs_layout.insertWidget(layout_index + 1, field_1)

        field_1.order_changed()
        field_2.order_changed()

    def add_row(self, row=None, value=None, is_empty=False):
        # Create new item
        item_widget = ListItem(self.item_schema, self, self.inputs_widget)

        previous_field = None
        next_field = None

        if row is None:
            if self.input_fields:
                previous_field = self.input_fields[-1]
            self.inputs_layout.addWidget(item_widget)
            self.input_fields.append(item_widget)
        else:
            if row > 0:
                previous_field = self.input_fields[row - 1]

            max_index = self.count()
            if row < max_index:
                next_field = self.input_fields[row]

            self.inputs_layout.insertWidget(row, item_widget)
            self.input_fields.insert(row, item_widget)

        if previous_field:
            previous_field.order_changed()

        if next_field:
            next_field.order_changed()

        if is_empty:
            item_widget.set_as_empty()
        item_widget.value_changed.connect(self._on_value_change)

        item_widget.order_changed()

        previous_input = None
        for input_field in self.input_fields:
            if previous_input is not None:
                self.setTabOrder(
                    previous_input, input_field.value_input.focusProxy()
                )
            previous_input = input_field.value_input.focusProxy()

        # Set text if entered text is not None
        # else (when add button clicked) trigger `_on_value_change`
        if value is not None:
            if self._is_overriden:
                item_widget.apply_overrides(value)
            elif not self._has_studio_override:
                item_widget.update_default_values(value)
            else:
                item_widget.update_studio_values(value)
            self.hierarchical_style_update()
        else:
            self._on_value_change()
        self.updateGeometry()

    def remove_row(self, item_widget):
        item_widget.value_changed.disconnect()

        row = self.input_fields.index(item_widget)
        previous_field = None
        next_field = None
        if row > 0:
            previous_field = self.input_fields[row - 1]

        if row != len(self.input_fields) - 1:
            next_field = self.input_fields[row + 1]

        self.inputs_layout.removeWidget(item_widget)
        self.input_fields.pop(row)
        item_widget.setParent(None)
        item_widget.deleteLater()

        if previous_field:
            previous_field.order_changed()

        if next_field:
            next_field.order_changed()

        if self.count() == 0:
            self.add_row(is_empty=True)

        self._on_value_change()
        self.updateGeometry()

    def apply_overrides(self, parent_values):
        self._is_modified = False
        if parent_values is NOT_SET or self.key not in parent_values:
            override_value = NOT_SET
        else:
            override_value = parent_values[self.key]

        self.override_value = override_value

        if override_value is NOT_SET:
            self._is_overriden = False
            self._was_overriden = False
            if self.has_studio_override:
                value = self.studio_value
            else:
                value = self.default_value
        else:
            self._is_overriden = True
            self._was_overriden = True
            value = override_value

        self._is_modified = False
        self._state = None

        self.set_value(value)

    def hierarchical_style_update(self):
        for input_field in self.input_fields:
            input_field.hierarchical_style_update()
        self.update_style()

    @property
    def is_modified(self):
        is_modified = super(ListWidget, self).is_modified
        if is_modified:
            return is_modified

        for input_field in self.input_fields:
            if input_field.is_modified:
                return True
        return False

    def update_style(self):
        if not self.label_widget:
            return

        state = self._style_state()
        if self._state == state:
            return

        self._state = state
        self.label_widget.setProperty("state", state)
        self.label_widget.style().polish(self.label_widget)

    def item_value(self):
        output = []
        for item in self.input_fields:
            value = item.config_value()
            if value is not NOT_SET:
                output.append(value)
        return output


class ListStrictWidget(QtWidgets.QWidget, InputObject):
    value_changed = QtCore.Signal(object)
    _default_input_value = None
    valid_value_types = (list, )

    def __init__(
        self, schema_data, parent, as_widget=False, parent_widget=None
    ):
        if parent_widget is None:
            parent_widget = parent
        super(ListStrictWidget, self).__init__(parent_widget)
        self.setObjectName("ListStrictWidget")

        self.initial_attributes(schema_data, parent, as_widget)

        self.is_horizontal = schema_data.get("horizontal", True)
        self.object_types = self.schema_data["object_types"]

        self.input_fields = []

    def create_ui(self, label_widget=None):
        layout = QtWidgets.QHBoxLayout(self)
        layout.setContentsMargins(0, 0, 0, 5)
        layout.setSpacing(5)

        if not self.as_widget and not label_widget:
            label_widget = QtWidgets.QLabel(self.schema_data["label"], self)
            layout.addWidget(label_widget, alignment=QtCore.Qt.AlignTop)

        self.label_widget = label_widget

        self._add_children(layout)

    def _add_children(self, layout):
        inputs_widget = QtWidgets.QWidget(self)
        inputs_widget.setAttribute(QtCore.Qt.WA_TranslucentBackground)
        layout.addWidget(inputs_widget)

        if self.is_horizontal:
            inputs_layout = QtWidgets.QHBoxLayout(inputs_widget)
        else:
            inputs_layout = QtWidgets.QGridLayout(inputs_widget)

        inputs_layout.setContentsMargins(0, 0, 0, 0)
        inputs_layout.setSpacing(3)

        self.inputs_widget = inputs_widget
        self.inputs_layout = inputs_layout

        children_item_mapping = []
        for child_configuration in self.object_types:
            item_widget = ListItem(
                child_configuration, self, self.inputs_widget, is_strict=True
            )

            self.input_fields.append(item_widget)
            item_widget.value_changed.connect(self._on_value_change)

            label = child_configuration.get("label")
            label_widget = None
            if label:
                label_widget = QtWidgets.QLabel(label, self)

            children_item_mapping.append((label_widget, item_widget))

        if self.is_horizontal:
            self._add_children_horizontally(children_item_mapping)
        else:
            self._add_children_vertically(children_item_mapping)

        self.updateGeometry()

    def _add_children_vertically(self, children_item_mapping):
        any_has_label = False
        for item_mapping in children_item_mapping:
            if item_mapping[0]:
                any_has_label = True
                break

        row = self.inputs_layout.count()
        if not any_has_label:
            self.inputs_layout.setColumnStretch(1, 1)
            for item_mapping in children_item_mapping:
                item_widget = item_mapping[1]
                self.inputs_layout.addWidget(item_widget, row, 0, 1, 1)

                spacer_widget = QtWidgets.QWidget(self.inputs_widget)
                self.inputs_layout.addWidget(spacer_widget, row, 1, 1, 1)
                row += 1

        else:
            self.inputs_layout.setColumnStretch(2, 1)
            for label_widget, item_widget in children_item_mapping:
                self.inputs_layout.addWidget(
                    label_widget, row, 0, 1, 1,
                    alignment=QtCore.Qt.AlignRight | QtCore.Qt.AlignTop
                )
                self.inputs_layout.addWidget(item_widget, row, 1, 1, 1)

                spacer_widget = QtWidgets.QWidget(self.inputs_widget)
                self.inputs_layout.addWidget(spacer_widget, row, 2, 1, 1)
                row += 1

    def _add_children_horizontally(self, children_item_mapping):
        for label_widget, item_widget in children_item_mapping:
            if label_widget:
                self.inputs_layout.addWidget(label_widget, 0)
            self.inputs_layout.addWidget(item_widget, 0)

        spacer_widget = QtWidgets.QWidget(self.inputs_widget)
        self.inputs_layout.addWidget(spacer_widget, 1)

    @property
    def default_input_value(self):
        if self._default_input_value is None:
            self.set_value(NOT_SET)
            self._default_input_value = self.item_value()
        return self._default_input_value

    def set_value(self, value):
        if self._is_overriden:
            method_name = "apply_overrides"
        elif not self._has_studio_override:
            method_name = "update_default_values"
        else:
            method_name = "update_studio_values"

        for idx, input_field in enumerate(self.input_fields):
            if value is NOT_SET:
                _value = value
            else:
                if idx > len(value) - 1:
                    _value = NOT_SET
                else:
                    _value = value[idx]
            _method = getattr(input_field, method_name)
            _method(_value)

    def hierarchical_style_update(self):
        for input_field in self.input_fields:
            input_field.hierarchical_style_update()
        self.update_style()

    def update_style(self):
        if not self.label_widget:
            return

        state = self._style_state()

        if self._state == state:
            return

        self._state = state
        self.label_widget.setProperty("state", state)
        self.label_widget.style().polish(self.label_widget)

    def item_value(self):
        output = []
        for item in self.input_fields:
            output.append(item.config_value())
        return output


class ModifiableDictItem(QtWidgets.QWidget, SettingObject):
    _btn_size = 20
    value_changed = QtCore.Signal(object)

    def __init__(self, item_schema, config_parent, parent):
        super(ModifiableDictItem, self).__init__(parent)

        self._set_default_attributes()
        self._parent = config_parent

        any_parent_as_widget = config_parent.as_widget
        if not any_parent_as_widget:
            any_parent_as_widget = config_parent.any_parent_as_widget

        self._any_parent_as_widget = any_parent_as_widget
        self._any_parent_is_group = True

        self._is_empty = False
        self._is_key_duplicated = False

        self.origin_key = NOT_SET
        self.origin_key_label = NOT_SET

        if self.collapsable_key:
            layout = QtWidgets.QVBoxLayout(self)
        else:
            layout = QtWidgets.QHBoxLayout(self)

        layout.setContentsMargins(0, 0, 0, 0)
        layout.setSpacing(3)

        ItemKlass = TypeToKlass.types[item_schema["type"]]
        value_input = ItemKlass(
            item_schema,
            self,
            as_widget=True
        )
        value_input.create_ui()

        key_input = QtWidgets.QLineEdit(self)
        key_input.setObjectName("DictKey")

        key_label_input = None
        wrapper_widget = None
        if self.collapsable_key:
            key_label_input = QtWidgets.QLineEdit(self)

            wrapper_widget = ExpandingWidget("", self)
            layout.addWidget(wrapper_widget)

            content_widget = QtWidgets.QWidget(wrapper_widget)
            content_widget.setObjectName("ContentWidget")
            content_layout = QtWidgets.QHBoxLayout(content_widget)
            content_layout.setContentsMargins(CHILD_OFFSET, 5, 0, 0)
            content_layout.setSpacing(5)

            wrapper_widget.set_content_widget(content_widget)

            content_layout.addWidget(value_input)

            def key_input_focused_out(event):
                QtWidgets.QLineEdit.focusOutEvent(key_input, event)
                self._on_focus_lose()

            def key_label_input_focused_out(event):
                QtWidgets.QLineEdit.focusOutEvent(key_label_input, event)
                self._on_focus_lose()

            key_input.focusOutEvent = key_input_focused_out
            key_label_input.focusOutEvent = key_label_input_focused_out

        spacer_widget = None
        if not self.collapsable_key:
            spacer_widget = QtWidgets.QWidget(self)
            spacer_widget.setAttribute(QtCore.Qt.WA_TranslucentBackground)
            spacer_widget.setVisible(False)

        add_btn = QtWidgets.QPushButton("+")
        add_btn.setFocusPolicy(QtCore.Qt.ClickFocus)
        add_btn.setProperty("btn-type", "tool-item")
        add_btn.setFixedSize(self._btn_size, self._btn_size)

        edit_btn = None
        if self.collapsable_key:
            edit_btn = IconButton(
                "fa.edit", QtCore.Qt.lightGray, QtCore.Qt.white
            )
            edit_btn.setFocusPolicy(QtCore.Qt.ClickFocus)
            edit_btn.setProperty("btn-type", "tool-item-icon")
            edit_btn.setFixedHeight(self._btn_size)

        remove_btn = QtWidgets.QPushButton("-")
        remove_btn.setFocusPolicy(QtCore.Qt.ClickFocus)
        remove_btn.setProperty("btn-type", "tool-item")
        remove_btn.setFixedSize(self._btn_size, self._btn_size)

        key_input_label_widget = None
        key_label_input_label_widget = None
        if self.collapsable_key:
            key_input_label_widget = QtWidgets.QLabel("Key:")
            key_label_input_label_widget = QtWidgets.QLabel("Label:")
            wrapper_widget.add_widget_before_label(add_btn)
            wrapper_widget.add_widget_before_label(edit_btn)
            wrapper_widget.add_widget_after_label(key_input_label_widget)
            wrapper_widget.add_widget_after_label(key_input)
            wrapper_widget.add_widget_after_label(key_label_input_label_widget)
            wrapper_widget.add_widget_after_label(key_label_input)
            wrapper_widget.add_widget_after_label(remove_btn)

        else:
            layout.addWidget(add_btn, 0)
            layout.addWidget(remove_btn, 0)
            layout.addWidget(key_input, 0)
            layout.addWidget(spacer_widget, 1)
            layout.addWidget(value_input, 1)

        self.setFocusProxy(value_input)

        key_input.textChanged.connect(self._on_key_change)
        key_input.returnPressed.connect(self._on_enter_press)
        if key_label_input:
            key_label_input.textChanged.connect(self._on_key_change)
            key_label_input.returnPressed.connect(self._on_enter_press)

        value_input.value_changed.connect(self._on_value_change)

        add_btn.clicked.connect(self.on_add_clicked)
        if edit_btn:
            edit_btn.clicked.connect(self.on_edit_pressed)
        remove_btn.clicked.connect(self.on_remove_clicked)

        self.key_input = key_input
        self.key_input_label_widget = key_input_label_widget
        self.key_label_input = key_label_input
        self.key_label_input_label_widget = key_label_input_label_widget
        self.value_input = value_input
        self.wrapper_widget = wrapper_widget

        self.spacer_widget = spacer_widget

        self.add_btn = add_btn
        self.edit_btn = edit_btn
        self.remove_btn = remove_btn

        self.set_as_empty(self._is_empty)

    def _style_state(self):
        if self.as_widget:
            state = self.style_state(
                False,
                self._is_invalid,
                False,
                self.is_modified
            )
        else:
            state = self.style_state(
                self.has_studio_override,
                self.is_invalid,
                self.is_overriden,
                self.is_modified
            )
        return state

    @property
    def collapsable_key(self):
        return self._parent.collapsable_key

    def key_value(self):
        return self.key_input.text()

    def is_key_invalid(self):
        if self._is_empty:
            return False

        if self.key_value() == "":
            return True

        if self._is_key_duplicated:
            return True
        return False

    def set_key_is_duplicated(self, duplicated):
        if duplicated == self._is_key_duplicated:
            return

        self._is_key_duplicated = duplicated
        if self.collapsable_key:
            if duplicated:
                self.set_edit_mode(True)
            else:
                self._on_focus_lose()
        self.update_style()

    def _on_focus_lose(self):
        if (
            self.edit_btn.hasFocus()
            or self.key_input.hasFocus()
            or self.key_label_input.hasFocus()
            or self.remove_btn.hasFocus()
        ):
            return
        self._on_enter_press()

    def _on_enter_press(self):
        if not self.collapsable_key:
            return

        if self._is_empty:
            self.on_add_clicked()
        else:
            self.set_edit_mode(False)

    def _on_key_label_change(self):
        self.update_key_label()

    def _on_key_change(self):
        if self.value_is_env_group:
            self.value_input.env_group_key = self.key_input.text()

        self.update_key_label()

        self._on_value_change()

    def _on_value_change(self, item=None):
        self.update_style()
        self.value_changed.emit(self)

    def update_default_values(self, key, label, value):
        self.origin_key = key
        self.key_input.setText(key)
        if self.key_label_input:
            label = label or ""
            self.origin_key_label = label
            self.key_label_input.setText(label)
        self.value_input.update_default_values(value)

    def update_studio_values(self, key, label, value):
        self.origin_key = key
        self.key_input.setText(key)
        if self.key_label_input:
            label = label or ""
            self.origin_key_label = label
            self.key_label_input.setText(label)
        self.value_input.update_studio_values(value)

    def apply_overrides(self, key, label, value):
        self.origin_key = key
        self.key_input.setText(key)
        if self.key_label_input:
            label = label or ""
            self.origin_key_label = label
            self.key_label_input.setText(label)
        self.value_input.apply_overrides(value)

    @property
    def value_is_env_group(self):
        return self._parent.value_is_env_group

    @property
    def is_group(self):
        return self._parent.is_group

    def update_key_label(self):
        if not self.wrapper_widget:
            return
        key_value = self.key_input.text()
        key_label_value = self.key_label_input.text()
        if key_label_value:
            label = "{} ({})".format(key_label_value, key_value)
        else:
            label = key_value
        self.wrapper_widget.label_widget.setText(label)

    def on_add_clicked(self):
        if not self.collapsable_key:
            if self._is_empty:
                self.set_as_empty(False)
            else:
                self._parent.add_row(row=self.row() + 1)
            return

        if not self._is_empty:
            return

        if not self.key_value():
            return

        self.set_as_empty(False)
        self._parent.add_row(row=self.row() + 1, is_empty=True)

    def on_edit_pressed(self):
        if not self.key_input.isVisible():
            self.set_edit_mode()
        else:
            self.key_input.setFocus()

    def set_edit_mode(self, enabled=True):
        if self.is_invalid and not enabled:
            return
        self.wrapper_widget.label_widget.setVisible(not enabled)
        self.key_label_input_label_widget.setVisible(enabled)
        self.key_input.setVisible(enabled)
        self.key_input_label_widget.setVisible(enabled)
        self.key_label_input.setVisible(enabled)
        self.remove_btn.setVisible(enabled)
        if enabled:
            self.key_input.setFocus()

    def on_remove_clicked(self):
        self._parent.remove_row(self)

    def set_as_empty(self, is_empty=True):
        self._is_empty = is_empty

        self.value_input.setVisible(not is_empty)
        self.add_btn.setVisible(is_empty)
        if not self.collapsable_key:
            self.key_input.setVisible(not is_empty)
            self.remove_btn.setEnabled(not is_empty)
            self.spacer_widget.setVisible(is_empty)

        else:
            self.remove_btn.setVisible(False)
            self.key_input_label_widget.setVisible(is_empty)
            self.key_input.setVisible(is_empty)
            self.key_label_input_label_widget.setVisible(is_empty)
            self.key_label_input.setVisible(is_empty)
            self.edit_btn.setVisible(not is_empty)

            self.wrapper_widget.label_widget.setVisible(not is_empty)
            if is_empty:
                self.wrapper_widget.hide_toolbox()
            else:
                self.wrapper_widget.show_toolbox()
        self._on_value_change()

    @property
    def any_parent_is_group(self):
        return self._parent.any_parent_is_group

    def is_key_modified(self):
        return self.key_value() != self.origin_key

    def is_key_label_modified(self):
        return self.key_label_value() != self.origin_key_label

    def is_value_modified(self):
        return self.value_input.is_modified

    @property
    def is_modified(self):
        if self._is_empty:
            return False
        return (
            self.is_value_modified()
            or self.is_key_modified()
            or self.is_key_label_modified()
        )

    def hierarchical_style_update(self):
        self.value_input.hierarchical_style_update()
        self.update_style()

    @property
    def is_invalid(self):
        if self._is_empty:
            return False
        return self.is_key_invalid() or self.value_input.is_invalid

    def update_style(self):
        key_input_state = ""
        if not self._is_empty:
            if self.is_key_invalid():
                key_input_state = "invalid"
            elif self.is_key_modified():
                key_input_state = "modified"

        self.key_input.setProperty("state", key_input_state)
        self.key_input.style().polish(self.key_input)

        if not self.wrapper_widget:
            return

        state = self._style_state()

        if self._state == state:
            return

        self._state = state

        if self.wrapper_widget.label_widget:
            self.wrapper_widget.label_widget.setProperty("state", state)
            self.wrapper_widget.label_widget.style().polish(
                self.wrapper_widget.label_widget
            )

        if state:
            child_state = "child-{}".format(state)
        else:
            child_state = ""

        self.wrapper_widget.side_line_widget.setProperty("state", child_state)
        self.wrapper_widget.side_line_widget.style().polish(
            self.wrapper_widget.side_line_widget
        )

    def row(self):
        return self._parent.input_fields.index(self)

    def key_label_value(self):
        if self.collapsable_key:
            return self.key_label_input.text()
        return NOT_SET

    def item_value(self):
        key = self.key_input.text()
        value = self.value_input.item_value()
        return {key: value}

    def config_value(self):
        if self._is_empty:
            return {}
        return self.item_value()

    def mouseReleaseEvent(self, event):
        return QtWidgets.QWidget.mouseReleaseEvent(self, event)


class ModifiableDict(QtWidgets.QWidget, InputObject):
    default_input_value = {}
    # Should be used only for dictionary with one datatype as value
    # TODO this is actually input field (do not care if is group or not)
    value_changed = QtCore.Signal(object)
    expand_in_grid = True
    valid_value_types = (dict, )

    def __init__(
        self, schema_data, parent, as_widget=False, parent_widget=None
    ):
        if parent_widget is None:
            parent_widget = parent
        super(ModifiableDict, self).__init__(parent_widget)
        self.setObjectName("ModifiableDict")

        self.initial_attributes(schema_data, parent, as_widget)

        self.input_fields = []

        # Validation of "key" key
        self.key = schema_data["key"]
        self.value_is_env_group = (
            schema_data.get("value_is_env_group") or False
        )
        self.hightlight_content = schema_data.get("highlight_content") or False
        self.collapsable_key = schema_data.get("collapsable_key") or False

        object_type = schema_data["object_type"]
        if isinstance(object_type, dict):
            self.item_schema = object_type
        else:
            # Backwards compatibility
            self.item_schema = {
                "type": object_type
            }
            input_modifiers = schema_data.get("input_modifiers") or {}
            if input_modifiers:
                self.log.warning((
                    "Used deprecated key `input_modifiers` to define item."
                    " Rather use `object_type` as dictionary with modifiers."
                ))
                self.item_schema.update(input_modifiers)

        if self.value_is_env_group:
            self.item_schema["env_group_key"] = ""

    def create_ui(self, label_widget=None):
        if self.hightlight_content:
            content_state = "hightlighted"
            bottom_margin = 5
        else:
            content_state = ""
            bottom_margin = 0

        main_layout = QtWidgets.QHBoxLayout(self)
        main_layout.setContentsMargins(0, 0, 0, 0)
        main_layout.setSpacing(0)

        label = self.schema_data.get("label")

        if self.as_widget:
            body_widget = None
            self.label_widget = label_widget

        elif label is None:
            body_widget = None
            self.label_widget = None
        else:
            body_widget = ExpandingWidget(self.schema_data["label"], self)
            main_layout.addWidget(body_widget)

            self.label_widget = body_widget.label_widget

        self.body_widget = body_widget

        if body_widget is None:
            content_parent_widget = self
        else:
            content_parent_widget = body_widget

        content_widget = QtWidgets.QWidget(content_parent_widget)
        content_widget.setObjectName("ContentWidget")
        content_widget.setProperty("content_state", content_state)
        content_layout = QtWidgets.QVBoxLayout(content_widget)
        content_layout.setContentsMargins(CHILD_OFFSET, 5, 0, bottom_margin)

        if body_widget is None:
            main_layout.addWidget(content_widget)
        else:
            body_widget.set_content_widget(content_widget)

        self.body_widget = body_widget
        self.content_widget = content_widget
        self.content_layout = content_layout

        if body_widget:
            collapsable = self.schema_data.get("collapsable", True)
            if collapsable:
                collapsed = self.schema_data.get("collapsed", True)
                if not collapsed:
                    body_widget.toggle_content()

            else:
                body_widget.hide_toolbox(hide_content=False)

        self.setAttribute(QtCore.Qt.WA_TranslucentBackground)

        self.add_row(is_empty=True)

    def count(self):
        return len(self.input_fields)

    def set_value(self, value):
        self.validate_value(value)

        metadata = value.get(METADATA_KEY, {})
        dynamic_key_labels = metadata.get("dynamic_key_label") or {}
        previous_inputs = tuple(self.input_fields)
        for item_key, item_value in value.items():
            if item_key is METADATA_KEY:
                continue
            label = dynamic_key_labels.get(item_key)
            self.add_row(key=item_key, label=label, value=item_value)

        if self.collapsable_key:
            self.add_row(is_empty=True)

        for input_field in previous_inputs:
            self.remove_row(input_field)

        if self.count() == 0:
            self.add_row(is_empty=True)

    def _on_value_change(self, item=None):
        if self.ignore_value_changes:
            return

        fields_by_keys = collections.defaultdict(list)
        for input_field in self.input_fields:
            key = input_field.key_value()
            fields_by_keys[key].append(input_field)

        for fields in fields_by_keys.values():
            if len(fields) == 1:
                field = fields[0]
                field.set_key_is_duplicated(False)
            else:
                for field in fields:
                    field.set_key_is_duplicated(True)

        if self.is_overidable:
            self._is_overriden = True
        else:
            self._has_studio_override = True

        if self._is_invalid:
            self._is_modified = True
        elif self._is_overriden:
            self._is_modified = self.item_value() != self.override_value
        elif self._has_studio_override:
            self._is_modified = self.item_value() != self.studio_value
        else:
            self._is_modified = self.item_value() != self.default_value

        self.update_style()

        self.value_changed.emit(self)

    @property
    def is_modified(self):
        is_modified = super(ModifiableDict, self).is_modified
        if is_modified:
            return is_modified

        for input_field in self.input_fields:
            if input_field.is_modified:
                return True
        return False

    def hierarchical_style_update(self):
        for input_field in self.input_fields:
            input_field.hierarchical_style_update()
        self.update_style()

    def update_style(self):
        state = self._style_state()

        if self._state == state:
            return

        self._state = state

        if self.label_widget:
            self.label_widget.setProperty("state", state)
            self.label_widget.style().polish(self.label_widget)

        if not self.body_widget:
            return

        if state:
            child_state = "child-{}".format(state)
        else:
            child_state = ""

        self.body_widget.side_line_widget.setProperty("state", child_state)
        self.body_widget.side_line_widget.style().polish(
            self.body_widget.side_line_widget
        )

    def all_item_values(self):
        output = {}
        for item in self.input_fields:
            output.update(item.item_value())
        return output

    def item_value_with_metadata(self):
        if not self.collapsable_key:
            output = self.item_value()

        else:
            output = {}
            labels_by_key = {}
            for item in self.input_fields:
                labels_by_key[item.key_value()] = item.key_label_value()
                output.update(item.config_value())
            if METADATA_KEY not in output:
                output[METADATA_KEY] = {}
            output[METADATA_KEY]["dynamic_key_label"] = labels_by_key

        if self.value_is_env_group:
            for env_group_key, value in tuple(output.items()):
                env_keys = []
                for key in value.keys():
                    if key is not METADATA_KEY:
                        env_keys.append(key)

                if METADATA_KEY not in value:
                    value[METADATA_KEY] = {}

                value[METADATA_KEY]["environments"] = {env_group_key: env_keys}
                output[env_group_key] = value
        return output

    def item_value(self):
        output = {}
        for item in self.input_fields:
            output.update(item.config_value())
        return output

    def config_value(self):
        return {self.key: self.item_value_with_metadata()}

    def add_row(
        self, row=None, key=None, label=None, value=None, is_empty=False
    ):
        # Create new item
        item_widget = ModifiableDictItem(
            self.item_schema, self, self.content_widget
        )
        if is_empty:
            item_widget.set_as_empty()

        item_widget.value_changed.connect(self._on_value_change)

        if row is None:
            self.content_layout.addWidget(item_widget)
            self.input_fields.append(item_widget)
        else:
            self.content_layout.insertWidget(row, item_widget)
            self.input_fields.insert(row, item_widget)

        previous_input = None
        if self.collapsable_key:
            for input_field in self.input_fields:
                if previous_input is not None:
                    self.setTabOrder(
                        previous_input, input_field.value_input
                    )
                previous_input = input_field.value_input.focusProxy()

        else:
            for input_field in self.input_fields:
                if previous_input is not None:
                    self.setTabOrder(
                        previous_input, input_field.key_input
                    )
                previous_input = input_field.value_input.focusProxy()
                self.setTabOrder(
                    input_field.key_input, previous_input
                )

        # Set value if entered value is not None
        # else (when add button clicked) trigger `_on_value_change`
        if value is not None and key is not None:
            if not self._has_studio_override:
                item_widget.update_default_values(key, label, value)
            elif self._is_overriden:
                item_widget.apply_overrides(key, label, value)
            else:
                item_widget.update_studio_values(key, label, value)
            self.hierarchical_style_update()
        else:
            self._on_value_change()
        self.parent().updateGeometry()

    def remove_row(self, item_widget):
        item_widget.value_changed.disconnect()

        self.content_layout.removeWidget(item_widget)
        self.input_fields.remove(item_widget)
        item_widget.setParent(None)
        item_widget.deleteLater()

        if self.count() == 0:
            self.add_row(is_empty=True)

        self._on_value_change()
        self.parent().updateGeometry()

    @property
    def is_invalid(self):
        return self._is_invalid or self.child_invalid

    @property
    def child_invalid(self):
        for input_field in self.input_fields:
            if input_field.is_invalid:
                return True
        return False


# Dictionaries
class DictWidget(QtWidgets.QWidget, SettingObject):
    value_changed = QtCore.Signal(object)
    expand_in_grid = True
    valid_value_types = (dict, type(NOT_SET))

    def __init__(
        self, schema_data, parent, as_widget=False, parent_widget=None
    ):
        if parent_widget is None:
            parent_widget = parent
        super(DictWidget, self).__init__(parent_widget)

        self.initial_attributes(schema_data, parent, as_widget)

        self.input_fields = []

        self.checkbox_widget = None
        self.checkbox_key = schema_data.get("checkbox_key")

        self.highlight_content = schema_data.get("highlight_content", False)
        self.show_borders = schema_data.get("show_borders", True)
        self.collapsable = schema_data.get("collapsable", True)
        self.collapsed = schema_data.get("collapsed", True)

    def create_ui(self, label_widget=None):
        if not self.as_widget and self.schema_data.get("label") is None:
            self._ui_item_without_label()
        else:
            self._ui_item_or_as_widget(label_widget)

        for child_data in self.schema_data.get("children", []):
            self.add_children_gui(child_data)

        any_visible = False
        for input_field in self.input_fields:
            if not input_field.hidden_by_role:
                any_visible = True
                break

        if not any_visible:
            self.hide()

    def _ui_item_without_label(self):
        if self._is_group:
            raise TypeError(
                "Dictionary without label can't be marked as group input."
            )

        self.setObjectName("DictInvisible")

        self.label_widget = None
        self.body_widget = None
        self.content_layout = QtWidgets.QGridLayout(self)
        self.content_layout.setContentsMargins(0, 0, 0, 0)
        self.content_layout.setSpacing(5)

    def _ui_item_or_as_widget(self, label_widget):
        content_widget = QtWidgets.QWidget(self)

        if self.as_widget:
            content_widget.setObjectName("DictAsWidgetBody")
            show_borders = str(int(self.show_borders))
            content_widget.setProperty("show_borders", show_borders)
            content_layout_margins = (5, 5, 5, 5)
            main_layout_spacing = 5
            body_widget = None

        else:
            content_widget.setObjectName("ContentWidget")
            if self.highlight_content:
                content_state = "hightlighted"
                bottom_margin = 5
            else:
                content_state = ""
                bottom_margin = 0
            content_widget.setProperty("content_state", content_state)
            content_layout_margins = (CHILD_OFFSET, 5, 0, bottom_margin)
            main_layout_spacing = 0

            body_widget = ExpandingWidget(self.schema_data["label"], self)
            label_widget = body_widget.label_widget
            body_widget.set_content_widget(content_widget)

        content_layout = QtWidgets.QGridLayout(content_widget)
        content_layout.setContentsMargins(*content_layout_margins)

        main_layout = QtWidgets.QHBoxLayout(self)
        main_layout.setContentsMargins(0, 0, 0, 0)
        main_layout.setSpacing(main_layout_spacing)
        if not body_widget:
            main_layout.addWidget(content_widget)
        else:
            main_layout.addWidget(body_widget)

        self.label_widget = label_widget
        self.body_widget = body_widget
        self.content_layout = content_layout

        if body_widget:
            if len(self.input_fields) == 1 and self.checkbox_widget:
                body_widget.hide_toolbox(hide_content=True)

            elif self.collapsable:
                if not self.collapsed:
                    body_widget.toggle_content()
            else:
                body_widget.hide_toolbox(hide_content=False)

    def add_children_gui(self, child_configuration):
        item_type = child_configuration["type"]
        klass = TypeToKlass.types.get(item_type)

        row = self.content_layout.rowCount()
        if not getattr(klass, "is_input_type", False):
            item = klass(child_configuration, self)
            self.content_layout.addWidget(item, row, 0, 1, 2)
            return item

        if self.checkbox_key and not self.checkbox_widget:
            key = child_configuration.get("key")
            if key == self.checkbox_key:
                if child_configuration["type"] != "boolean":
                    self.log.warning((
                        "SCHEMA BUG: Dictionary item has set as checkbox"
                        " item invalid type \"{}\". Expected \"boolean\"."
                    ).format(child_configuration["type"]))
                elif self.body_widget is None:
                    self.log.warning((
                        "SCHEMA BUG: Dictionary item has set checkbox"
                        " item but item does not have label."
                    ).format(child_configuration["type"]))
                else:
                    return self._add_checkbox_child(child_configuration)

        label_widget = None
        item = klass(child_configuration, self)
        if not item.expand_in_grid:
            label = child_configuration.get("label")
            if label is not None:
                label_widget = GridLabelWidget(label, self)
                self.content_layout.addWidget(label_widget, row, 0, 1, 1)

        item.create_ui(label_widget=label_widget)
        item.value_changed.connect(self._on_value_change)

        if label_widget:
            if item.hidden_by_role:
                label_widget.hide()
            label_widget.input_field = item
            self.content_layout.addWidget(item, row, 1, 1, 1)
        else:
            self.content_layout.addWidget(item, row, 0, 1, 2)

        self.input_fields.append(item)
        return item

    def _add_checkbox_child(self, child_configuration):
        item = BooleanWidget(
            child_configuration, self
        )
        item.create_ui(label_widget=self.label_widget)
        item.value_changed.connect(self._on_value_change)

        self.body_widget.add_widget_before_label(item)
        self.checkbox_widget = item
        self.input_fields.append(item)
        return item

    def remove_overrides(self):
        self._is_overriden = False
        self._is_modified = False
        for input_field in self.input_fields:
            input_field.remove_overrides()

    def reset_to_pype_default(self):
        for input_field in self.input_fields:
            input_field.reset_to_pype_default()
        self._has_studio_override = False

    def set_studio_default(self):
        for input_field in self.input_fields:
            input_field.set_studio_default()

        if self.is_group:
            self._has_studio_override = True

    def discard_changes(self):
        self._is_modified = False
        self._is_overriden = self._was_overriden
        self._has_studio_override = self._had_studio_override

        for input_field in self.input_fields:
            input_field.discard_changes()

        self._is_modified = self.child_modified
        if not self.is_overidable and self.as_widget:
            if self.has_studio_override:
                self._is_modified = self.studio_value != self.item_value()
            else:
                self._is_modified = self.default_value != self.item_value()

        self._state = None
        self._is_overriden = self._was_overriden

    def set_as_overriden(self):
        if self.is_overriden:
            return

        if self.is_group:
            self._is_overriden = True
            return

        for item in self.input_fields:
            item.set_as_overriden()

    def update_default_values(self, parent_values):
        # Make sure this is set to False
        self._state = None
        self._child_state = None

        value = NOT_SET
        if self.as_widget:
            value = parent_values
        elif parent_values is not NOT_SET:
            value = parent_values.get(self.key, NOT_SET)

        try:
            self.validate_value(value)
        except InvalidValueType as exc:
            value = NOT_SET
            self.log.warning(exc.msg)

        for item in self.input_fields:
            item.update_default_values(value)

    def update_studio_values(self, parent_values):
        # Make sure this is set to False
        self._state = None
        self._child_state = None
        value = NOT_SET
        if self.as_widget:
            value = parent_values
        else:
            if parent_values is not NOT_SET:
                value = parent_values.get(self.key, NOT_SET)

            self._has_studio_override = False
            if self.is_group and value is not NOT_SET:
                self._has_studio_override = True

            self._had_studio_override = bool(self._has_studio_override)

        try:
            self.validate_value(value)
        except InvalidValueType as exc:
            value = NOT_SET
            self._has_studio_override = False
            self._had_studio_override = False
            self.log.warning(exc.msg)

        for item in self.input_fields:
            item.update_studio_values(value)

    def apply_overrides(self, parent_values):
        # Make sure this is set to False
        self._state = None
        self._child_state = None

        if self.as_widget:
            override_values = parent_values
        else:
            metadata = {}
            groups = tuple()
            override_values = NOT_SET
            if parent_values is not NOT_SET:
                metadata = parent_values.get(METADATA_KEY) or metadata
                groups = metadata.get("groups") or groups
                override_values = parent_values.get(self.key, override_values)

            self._is_overriden = self.key in groups

        try:
            self.validate_value(override_values)
        except InvalidValueType as exc:
            override_values = NOT_SET
            self.log.warning(exc.msg)

        for item in self.input_fields:
            item.apply_overrides(override_values)

        if not self.as_widget:
            if not self._is_overriden:
                self._is_overriden = (
                    self.is_group
                    and self.is_overidable
                    and self.child_overriden
                )
            self._was_overriden = bool(self._is_overriden)

    def _on_value_change(self, item=None):
        if self.ignore_value_changes:
            return

        if self.is_group and not (self.as_widget or self.any_parent_as_widget):
            if self.is_overidable:
                self._is_overriden = True
            else:
                self._has_studio_override = True

            # TODO check if this is required
            self.hierarchical_style_update()

        self.value_changed.emit(self)

        self.update_style()

    def hierarchical_style_update(self):
        for input_field in self.input_fields:
            input_field.hierarchical_style_update()
        self.update_style()

    def update_style(self, is_overriden=None):
        # TODO add style update when used as widget
        if not self.body_widget:
            return

        child_has_studio_override = self.child_has_studio_override
        child_modified = self.child_modified
        child_invalid = self.child_invalid
        child_state = self.style_state(
            child_has_studio_override,
            child_invalid,
            self.child_overriden,
            child_modified
        )
        if child_state:
            child_state = "child-{}".format(child_state)

        if child_state != self._child_state:
            self.body_widget.side_line_widget.setProperty("state", child_state)
            self.body_widget.side_line_widget.style().polish(
                self.body_widget.side_line_widget
            )
            self._child_state = child_state

        state = self.style_state(
            self.had_studio_override,
            child_invalid,
            self.is_overriden,
            self.is_modified
        )
        if self._state == state:
            return

        self.label_widget.setProperty("state", state)
        self.label_widget.style().polish(self.label_widget)

        self._state = state

    @property
    def is_modified(self):
        if self.is_group:
            return self._is_modified or self.child_modified
        return False

    @property
    def child_has_studio_override(self):
        for input_field in self.input_fields:
            if (
                input_field.has_studio_override
                or input_field.child_has_studio_override
            ):
                return True
        return False

    @property
    def child_modified(self):
        for input_field in self.input_fields:
            if input_field.child_modified:
                return True
        return False

    @property
    def child_overriden(self):
        for input_field in self.input_fields:
            if input_field.is_overriden or input_field.child_overriden:
                return True
        return False

    @property
    def child_invalid(self):
        for input_field in self.input_fields:
            if input_field.child_invalid:
                return True
        return False

    def get_invalid(self):
        output = []
        for input_field in self.input_fields:
            output.extend(input_field.get_invalid())
        return output

    def item_value(self):
        output = {}
        for input_field in self.input_fields:
            # TODO maybe merge instead of update should be used
            # NOTE merge is custom function which merges 2 dicts
            output.update(input_field.config_value())
        return output

    def _override_values(self, project_overrides):
        values = {}
        groups = []
        for input_field in self.input_fields:
            if project_overrides:
                value, is_group = input_field.overrides()
            else:
                value, is_group = input_field.studio_overrides()
            if value is NOT_SET:
                continue

            if METADATA_KEY in value and METADATA_KEY in values:
                new_metadata = value.pop(METADATA_KEY)
                values[METADATA_KEY] = self.merge_metadata(
                    values[METADATA_KEY], new_metadata
                )

            values.update(value)
            if is_group:
                groups.extend(value.keys())

        if groups:
            if METADATA_KEY not in values:
                values[METADATA_KEY] = {}
            values[METADATA_KEY]["groups"] = groups
        return {self.key: values}, self.is_group

    def studio_overrides(self):
        if (
            not (self.as_widget or self.any_parent_as_widget)
            and not self.has_studio_override
            and not self.child_has_studio_override
        ):
            return NOT_SET, False
        return self._override_values(False)

    def overrides(self):
        if not self.is_overriden and not self.child_overriden:
            return NOT_SET, False
        return self._override_values(True)


class PathWidget(QtWidgets.QWidget, SettingObject):
    value_changed = QtCore.Signal(object)
    platforms = ("windows", "darwin", "linux")
    platform_labels_mapping = {
        "windows": "Windows",
        "darwin": "MacOS",
        "linux": "Linux"
    }

    def __init__(
        self, schema_data, parent, as_widget=False, parent_widget=None
    ):
        if parent_widget is None:
            parent_widget = parent
        super(PathWidget, self).__init__(parent_widget)

        self.initial_attributes(schema_data, parent, as_widget)

        # This is partial input and dictionary input
        if not self.any_parent_is_group and not self._as_widget:
            self._is_group = True
        else:
            self._is_group = False

<<<<<<< HEAD
        self.multiplatform = input_data.get("multiplatform", False)
        self.multipath = input_data.get("multipath", False)
        self.with_arguments = input_data.get("with_arguments", False)
=======
        self.multiplatform = schema_data.get("multiplatform", False)
        self.multipath = schema_data.get("multipath", False)
>>>>>>> 9aa413c4

        self.input_field = None

    def create_ui(self, label_widget=None):
        layout = QtWidgets.QHBoxLayout(self)
        layout.setContentsMargins(0, 0, 0, 0)
        layout.setSpacing(5)

        if not self.as_widget and not label_widget:
            label_widget = QtWidgets.QLabel(self.schema_data["label"])
            label_widget.setAttribute(QtCore.Qt.WA_TranslucentBackground)
            layout.addWidget(label_widget, 0, alignment=QtCore.Qt.AlignTop)
        self.label_widget = label_widget

        self.content_widget = QtWidgets.QWidget(self)
        self.content_layout = QtWidgets.QVBoxLayout(self.content_widget)
        self.content_layout.setSpacing(0)
        self.content_layout.setContentsMargins(0, 0, 0, 0)

        layout.addWidget(self.content_widget)

        self.create_ui_inputs()

    @property
    def default_input_value(self):
        if self.multipath:
            value_type = list
        else:
            value_type = str

        if self.multiplatform:
            return {
                platform: value_type()
                for platform in self.platforms
            }
        return value_type()

    def create_ui_inputs(self):
        if not self.multiplatform and not self.multipath:
<<<<<<< HEAD
            input_data = {
                "key": self.key,
                "with_arguments": self.with_arguments
            }
            path_input = PathInputWidget(
                input_data, self,
                as_widget=True, label_widget=self.label_widget
            )
=======
            input_data = {"key": self.key}
            path_input = PathInputWidget(input_data, self, as_widget=True)
            path_input.create_ui(label_widget=self.label_widget)

>>>>>>> 9aa413c4
            self.setFocusProxy(path_input)
            self.content_layout.addWidget(path_input)
            self.input_field = path_input
            path_input.value_changed.connect(self._on_value_change)
            return

        if not self.multiplatform:
            item_schema = {
                "key": self.key,
                "object_type": {
                    "type": "path-input",
                    "with_arguments": self.with_arguments
                }
            }
            input_widget = ListWidget(item_schema, self, as_widget=True)
            input_widget.create_ui(label_widget=self.label_widget)
            self.setFocusProxy(input_widget)
            self.content_layout.addWidget(input_widget)
            self.input_field = input_widget
            input_widget.value_changed.connect(self._on_value_change)
            return

        item_schema = {
            "type": "dict",
            "show_borders": False,
            "children": []
        }
        for platform_key in self.platforms:
            platform_label = self.platform_labels_mapping[platform_key]
            child_item = {
                "key": platform_key,
                "label": platform_label
            }
            if self.multipath:
                child_item["type"] = "list"
                child_item["object_type"] = {
                    "type": "path-input",
                    "with_arguments": self.with_arguments
                }
            else:
                child_item["type"] = "path-input"
                child_item["with_arguments"] = self.with_arguments

            item_schema["children"].append(child_item)

        input_widget = DictWidget(item_schema, self, as_widget=True)
        input_widget.create_ui(label_widget=self.label_widget)

        self.content_layout.addWidget(input_widget)
        self.input_field = input_widget
        input_widget.value_changed.connect(self._on_value_change)

    def update_default_values(self, parent_values):
        self._state = None
        self._child_state = None
        self._is_modified = False

        value = NOT_SET
        if self.as_widget:
            value = parent_values
        elif parent_values is not NOT_SET:
            value = parent_values.get(self.key, NOT_SET)

        if value is NOT_SET:
            if self.available_for_role("developer"):
                self.defaults_not_set = True
                value = self.default_input_value
                if value is NOT_SET:
                    raise NotImplementedError((
                        "{} Does not have implemented"
                        " attribute `default_input_value`"
                    ).format(self))

            else:
                raise ValueError(
                    "Default value is not set. This is implementation BUG."
                )
        else:
            self.defaults_not_set = False

        self.default_value = value
        self._has_studio_override = False
        self._had_studio_override = False

        # TODO handle invalid value type
        self.input_field.update_default_values(value)

    def update_studio_values(self, parent_values):
        self._state = None
        self._child_state = None
        self._is_modified = False

        value = NOT_SET
        if self.as_widget:
            value = parent_values
        elif parent_values is not NOT_SET:
            value = parent_values.get(self.key, NOT_SET)

        self.studio_value = value
        if value is not NOT_SET:
            self._has_studio_override = True
            self._had_studio_override = True
        else:
            self._has_studio_override = False
            self._had_studio_override = False

        # TODO handle invalid value type
        self.input_field.update_studio_values(value)

    def apply_overrides(self, parent_values):
        self._is_modified = False
        self._state = None
        self._child_state = None

        override_values = NOT_SET
        if self._as_widget:
            override_values = parent_values
        elif parent_values is not NOT_SET:
            override_values = parent_values.get(self.key, NOT_SET)

        self._is_overriden = override_values is not NOT_SET
        self._was_overriden = bool(self._is_overriden)

        # TODO handle invalid value type
        self.input_field.update_studio_values(override_values)

        if not self._is_overriden:
            self._is_overriden = (
                self.is_group
                and self.is_overidable
                and self.child_overriden
            )
        self._is_modified = False
        self._was_overriden = bool(self._is_overriden)

    def set_value(self, value):
        if not self.multiplatform:
            return self.input_field.set_value(value)

        for _input_field in self.input_field.input_fields:
            _value = value.get(_input_field.key, NOT_SET)
            if _value is NOT_SET:
                continue
            _input_field.set_value(_value)

    def _on_value_change(self, item=None):
        if self.ignore_value_changes:
            return

        if not self.any_parent_as_widget:
            if self.is_overidable:
                self._is_overriden = True
            else:
                self._has_studio_override = True

        if self._is_invalid:
            self._is_modified = True
        elif self._is_overriden:
            self._is_modified = self.item_value() != self.override_value
        elif self._has_studio_override:
            self._is_modified = self.item_value() != self.studio_value
        else:
            self._is_modified = self.item_value() != self.default_value

        self.hierarchical_style_update()

        self.value_changed.emit(self)

    def update_style(self, is_overriden=None):
        child_has_studio_override = self.child_has_studio_override
        child_modified = self.child_modified
        child_invalid = self.child_invalid
        child_state = self.style_state(
            child_has_studio_override,
            child_invalid,
            self.child_overriden,
            child_modified
        )
        if child_state:
            child_state = "child-{}".format(child_state)

        if child_state != self._child_state:
            self.setProperty("state", child_state)
            self.style().polish(self)
            self._child_state = child_state

        if self.label_widget:
            state = self.style_state(
                child_has_studio_override,
                child_invalid,
                self.is_overriden,
                self.is_modified
            )
            if self._state == state:
                return

            self.label_widget.setProperty("state", state)
            self.label_widget.style().polish(self.label_widget)

            self._state = state

    def remove_overrides(self):
        self._is_overriden = False
        self._is_modified = False
        self.input_field.remove_overrides()

    def reset_to_pype_default(self):
        self.input_field.reset_to_pype_default()
        self._has_studio_override = False

    def set_studio_default(self):
        self.input_field.set_studio_default()

        if self.is_group:
            self._has_studio_override = True

    def discard_changes(self):
        self._is_modified = False
        self._is_overriden = self._was_overriden
        self._has_studio_override = self._had_studio_override

        self.input_field.discard_changes()

        self._is_modified = self.child_modified
        if not self.is_overidable and self.as_widget:
            if self.has_studio_override:
                self._is_modified = self.studio_value != self.item_value()
            else:
                self._is_modified = self.default_value != self.item_value()

        self._state = None
        self._is_overriden = self._was_overriden

    def set_as_overriden(self):
        self._is_overriden = True

    @property
    def child_has_studio_override(self):
        return self.has_studio_override

    @property
    def child_modified(self):
        return self.is_modified

    @property
    def child_overriden(self):
        return self.is_overriden

    @property
    def child_invalid(self):
        return self.input_field.child_invalid

    def hierarchical_style_update(self):
        self.input_field.hierarchical_style_update()
        self.update_style()

    def item_value(self):
        return self.input_field.item_value()

    def studio_overrides(self):
        if (
            not (self.as_widget or self.any_parent_as_widget)
            and not self.has_studio_override
            and not self.child_has_studio_override
        ):
            return NOT_SET, False

        value = {self.key: self.item_value()}
        return value, self.is_group

    def overrides(self):
        if not self.is_overriden and not self.child_overriden:
            return NOT_SET, False

        value = {self.key: self.item_value()}
        return value, self.is_group


# Proxy for form layout
class FormLabel(QtWidgets.QLabel):
    def __init__(self, *args, **kwargs):
        super(FormLabel, self).__init__(*args, **kwargs)
        self.item = None


class DictFormWidget(QtWidgets.QWidget, SettingObject):
    value_changed = QtCore.Signal(object)
    allow_actions = False
    expand_in_grid = True
    is_wrapper_item = True

    def __init__(
        self, schema_data, parent, as_widget=False, parent_widget=None
    ):
        if parent_widget is None:
            parent_widget = parent
        super(DictFormWidget, self).__init__(parent_widget)

        self.initial_attributes(schema_data, parent, as_widget)

        self._as_widget = False
        self._is_group = False

        self.input_fields = []

    def create_ui(self, label_widget=None):
        self.content_layout = QtWidgets.QFormLayout(self)
        self.content_layout.setContentsMargins(0, 0, 0, 0)

        for child_data in self.schema_data.get("children", []):
            self.add_children_gui(child_data)

        self.setAttribute(QtCore.Qt.WA_TranslucentBackground)

        any_visible = False
        for input_field in self.input_fields:
            if not input_field.hidden_by_role:
                any_visible = True
                break

        if not any_visible:
            self.hide()

    def add_children_gui(self, child_configuration):
        item_type = child_configuration["type"]
        # Pop label to not be set in child
        label = child_configuration["label"]

        klass = TypeToKlass.types.get(item_type)

        label_widget = FormLabel(label, self)

        item = klass(child_configuration, self)
        item.create_ui(label_widget=label_widget)
        label_widget.item = item

        if item.hidden_by_role:
            label_widget.hide()

        item.value_changed.connect(self._on_value_change)
        self.content_layout.addRow(label_widget, item)
        self.input_fields.append(item)
        return item

    def mouseReleaseEvent(self, event):
        if event.button() == QtCore.Qt.RightButton:
            position = self.mapFromGlobal(QtGui.QCursor().pos())
            widget = self.childAt(position)
            if widget and isinstance(widget, FormLabel):
                widget.item.mouseReleaseEvent(event)
                event.accept()
                return
        super(DictFormWidget, self).mouseReleaseEvent(event)

    def apply_overrides(self, parent_values):
        for item in self.input_fields:
            item.apply_overrides(parent_values)

    def discard_changes(self):
        self._is_modified = False
        self._is_overriden = self._was_overriden
        self._has_studio_override = self._had_studio_override

        for input_field in self.input_fields:
            input_field.discard_changes()

        self._is_modified = self.child_modified
        if not self.is_overidable and self.as_widget:
            if self.has_studio_override:
                self._is_modified = self.studio_value != self.item_value()
            else:
                self._is_modified = self.default_value != self.item_value()

        self._state = None
        self._is_overriden = self._was_overriden

    def remove_overrides(self):
        self._is_overriden = False
        self._is_modified = False
        for input_field in self.input_fields:
            input_field.remove_overrides()

    def reset_to_pype_default(self):
        for input_field in self.input_fields:
            input_field.reset_to_pype_default()
        self._has_studio_override = False

    def set_studio_default(self):
        for input_field in self.input_fields:
            input_field.set_studio_default()

        if self.is_group:
            self._has_studio_override = True

    def set_as_overriden(self):
        if self.is_overriden:
            return

        if self.is_group:
            self._is_overriden = True
            return

        for item in self.input_fields:
            item.set_as_overriden()

    def update_default_values(self, value):
        for item in self.input_fields:
            item.update_default_values(value)

    def update_studio_values(self, value):
        for item in self.input_fields:
            item.update_studio_values(value)

    def _on_value_change(self, item=None):
        if self.ignore_value_changes:
            return

        self.value_changed.emit(self)
        if self.any_parent_is_group:
            self.hierarchical_style_update()

    @property
    def child_has_studio_override(self):
        for input_field in self.input_fields:
            if (
                input_field.has_studio_override
                or input_field.child_has_studio_override
            ):
                return True
        return False

    @property
    def child_modified(self):
        for input_field in self.input_fields:
            if input_field.child_modified:
                return True
        return False

    @property
    def child_overriden(self):
        for input_field in self.input_fields:
            if input_field.is_overriden or input_field.child_overriden:
                return True
        return False

    @property
    def child_invalid(self):
        for input_field in self.input_fields:
            if input_field.child_invalid:
                return True
        return False

    def get_invalid(self):
        output = []
        for input_field in self.input_fields:
            output.extend(input_field.get_invalid())
        return output

    def hierarchical_style_update(self):
        for input_field in self.input_fields:
            input_field.hierarchical_style_update()

    def item_value(self):
        output = {}
        for input_field in self.input_fields:
            # TODO maybe merge instead of update should be used
            # NOTE merge is custom function which merges 2 dicts
            output.update(input_field.config_value())
        return output

    def config_value(self):
        return self.item_value()

    def studio_overrides(self):
        if (
            not (self.as_widget or self.any_parent_as_widget)
            and not self.has_studio_override
            and not self.child_has_studio_override
        ):
            return NOT_SET, False

        values = {}
        groups = []
        for input_field in self.input_fields:
            value, is_group = input_field.studio_overrides()
            if value is not NOT_SET:
                values.update(value)
                if is_group:
                    groups.extend(value.keys())
        if groups:
            if METADATA_KEY not in values:
                values[METADATA_KEY] = {}
            values[METADATA_KEY]["groups"] = groups
        return values, self.is_group

    def overrides(self):
        if not self.is_overriden and not self.child_overriden:
            return NOT_SET, False

        values = {}
        groups = []
        for input_field in self.input_fields:
            value, is_group = input_field.overrides()
            if value is not NOT_SET:
                values.update(value)
                if is_group:
                    groups.extend(value.keys())
        if groups:
            if METADATA_KEY not in values:
                values[METADATA_KEY] = {}
            values[METADATA_KEY]["groups"] = groups
        return values, self.is_group


class LabelWidget(QtWidgets.QWidget):
    is_input_type = False

    def __init__(self, configuration, parent):
        super(LabelWidget, self).__init__(parent)
        self.setObjectName("LabelWidget")

        label = configuration["label"]

        layout = QtWidgets.QHBoxLayout(self)
        layout.setContentsMargins(5, 5, 5, 5)
        label_widget = QtWidgets.QLabel(label, self)
        layout.addWidget(label_widget)

        # Role handling
        roles = configuration.get("roles")
        if roles is not None and not isinstance(roles, list):
            roles = [roles]

        if roles and parent.user_role not in roles:
            self.hide()
            self.hidden_by_role = True
        else:
            self.hidden_by_role = False


class SplitterWidget(QtWidgets.QWidget):
    is_input_type = False
    _height = 2

    def __init__(self, configuration, parent):
        super(SplitterWidget, self).__init__(parent)

        layout = QtWidgets.QHBoxLayout(self)
        layout.setContentsMargins(5, 5, 5, 5)
        splitter_item = QtWidgets.QWidget(self)
        splitter_item.setObjectName("SplitterItem")
        splitter_item.setMinimumHeight(self._height)
        splitter_item.setMaximumHeight(self._height)
        layout.addWidget(splitter_item)

        # Role handling
        roles = configuration.get("roles")
        if roles is not None and not isinstance(roles, list):
            roles = [roles]

        if roles and parent.user_role not in roles:
            self.hide()
            self.hidden_by_role = True
        else:
            self.hidden_by_role = False


TypeToKlass.types["boolean"] = BooleanWidget
TypeToKlass.types["number"] = NumberWidget
TypeToKlass.types["text"] = TextWidget
TypeToKlass.types["path-input"] = PathInputWidget
TypeToKlass.types["raw-json"] = RawJsonWidget
TypeToKlass.types["list"] = ListWidget
TypeToKlass.types["list-strict"] = ListStrictWidget
TypeToKlass.types["enum"] = EnumeratorWidget
TypeToKlass.types["dict-modifiable"] = ModifiableDict
# DEPRECATED - remove when removed from schemas
TypeToKlass.types["splitter"] = SplitterWidget
TypeToKlass.types["dict-item"] = DictWidget
TypeToKlass.types["dict-invisible"] = DictWidget
# ---------------------------------------------
TypeToKlass.types["dict"] = DictWidget
TypeToKlass.types["path-widget"] = PathWidget
TypeToKlass.types["form"] = DictFormWidget

TypeToKlass.types["label"] = LabelWidget
TypeToKlass.types["separator"] = SplitterWidget<|MERGE_RESOLUTION|>--- conflicted
+++ resolved
@@ -1094,12 +1094,7 @@
 
         self.initial_attributes(schema_data, parent, as_widget)
 
-<<<<<<< HEAD
-        self.with_arguments = input_data.get("with_arguments", False)
-
-=======
     def create_ui(self, label_widget=None):
->>>>>>> 9aa413c4
         layout = QtWidgets.QHBoxLayout(self)
         layout.setContentsMargins(0, 0, 0, 0)
         layout.setSpacing(5)
@@ -3208,14 +3203,8 @@
         else:
             self._is_group = False
 
-<<<<<<< HEAD
-        self.multiplatform = input_data.get("multiplatform", False)
-        self.multipath = input_data.get("multipath", False)
-        self.with_arguments = input_data.get("with_arguments", False)
-=======
         self.multiplatform = schema_data.get("multiplatform", False)
         self.multipath = schema_data.get("multipath", False)
->>>>>>> 9aa413c4
 
         self.input_field = None
 
@@ -3255,21 +3244,10 @@
 
     def create_ui_inputs(self):
         if not self.multiplatform and not self.multipath:
-<<<<<<< HEAD
-            input_data = {
-                "key": self.key,
-                "with_arguments": self.with_arguments
-            }
-            path_input = PathInputWidget(
-                input_data, self,
-                as_widget=True, label_widget=self.label_widget
-            )
-=======
             input_data = {"key": self.key}
             path_input = PathInputWidget(input_data, self, as_widget=True)
             path_input.create_ui(label_widget=self.label_widget)
 
->>>>>>> 9aa413c4
             self.setFocusProxy(path_input)
             self.content_layout.addWidget(path_input)
             self.input_field = path_input
