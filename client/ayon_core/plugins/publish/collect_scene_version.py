import os
import pyblish.api

from ayon_core.lib import get_version_from_path, is_in_tests
from ayon_core.pipeline import KnownPublishError


class CollectSceneVersion(pyblish.api.ContextPlugin):
    """Finds version in the filename or passes the one found in the context
        Arguments:
        version (int, optional): version number of the publish
    """

    order = pyblish.api.CollectorOrder
    label = 'Collect Scene Version'
    # configurable in Settings
    hosts = [
        "aftereffects",
        "blender",
        "celaction",
        "fusion",
        "harmony",
        "hiero",
        "houdini",
        "maya",
        "max",
        "nuke",
        "photoshop",
        "resolve",
        "tvpaint",
<<<<<<< HEAD
        "substancepainter"
=======
        "motionbuilder"
>>>>>>> 28013f85
    ]

    # in some cases of headless publishing (for example webpublisher using PS)
    # you want to ignore version from name and let integrate use next version
    skip_hosts_headless_publish = []

    def process(self, context):
        # tests should be close to regular publish as possible
        if (
            os.environ.get("HEADLESS_PUBLISH")
            and not is_in_tests()
            and context.data["hostName"] in self.skip_hosts_headless_publish
        ):
            self.log.debug("Skipping for headless publishing")
            return

        if not context.data.get('currentFile'):
            raise KnownPublishError("Cannot get current workfile path. "
                                    "Make sure your scene is saved.")

        filename = os.path.basename(context.data.get('currentFile'))

        if '<shell>' in filename:
            return

        self.log.debug(
            "Collecting scene version from filename: {}".format(filename)
        )

        version = get_version_from_path(filename)
        if version is None:
            raise KnownPublishError("Unable to retrieve version number from "
                                    "filename: {}".format(filename))

        context.data['version'] = int(version)
        self.log.debug(
            "Collected scene version: {}".format(context.data.get('version'))
        )<|MERGE_RESOLUTION|>--- conflicted
+++ resolved
@@ -28,11 +28,8 @@
         "photoshop",
         "resolve",
         "tvpaint",
-<<<<<<< HEAD
+        "motionbuilder",
         "substancepainter"
-=======
-        "motionbuilder"
->>>>>>> 28013f85
     ]
 
     # in some cases of headless publishing (for example webpublisher using PS)
