--- conflicted
+++ resolved
@@ -232,7 +232,7 @@
                                      engine_path,
                                      project_path)
 
-<<<<<<< HEAD
+        self.launch_context.env["OPENPYPE_UNREAL_VERSION"] = engine_version
         # Pop unreal executable
         executable_path = ue_path.as_posix()
 
@@ -243,9 +243,6 @@
         # Append as whole list as these areguments should not be separated
         self.launch_context.launch_args.append(new_launch_args)
 
-=======
-        self.launch_context.env["OPENPYPE_UNREAL_VERSION"] = engine_version
->>>>>>> 11b1b98d
         # Append project file to launch arguments
         self.launch_context.launch_args.append(
             f"\"{project_file.as_posix()}\"")
