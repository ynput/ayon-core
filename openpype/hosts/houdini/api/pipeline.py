# -*- coding: utf-8 -*-
"""Pipeline tools for OpenPype Houdini integration."""
import os
import sys
import logging
import contextlib

import hou  # noqa

from openpype.host import HostBase, IWorkfileHost, ILoadHost, INewPublisher

import pyblish.api

from openpype.pipeline import (
    register_creator_plugin_path,
    register_loader_plugin_path,
    AVALON_CONTAINER_ID,
)
from openpype.pipeline.load import any_outdated_containers
from openpype.hosts.houdini import HOUDINI_HOST_DIR
from openpype.hosts.houdini.api import lib, shelves

from openpype.lib import (
    register_event_callback,
    emit_event,
)

from .lib import get_asset_fps

log = logging.getLogger("openpype.hosts.houdini")

AVALON_CONTAINERS = "/obj/AVALON_CONTAINERS"
CONTEXT_CONTAINER = "/obj/OpenPypeContext"
IS_HEADLESS = not hasattr(hou, "ui")

PLUGINS_DIR = os.path.join(HOUDINI_HOST_DIR, "plugins")
PUBLISH_PATH = os.path.join(PLUGINS_DIR, "publish")
LOAD_PATH = os.path.join(PLUGINS_DIR, "load")
CREATE_PATH = os.path.join(PLUGINS_DIR, "create")
INVENTORY_PATH = os.path.join(PLUGINS_DIR, "inventory")


class HoudiniHost(HostBase, IWorkfileHost, ILoadHost, INewPublisher):
    name = "houdini"

    def __init__(self):
        super(HoudiniHost, self).__init__()
        self._op_events = {}
        self._has_been_setup = False

    def install(self):
        pyblish.api.register_host("houdini")
        pyblish.api.register_host("hython")
        pyblish.api.register_host("hpython")

        pyblish.api.register_plugin_path(PUBLISH_PATH)
        register_loader_plugin_path(LOAD_PATH)
        register_creator_plugin_path(CREATE_PATH)

        log.info("Installing callbacks ... ")
        # register_event_callback("init", on_init)
        self._register_callbacks()
        register_event_callback("before.save", before_save)
        register_event_callback("save", on_save)
        register_event_callback("open", on_open)
        register_event_callback("new", on_new)

        pyblish.api.register_callback(
            "instanceToggled", on_pyblish_instance_toggled
        )

        self._has_been_setup = True
        # add houdini vendor packages
        hou_pythonpath = os.path.join(HOUDINI_HOST_DIR, "vendor")

        sys.path.append(hou_pythonpath)

        # Set asset settings for the empty scene directly after launch of
        # Houdini so it initializes into the correct scene FPS,
        # Frame Range, etc.
        # TODO: make sure this doesn't trigger when
        #       opening with last workfile.
        _set_context_settings()

<<<<<<< HEAD
    def has_unsaved_changes(self):
        return hou.hipFile.hasUnsavedChanges()
=======
    # Set asset settings for the empty scene directly after launch of Houdini
    # so it initializes into the correct scene FPS, Frame Range, etc.
    # todo: make sure this doesn't trigger when opening with last workfile
    _set_context_settings()
    shelves.generate_shelves()
>>>>>>> 700dd5eb

    def get_workfile_extensions(self):
        return [".hip", ".hiplc", ".hipnc"]

    def save_workfile(self, dst_path=None):
        # Force forwards slashes to avoid segfault
        filepath = dst_path.replace("\\", "/")
        hou.hipFile.save(file_name=filepath,
                         save_to_recent_files=True)
        return filepath

    def open_workfile(self, filepath):
        # Force forwards slashes to avoid segfault
        filepath = filepath.replace("\\", "/")

        hou.hipFile.load(filepath,
                         suppress_save_prompt=True,
                         ignore_load_warnings=False)

        return filepath

    def get_current_workfile(self):
        current_filepath = hou.hipFile.path()
        if (os.path.basename(current_filepath) == "untitled.hip" and
                not os.path.exists(current_filepath)):
            # By default a new scene in houdini is saved in the current
            # working directory as "untitled.hip" so we need to capture
            # that and consider it 'not saved' when it's in that state.
            return None

        return current_filepath

    def get_containers(self):
        return ls()

    def _register_callbacks(self):
        for event in self._op_events.copy().values():
            if event is None:
                continue

            try:
                hou.hipFile.removeEventCallback(event)
            except RuntimeError as e:
                log.info(e)

        self._op_events[on_file_event_callback] = hou.hipFile.addEventCallback(
            on_file_event_callback
        )

    @staticmethod
    def _create_context_node():
        """Helper for creating context holding node.

        Returns:
            hou.Node: context node

        """
        obj_network = hou.node("/obj")
        op_ctx = obj_network.createNode(
            "null", node_name="OpenPypeContext")
        op_ctx.moveToGoodPosition()
        op_ctx.setBuiltExplicitly(False)
        op_ctx.setCreatorState("OpenPype")
        op_ctx.setComment("OpenPype node to hold context metadata")
        op_ctx.setColor(hou.Color((0.081, 0.798, 0.810)))
        op_ctx.hide(True)
        return op_ctx

    def update_context_data(self, data, changes):
        op_ctx = hou.node(CONTEXT_CONTAINER)
        if not op_ctx:
            op_ctx = self._create_context_node()

        lib.imprint(op_ctx, data)

    def get_context_data(self):
        op_ctx = hou.node(CONTEXT_CONTAINER)
        if not op_ctx:
            op_ctx = self._create_context_node()
        return lib.read(op_ctx)


def on_file_event_callback(event):
    if event == hou.hipFileEventType.AfterLoad:
        emit_event("open")
    elif event == hou.hipFileEventType.AfterSave:
        emit_event("save")
    elif event == hou.hipFileEventType.BeforeSave:
        emit_event("before.save")
    elif event == hou.hipFileEventType.AfterClear:
        emit_event("new")


def containerise(name,
                 namespace,
                 nodes,
                 context,
                 loader=None,
                 suffix=""):
    """Bundle `nodes` into a subnet and imprint it with metadata

    Containerisation enables a tracking of version, author and origin
    for loaded assets.

    Arguments:
        name (str): Name of resulting assembly
        namespace (str): Namespace under which to host container
        nodes (list): Long names of nodes to containerise
        context (dict): Asset information
        loader (str, optional): Name of loader used to produce this container.
        suffix (str, optional): Suffix of container, defaults to `_CON`.

    Returns:
        container (str): Name of container assembly

    """

    # Ensure AVALON_CONTAINERS subnet exists
    subnet = hou.node(AVALON_CONTAINERS)
    if subnet is None:
        obj_network = hou.node("/obj")
        subnet = obj_network.createNode("subnet",
                                        node_name="AVALON_CONTAINERS")

    # Create proper container name
    container_name = "{}_{}".format(name, suffix or "CON")
    container = hou.node("/obj/{}".format(name))
    container.setName(container_name, unique_name=True)

    data = {
        "schema": "openpype:container-2.0",
        "id": AVALON_CONTAINER_ID,
        "name": name,
        "namespace": namespace,
        "loader": str(loader),
        "representation": str(context["representation"]["_id"]),
    }

    lib.imprint(container, data)

    # "Parent" the container under the container network
    hou.moveNodesTo([container], subnet)

    subnet.node(container_name).moveToGoodPosition()

    return container


def parse_container(container):
    """Return the container node's full container data.

    Args:
        container (hou.Node): A container node name.

    Returns:
        dict: The container schema data for this container node.

    """
    data = lib.read(container)

    # Backwards compatibility pre-schemas for containers
    data["schema"] = data.get("schema", "openpype:container-1.0")

    # Append transient data
    data["objectName"] = container.path()
    data["node"] = container

    return data


def ls():
    containers = []
    for identifier in (AVALON_CONTAINER_ID,
                       "pyblish.mindbender.container"):
        containers += lib.lsattr("id", identifier)

    for container in sorted(containers,
                            # Hou 19+ Python 3 hou.ObjNode are not
                            # sortable due to not supporting greater
                            # than comparisons
                            key=lambda node: node.path()):
        yield parse_container(container)


def before_save():
    return lib.validate_fps()


def on_save():

    log.info("Running callback on save..")

    nodes = lib.get_id_required_nodes()
    for node, new_id in lib.generate_ids(nodes):
        lib.set_id(node, new_id, overwrite=False)


def on_open():

    if not hou.isUIAvailable():
        log.debug("Batch mode detected, ignoring `on_open` callbacks..")
        return

    log.info("Running callback on open..")

    # Validate FPS after update_task_from_path to
    # ensure it is using correct FPS for the asset
    lib.validate_fps()

    if any_outdated_containers():
        from openpype.widgets import popup

        log.warning("Scene has outdated content.")

        # Get main window
        parent = lib.get_main_window()
        if parent is None:
            log.info("Skipping outdated content pop-up "
                     "because Houdini window can't be found.")
        else:

            # Show outdated pop-up
            def _on_show_inventory():
                from openpype.tools.utils import host_tools
                host_tools.show_scene_inventory(parent=parent)

            dialog = popup.Popup(parent=parent)
            dialog.setWindowTitle("Houdini scene has outdated content")
            dialog.setMessage("There are outdated containers in "
                              "your Houdini scene.")
            dialog.on_clicked.connect(_on_show_inventory)
            dialog.show()


def on_new():
    """Set project resolution and fps when create a new file"""

    if hou.hipFile.isLoadingHipFile():
        # This event also triggers when Houdini opens a file due to the
        # new event being registered to 'afterClear'. As such we can skip
        # 'new' logic if the user is opening a file anyway
        log.debug("Skipping on new callback due to scene being opened.")
        return

    log.info("Running callback on new..")
    _set_context_settings()

    # It seems that the current frame always gets reset to frame 1 on
    # new scene. So we enforce current frame to be at the start of the playbar
    # with execute deferred
    def _enforce_start_frame():
        start = hou.playbar.playbackRange()[0]
        hou.setFrame(start)

    if hou.isUIAvailable():
        import hdefereval
        hdefereval.executeDeferred(_enforce_start_frame)
    else:
        # Run without execute deferred when no UI is available because
        # without UI `hdefereval` is not available to import
        _enforce_start_frame()


def _set_context_settings():
    """Apply the project settings from the project definition

    Settings can be overwritten by an asset if the asset.data contains
    any information regarding those settings.

    Examples of settings:
        fps
        resolution
        renderer

    Returns:
        None
    """

    # Set new scene fps
    fps = get_asset_fps()
    print("Setting scene FPS to %i" % fps)
    lib.set_scene_fps(fps)

    lib.reset_framerange()


def on_pyblish_instance_toggled(instance, new_value, old_value):
    """Toggle saver tool passthrough states on instance toggles."""
    @contextlib.contextmanager
    def main_take(no_update=True):
        """Enter root take during context"""
        original_take = hou.takes.currentTake()
        original_update_mode = hou.updateModeSetting()
        root = hou.takes.rootTake()
        has_changed = False
        try:
            if original_take != root:
                has_changed = True
                if no_update:
                    hou.setUpdateMode(hou.updateMode.Manual)
                hou.takes.setCurrentTake(root)
                yield
        finally:
            if has_changed:
                if no_update:
                    hou.setUpdateMode(original_update_mode)
                hou.takes.setCurrentTake(original_take)

    if not instance.data.get("_allowToggleBypass", True):
        return

    nodes = instance[:]
    if not nodes:
        return

    # Assume instance node is first node
    instance_node = nodes[0]

    if not hasattr(instance_node, "isBypassed"):
        # Likely not a node that can actually be bypassed
        log.debug("Can't bypass node: %s", instance_node.path())
        return

    if instance_node.isBypassed() != (not old_value):
        print("%s old bypass state didn't match old instance state, "
              "updating anyway.." % instance_node.path())

    try:
        # Go into the main take, because when in another take changing
        # the bypass state of a note cannot be done due to it being locked
        # by default.
        with main_take(no_update=True):
            instance_node.bypass(not new_value)
    except hou.PermissionError as exc:
        log.warning("%s - %s", instance_node.path(), exc)


def list_instances(creator_id=None):
    """List all publish instances in the scene.

    """
    instance_signature = {
        "id": "pyblish.avalon.instance",
        "identifier": creator_id
    }
    return lib.lsattrs(instance_signature)


def remove_instance(instance):
    """Remove specified instance from the scene.

    This is only removing `id` parameter so instance is no longer instance,
    because it might contain valuable data for artist.

    """
    nodes = instance.get("members")
    if not nodes:
        return

    # Assume instance node is first node
    instance_node = hou.node(nodes[0])
    to_delete = None
    for parameter in instance_node.spareParms():
        if parameter.name() == "id" and \
                parameter.eval() == "pyblish.avalon.instance":
            to_delete = parameter
    instance_node.removeSpareParmTuple(to_delete)<|MERGE_RESOLUTION|>--- conflicted
+++ resolved
@@ -81,17 +81,10 @@
         # TODO: make sure this doesn't trigger when
         #       opening with last workfile.
         _set_context_settings()
-
-<<<<<<< HEAD
+        shelves.generate_shelves()
+
     def has_unsaved_changes(self):
         return hou.hipFile.hasUnsavedChanges()
-=======
-    # Set asset settings for the empty scene directly after launch of Houdini
-    # so it initializes into the correct scene FPS, Frame Range, etc.
-    # todo: make sure this doesn't trigger when opening with last workfile
-    _set_context_settings()
-    shelves.generate_shelves()
->>>>>>> 700dd5eb
 
     def get_workfile_extensions(self):
         return [".hip", ".hiplc", ".hipnc"]
