from __future__ import annotations

import logging
from abc import ABCMeta, abstractmethod
from typing import TYPE_CHECKING, Callable, Optional, Type

from ayon_core import resources

if TYPE_CHECKING:
    from qtpy import QtWidgets

    from ayon_core.addon import AddonsManager
    from ayon_core.pipeline.traits import TraitBase
    from ayon_core.tools.tray import TrayManager


class _AYONInterfaceMeta(ABCMeta):
    """AYONInterface metaclass to print proper string."""

    def __str__(self):
        return f"<'AYONInterface.{self.__name__}'>"

    def __repr__(self):
        return str(self)


class AYONInterface(metaclass=_AYONInterfaceMeta):
    """Base class of Interface that can be used as Mixin with abstract parts.

    This is way how AYON addon can define that contains specific predefined
    functionality.

    Child classes of AYONInterface may be used as mixin in different
    AYON addons which means they have to have implemented methods defined
    in the interface. By default, interface does not have any abstract parts.
    """

    log = None

    def __init__(self):
        """Initialize interface."""
        self.log = logging.getLogger(self.__class__.__name__)


class IPluginPaths(AYONInterface):
    """Addon has plugin paths to return.

    Expected result is dictionary with keys "publish", "create", "load",
    "actions" or "inventory" and values as list or string.
    {
        "publish": ["path/to/publish_plugins"]
    }
    """

    @abstractmethod
    def get_plugin_paths(self) -> dict[str, list[str]]:
        """Return plugin paths for addon.

        Returns:
            dict[str, list[str]]: Plugin paths for addon.

        """

    def _get_plugin_paths_by_type(
            self, plugin_type: str) -> list[str]:
        """Get plugin paths by type.

        Args:
            plugin_type (str): Type of plugin paths to get.

        Returns:
            list[str]: List of plugin paths.

        """
        paths = self.get_plugin_paths()
        if not paths or plugin_type not in paths:
            return []

        paths = paths[plugin_type]
        if not paths:
            return []

        if not isinstance(paths, (list, tuple, set)):
            paths = [paths]
        return paths

<<<<<<< HEAD
    def get_create_plugin_paths(self, host_name: str) -> list[str]:
=======
    def get_launcher_action_paths(self):
        """Receive launcher actions paths.

        Give addons ability to add launcher actions paths.
        """
        return self._get_plugin_paths_by_type("actions")

    def get_create_plugin_paths(self, host_name):
>>>>>>> bdbe9acb
        """Receive create plugin paths.

        Give addons ability to add create plugin paths based on host name.

        Notes:
            Default implementation uses 'get_plugin_paths' and always return
                all create plugin paths.

        Args:
            host_name (str): For which host are the plugins meant.

        """
        return self._get_plugin_paths_by_type("create")

    def get_load_plugin_paths(self, host_name: str) -> list[str]:
        """Receive load plugin paths.

        Give addons ability to add load plugin paths based on host name.

        Notes:
            Default implementation uses 'get_plugin_paths' and always return
                all load plugin paths.

        Args:
            host_name (str): For which host are the plugins meant.

        """
        return self._get_plugin_paths_by_type("load")

    def get_publish_plugin_paths(self, host_name: str) -> list[str]:
        """Receive publish plugin paths.

        Give addons ability to add publish plugin paths based on host name.

        Notes:
           Default implementation uses 'get_plugin_paths' and always return
               all publish plugin paths.

        Args:
           host_name (str): For which host are the plugins meant.

        """
        return self._get_plugin_paths_by_type("publish")

    def get_inventory_action_paths(self, host_name: str) -> list[str]:
        """Receive inventory action paths.

        Give addons ability to add inventory action plugin paths.

        Notes:
           Default implementation uses 'get_plugin_paths' and always return
               all publish plugin paths.

        Args:
           host_name (str): For which host are the plugins meant.

        """
        return self._get_plugin_paths_by_type("inventory")


class ITrayAddon(AYONInterface):
    """Addon has special procedures when used in Tray tool.

    Important:
        The addon. still must be usable if is not used in tray even if it
        would do nothing.

    """
    tray_initialized = False
<<<<<<< HEAD
    manager: AddonsManager = None
    _tray_manager: TrayManager = None
=======
    _tray_manager = None
    _admin_submenu = None
>>>>>>> bdbe9acb

    @abstractmethod
    def tray_init(self) -> None:
        """Initialization part of tray implementation.

        Triggered between `initialization` and `connect_with_addons`.

        This is where GUIs should be loaded or tray specific parts should be
        prepared

        """
        raise NotImplementedError

    @abstractmethod
    def tray_menu(self, tray_menu: QtWidgets.QMenu) -> None:
        """Add addon's action to tray menu."""
        raise NotImplementedError


    @abstractmethod
    def tray_start(self) -> None:
        """Start procedure in tray tool."""
        raise NotImplementedError

    @abstractmethod
    def tray_exit(self) -> None:
        """Cleanup method which is executed on tray shutdown.

        This is place where all threads should be shut.

        """
        raise NotImplementedError

    def execute_in_main_thread(self, callback: Callable) -> None:
        """Pushes callback to the queue or process 'callback' on a main thread.

        Some callbacks need to be processed on main thread (menu actions
        must be added on main thread else they won't get triggered etc.)

        Args:
            callback (Callable): Function to be executed on main thread

        """
        if not self.tray_initialized:
            # TODO: Called without initialized tray, still main thread needed
            try:
                callback()

            except Exception:  # noqa: BLE001
                self.log.warning(
                    "Failed to execute %s callback in main thread",
                    str(callback), exc_info=True)

            return
        self._tray_manager.tray_manager.execute_in_main_thread(callback)

    def show_tray_message(
            self,
            title: str,
            message: str,
            icon: Optional[QtWidgets.QSystemTrayIcon]=None,
            msecs: Optional[int]=None) -> None:
        """Show tray message.

        Args:
            title (str): Title of message.
            message (str): Content of message.
            icon (QSystemTrayIcon.MessageIcon): Message's icon. Default is
                Information icon, may differ by Qt version.
            msecs (int): Duration of message visibility in milliseconds.
                Default is 10000 msecs, may differ by Qt version.
        """
        if self._tray_manager:
            self._tray_manager.show_tray_message(title, message, icon, msecs)

    def add_doubleclick_callback(self, callback: Callable) -> None:
        """Add callback to be triggered on tray icon double click."""
        if hasattr(self.manager, "add_doubleclick_callback"):
            self.manager.add_doubleclick_callback(self, callback)

    @staticmethod
    def admin_submenu(tray_menu):
        if ITrayAddon._admin_submenu is None:
            from qtpy import QtWidgets

            admin_submenu = QtWidgets.QMenu("Admin", tray_menu)
            admin_submenu.menuAction().setVisible(False)
            ITrayAddon._admin_submenu = admin_submenu
        return ITrayAddon._admin_submenu

    @staticmethod
    def add_action_to_admin_submenu(label, tray_menu):
        from qtpy import QtWidgets

        menu = ITrayAddon.admin_submenu(tray_menu)
        action = QtWidgets.QAction(label, menu)
        menu.addAction(action)
        if not menu.menuAction().isVisible():
            menu.menuAction().setVisible(True)
        return action


class ITrayAction(ITrayAddon):
    """Implementation of Tray action.

    Add action to tray menu which will trigger `on_action_trigger`.
    It is expected to be used for showing tools.

    Methods `tray_start`, `tray_exit` and `connect_with_addons` are overridden
    as it's not expected that action will use them. But it is possible if
    necessary.
    """

    admin_action = False
    _action_item = None

    @property
    @abstractmethod
    def label(self) -> str:
        """Service label showed in menu."""
        raise NotImplementedError

    @abstractmethod
    def on_action_trigger(self) -> None:
        """What happens on actions click."""
        raise NotImplementedError

    def tray_menu(self, tray_menu: QtWidgets.QMenu) -> None:
        """Add action to tray menu."""
        from qtpy import QtWidgets

        if self.admin_action:
            action = self.add_action_to_admin_submenu(self.label, tray_menu)
        else:
            action = QtWidgets.QAction(self.label, tray_menu)
            tray_menu.addAction(action)

        action.triggered.connect(self.on_action_trigger)
        self._action_item = action

    def tray_start(self) -> None:
        """Start procedure in tray tool."""
        return

    def tray_exit(self) -> None:
        """Cleanup method which is executed on tray shutdown."""
        return

<<<<<<< HEAD
    @staticmethod
    def admin_submenu(tray_menu: QtWidgets.QMenu) -> QtWidgets.QMenu:
        """Get or create admin submenu."""
        if ITrayAction._admin_submenu is None:
            from qtpy import QtWidgets

            admin_submenu = QtWidgets.QMenu("Admin", tray_menu)
            admin_submenu.menuAction().setVisible(False)
            ITrayAction._admin_submenu = admin_submenu
        return ITrayAction._admin_submenu

=======
>>>>>>> bdbe9acb

class ITrayService(ITrayAddon):
    """Tray service Interface."""
    # Module's property
    menu_action: QtWidgets.QAction = None

    # Class properties
    _services_submenu: QtWidgets.QMenu = None
    _icon_failed: QtWidgets.QIcon = None
    _icon_running: QtWidgets.QIcon = None
    _icon_idle: QtWidgets.QIcon = None

    @property
    @abstractmethod
    def label(self) -> str:
        """Service label showed in menu."""
        raise NotImplementedError

    # TODO be able to get any sort of information to show/print
    # @abstractmethod
    # def get_service_info(self):
    #     pass

    @staticmethod
    def services_submenu(tray_menu: QtWidgets.QMenu) -> QtWidgets.QMenu:
        """Get or create services submenu."""
        if ITrayService._services_submenu is None:
            from qtpy import QtWidgets

            services_submenu = QtWidgets.QMenu("Services", tray_menu)
            services_submenu.menuAction().setVisible(False)
            ITrayService._services_submenu = services_submenu
        return ITrayService._services_submenu

    @staticmethod
    def add_service_action(action: QtWidgets.QAction) -> None:
        """Add service action to services submenu."""
        ITrayService._services_submenu.addAction(action)
        if not ITrayService._services_submenu.menuAction().isVisible():
            ITrayService._services_submenu.menuAction().setVisible(True)

    @staticmethod
    def _load_service_icons() -> None:
        """Load service icons."""
        from qtpy import QtGui

        ITrayService._failed_icon = QtGui.QIcon(
            resources.get_resource("icons", "circle_red.png")
        )
        ITrayService._icon_running = QtGui.QIcon(
            resources.get_resource("icons", "circle_green.png")
        )
        ITrayService._icon_idle = QtGui.QIcon(
            resources.get_resource("icons", "circle_orange.png")
        )

    @staticmethod
    def get_icon_running() -> QtWidgets.QIcon:
        """Get running icon."""
        if ITrayService._icon_running is None:
            ITrayService._load_service_icons()
        return ITrayService._icon_running

    @staticmethod
    def get_icon_idle() -> QtWidgets.QIcon:
        """Get idle icon."""
        if ITrayService._icon_idle is None:
            ITrayService._load_service_icons()
        return ITrayService._icon_idle

    @staticmethod
    def get_icon_failed() -> QtWidgets.QIcon:
        """Get failed icon."""
        if ITrayService._icon_failed is None:
            ITrayService._load_service_icons()
        return ITrayService._icon_failed

    def tray_menu(self, tray_menu: QtWidgets.QMenu) -> None:
        """Add service to tray menu."""
        from qtpy import QtWidgets

        action = QtWidgets.QAction(
            self.label,
            self.services_submenu(tray_menu)
        )
        self.menu_action = action

        self.add_service_action(action)

        self.set_service_running_icon()

    def set_service_running_icon(self) -> None:
        """Change icon of an QAction to green circle."""
        if self.menu_action:
            self.menu_action.setIcon(self.get_icon_running())

    def set_service_failed_icon(self) -> None:
        """Change icon of an QAction to red circle."""
        if self.menu_action:
            self.menu_action.setIcon(self.get_icon_failed())

    def set_service_idle_icon(self) -> None:
        """Change icon of an QAction to orange circle."""
        if self.menu_action:
            self.menu_action.setIcon(self.get_icon_idle())


class IHostAddon(AYONInterface):
    """Addon which also contain a host implementation."""

    @property
    @abstractmethod
    def host_name(self) -> str:
        """Name of host which addon represents."""
        raise NotImplementedError

    def get_workfile_extensions(self) -> list[str]:
        """Define workfile extensions for host.

        Not all hosts support workfiles thus this is optional implementation.

        Returns:
            List[str]: Extensions used for workfiles with dot.

        """
        return []


class ITraits(AYONInterface):
    """Interface for traits."""

    @abstractmethod
    def get_addon_traits(self) -> list[Type[TraitBase]]:
        """Get trait classes for the addon.

        Returns:
            list[Type[TraitBase]]: Traits for the addon.

        """
        raise NotImplementedError<|MERGE_RESOLUTION|>--- conflicted
+++ resolved
@@ -1,3 +1,4 @@
+"""Interfaces for AYON addons."""
 from __future__ import annotations
 
 import logging
@@ -11,17 +12,16 @@
 
     from ayon_core.addon import AddonsManager
     from ayon_core.pipeline.traits import TraitBase
-    from ayon_core.tools.tray import TrayManager
 
 
 class _AYONInterfaceMeta(ABCMeta):
     """AYONInterface metaclass to print proper string."""
 
-    def __str__(self):
-        return f"<'AYONInterface.{self.__name__}'>"
-
-    def __repr__(self):
-        return str(self)
+    def __str__(cls):
+        return f"<'AYONInterface.{cls.__name__}'>"
+
+    def __repr__(cls):
+        return str(cls)
 
 
 class AYONInterface(metaclass=_AYONInterfaceMeta):
@@ -84,18 +84,14 @@
             paths = [paths]
         return paths
 
-<<<<<<< HEAD
+    def get_launcher_action_paths(self) -> list[str]:
+        """Receive launcher actions paths.
+
+        Give addons ability to add launcher actions paths.
+        """
+        return self._get_plugin_paths_by_type("actions")
+
     def get_create_plugin_paths(self, host_name: str) -> list[str]:
-=======
-    def get_launcher_action_paths(self):
-        """Receive launcher actions paths.
-
-        Give addons ability to add launcher actions paths.
-        """
-        return self._get_plugin_paths_by_type("actions")
-
-    def get_create_plugin_paths(self, host_name):
->>>>>>> bdbe9acb
         """Receive create plugin paths.
 
         Give addons ability to add create plugin paths based on host name.
@@ -164,14 +160,10 @@
         would do nothing.
 
     """
+    manager: AddonsManager
     tray_initialized = False
-<<<<<<< HEAD
-    manager: AddonsManager = None
-    _tray_manager: TrayManager = None
-=======
     _tray_manager = None
     _admin_submenu = None
->>>>>>> bdbe9acb
 
     @abstractmethod
     def tray_init(self) -> None:
@@ -216,7 +208,6 @@
 
         """
         if not self.tray_initialized:
-            # TODO: Called without initialized tray, still main thread needed
             try:
                 callback()
 
@@ -253,7 +244,8 @@
             self.manager.add_doubleclick_callback(self, callback)
 
     @staticmethod
-    def admin_submenu(tray_menu):
+    def admin_submenu(tray_menu: QtWidgets.QMenu) -> QtWidgets.QMenu:
+        """Get or create admin submenu."""
         if ITrayAddon._admin_submenu is None:
             from qtpy import QtWidgets
 
@@ -263,7 +255,9 @@
         return ITrayAddon._admin_submenu
 
     @staticmethod
-    def add_action_to_admin_submenu(label, tray_menu):
+    def add_action_to_admin_submenu(
+            label: str, tray_menu: QtWidgets.QMenu) -> QtWidgets.QAction:
+        """Add action to admin submenu."""
         from qtpy import QtWidgets
 
         menu = ITrayAddon.admin_submenu(tray_menu)
@@ -320,20 +314,6 @@
         """Cleanup method which is executed on tray shutdown."""
         return
 
-<<<<<<< HEAD
-    @staticmethod
-    def admin_submenu(tray_menu: QtWidgets.QMenu) -> QtWidgets.QMenu:
-        """Get or create admin submenu."""
-        if ITrayAction._admin_submenu is None:
-            from qtpy import QtWidgets
-
-            admin_submenu = QtWidgets.QMenu("Admin", tray_menu)
-            admin_submenu.menuAction().setVisible(False)
-            ITrayAction._admin_submenu = admin_submenu
-        return ITrayAction._admin_submenu
-
-=======
->>>>>>> bdbe9acb
 
 class ITrayService(ITrayAddon):
     """Tray service Interface."""
@@ -351,11 +331,6 @@
     def label(self) -> str:
         """Service label showed in menu."""
         raise NotImplementedError
-
-    # TODO be able to get any sort of information to show/print
-    # @abstractmethod
-    # def get_service_info(self):
-    #     pass
 
     @staticmethod
     def services_submenu(tray_menu: QtWidgets.QMenu) -> QtWidgets.QMenu:
