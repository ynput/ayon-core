import os
import sys
import types
import inspect
<<<<<<< HEAD
import copy
=======
import tempfile
>>>>>>> a515e581
import xml.etree.ElementTree

import six
import pyblish.plugin
import pyblish.api

from openpype.lib import Logger, filter_profiles
from openpype.settings import (
    get_project_settings,
    get_system_settings,
)

from .contants import (
    DEFAULT_PUBLISH_TEMPLATE,
    DEFAULT_HERO_PUBLISH_TEMPLATE,
)


def get_template_name_profiles(
    project_name, project_settings=None, logger=None
):
    """Receive profiles for publish template keys.

    At least one of arguments must be passed.

    Args:
        project_name (str): Name of project where to look for templates.
        project_settings(Dic[str, Any]): Prepared project settings.

    Returns:
        List[Dict[str, Any]]: Publish template profiles.
    """

    if not project_name and not project_settings:
        raise ValueError((
            "Both project name and project settings are missing."
            " At least one must be entered."
        ))

    if not project_settings:
        project_settings = get_project_settings(project_name)

    profiles = (
        project_settings
        ["global"]
        ["tools"]
        ["publish"]
        ["template_name_profiles"]
    )
    if profiles:
        return copy.deepcopy(profiles)

    # Use legacy approach for cases new settings are not filled yet for the
    #   project
    legacy_profiles = (
        project_settings
        ["global"]
        ["publish"]
        ["IntegrateAssetNew"]
        ["template_name_profiles"]
    )
    if legacy_profiles:
        if not logger:
            logger = Logger.get_logger("get_template_name_profiles")

        logger.warning((
            "Project \"{}\" is using legacy access to publish template."
            " It is recommended to move settings to new location"
            " 'project_settings/global/tools/publish/template_name_profiles'."
        ).format(project_name))

    # Replace "tasks" key with "task_names"
    profiles = []
    for profile in copy.deepcopy(legacy_profiles):
        profile["task_names"] = profile.pop("tasks", [])
        profiles.append(profile)
    return profiles


def get_hero_template_name_profiles(
    project_name, project_settings=None, logger=None
):
    """Receive profiles for hero publish template keys.

    At least one of arguments must be passed.

    Args:
        project_name (str): Name of project where to look for templates.
        project_settings(Dic[str, Any]): Prepared project settings.

    Returns:
        List[Dict[str, Any]]: Publish template profiles.
    """

    if not project_name and not project_settings:
        raise ValueError((
            "Both project name and project settings are missing."
            " At least one must be entered."
        ))

    if not project_settings:
        project_settings = get_project_settings(project_name)

    profiles = (
        project_settings
        ["global"]
        ["tools"]
        ["publish"]
        ["hero_template_name_profiles"]
    )
    if profiles:
        return copy.deepcopy(profiles)

    # Use legacy approach for cases new settings are not filled yet for the
    #   project
    legacy_profiles = copy.deepcopy(
        project_settings
        ["global"]
        ["publish"]
        ["IntegrateHeroVersion"]
        ["template_name_profiles"]
    )
    if legacy_profiles:
        if not logger:
            logger = Logger.get_logger("get_hero_template_name_profiles")

        logger.warning((
            "Project \"{}\" is using legacy access to hero publish template."
            " It is recommended to move settings to new location"
            " 'project_settings/global/tools/publish/"
            "hero_template_name_profiles'."
        ).format(project_name))
    return legacy_profiles


def get_publish_template_name(
    project_name,
    host_name,
    family,
    task_name,
    task_type,
    project_settings=None,
    hero=False,
    logger=None
):
    """Get template name which should be used for passed context.

    Publish templates are filtered by host name, family, task name and
    task type.

    Default template which is used at if profiles are not available or profile
    has empty value is defined by 'DEFAULT_PUBLISH_TEMPLATE' constant.

    Args:
        project_name (str): Name of project where to look for settings.
        host_name (str): Name of host integration.
        family (str): Family for which should be found template.
        task_name (str): Task name on which is intance working.
        task_type (str): Task type on which is intance working.
        project_setting (Dict[str, Any]): Prepared project settings.
        logger (logging.Logger): Custom logger used for 'filter_profiles'
            function.

    Returns:
        str: Template name which should be used for integration.
    """

    template = None
    filter_criteria = {
        "hosts": host_name,
        "families": family,
        "task_names": task_name,
        "task_types": task_type,
    }
    if hero:
        default_template = DEFAULT_HERO_PUBLISH_TEMPLATE
        profiles = get_hero_template_name_profiles(
            project_name, project_settings, logger
        )

    else:
        profiles = get_template_name_profiles(
            project_name, project_settings, logger
        )
        default_template = DEFAULT_PUBLISH_TEMPLATE

    profile = filter_profiles(profiles, filter_criteria, logger=logger)
    if profile:
        template = profile["template_name"]
    return template or default_template


class DiscoverResult:
    """Hold result of publish plugins discovery.

    Stores discovered plugins duplicated plugins and file paths which
    crashed on execution of file.
    """
    def __init__(self):
        self.plugins = []
        self.crashed_file_paths = {}
        self.duplicated_plugins = []

    def __iter__(self):
        for plugin in self.plugins:
            yield plugin

    def __getitem__(self, item):
        return self.plugins[item]

    def __setitem__(self, item, value):
        self.plugins[item] = value


class HelpContent:
    def __init__(self, title, description, detail=None):
        self.title = title
        self.description = description
        self.detail = detail


def load_help_content_from_filepath(filepath):
    """Load help content from xml file.
    Xml file may containt errors and warnings.
    """
    errors = {}
    warnings = {}
    output = {
        "errors": errors,
        "warnings": warnings
    }
    if not os.path.exists(filepath):
        return output
    tree = xml.etree.ElementTree.parse(filepath)
    root = tree.getroot()
    for child in root:
        child_id = child.attrib.get("id")
        if child_id is None:
            continue

        # Make sure ID is string
        child_id = str(child_id)

        title = child.find("title").text
        description = child.find("description").text
        detail_node = child.find("detail")
        detail = None
        if detail_node is not None:
            detail = detail_node.text
        if child.tag == "error":
            errors[child_id] = HelpContent(title, description, detail)
        elif child.tag == "warning":
            warnings[child_id] = HelpContent(title, description, detail)
    return output


def load_help_content_from_plugin(plugin):
    cls = plugin
    if not inspect.isclass(plugin):
        cls = plugin.__class__
    plugin_filepath = inspect.getfile(cls)
    plugin_dir = os.path.dirname(plugin_filepath)
    basename = os.path.splitext(os.path.basename(plugin_filepath))[0]
    filename = basename + ".xml"
    filepath = os.path.join(plugin_dir, "help", filename)
    return load_help_content_from_filepath(filepath)


def publish_plugins_discover(paths=None):
    """Find and return available pyblish plug-ins

    Overridden function from `pyblish` module to be able collect crashed files
    and reason of their crash.

    Arguments:
        paths (list, optional): Paths to discover plug-ins from.
            If no paths are provided, all paths are searched.

    """

    # The only difference with `pyblish.api.discover`
    result = DiscoverResult()

    plugins = dict()
    plugin_names = []

    allow_duplicates = pyblish.plugin.ALLOW_DUPLICATES
    log = pyblish.plugin.log

    # Include plug-ins from registered paths
    if not paths:
        paths = pyblish.plugin.plugin_paths()

    for path in paths:
        path = os.path.normpath(path)
        if not os.path.isdir(path):
            continue

        for fname in os.listdir(path):
            if fname.startswith("_"):
                continue

            abspath = os.path.join(path, fname)

            if not os.path.isfile(abspath):
                continue

            mod_name, mod_ext = os.path.splitext(fname)

            if not mod_ext == ".py":
                continue

            module = types.ModuleType(mod_name)
            module.__file__ = abspath

            try:
                with open(abspath, "rb") as f:
                    six.exec_(f.read(), module.__dict__)

                # Store reference to original module, to avoid
                # garbage collection from collecting it's global
                # imports, such as `import os`.
                sys.modules[abspath] = module

            except Exception as err:
                result.crashed_file_paths[abspath] = sys.exc_info()

                log.debug("Skipped: \"%s\" (%s)", mod_name, err)
                continue

            for plugin in pyblish.plugin.plugins_from_module(module):
                if not allow_duplicates and plugin.__name__ in plugin_names:
                    result.duplicated_plugins.append(plugin)
                    log.debug("Duplicate plug-in found: %s", plugin)
                    continue

                plugin_names.append(plugin.__name__)

                plugin.__module__ = module.__file__
                key = "{0}.{1}".format(plugin.__module__, plugin.__name__)
                plugins[key] = plugin

    # Include plug-ins from registration.
    # Directly registered plug-ins take precedence.
    for plugin in pyblish.plugin.registered_plugins():
        if not allow_duplicates and plugin.__name__ in plugin_names:
            result.duplicated_plugins.append(plugin)
            log.debug("Duplicate plug-in found: %s", plugin)
            continue

        plugin_names.append(plugin.__name__)

        plugins[plugin.__name__] = plugin

    plugins = list(plugins.values())
    pyblish.plugin.sort(plugins)  # In-place

    # In-place user-defined filter
    for filter_ in pyblish.plugin._registered_plugin_filters:
        filter_(plugins)

    result.plugins = plugins

    return result


def filter_pyblish_plugins(plugins):
    """Pyblish plugin filter which applies OpenPype settings.

    Apply OpenPype settings on discovered plugins. On plugin with implemented
    class method 'def apply_settings(cls, project_settings, system_settings)'
    is called the method. Default behavior looks for plugin name and current
    host name to look for

    Args:
        plugins (List[pyblish.plugin.Plugin]): Discovered plugins on which
            are applied settings.
    """

    log = Logger.get_logger("filter_pyblish_plugins")

    # TODO: Don't use host from 'pyblish.api' but from defined host by us.
    #   - kept becau on farm is probably used host 'shell' which propably
    #       affect how settings are applied there
    host = pyblish.api.current_host()
    project_name = os.environ.get("AVALON_PROJECT")

    project_setting = get_project_settings(project_name)
    system_settings = get_system_settings()

    # iterate over plugins
    for plugin in plugins[:]:
        if hasattr(plugin, "apply_settings"):
            try:
                # Use classmethod 'apply_settings'
                # - can be used to target settings from custom settings place
                # - skip default behavior when successful
                plugin.apply_settings(project_setting, system_settings)
                continue

            except Exception:
                log.warning(
                    (
                        "Failed to apply settings on plugin {}"
                    ).format(plugin.__name__),
                    exc_info=True
                )

        try:
            config_data = (
                project_setting
                [host]
                ["publish"]
                [plugin.__name__]
            )
        except KeyError:
            # host determined from path
            file = os.path.normpath(inspect.getsourcefile(plugin))
            file = os.path.normpath(file)

            split_path = file.split(os.path.sep)
            if len(split_path) < 4:
                log.warning(
                    'plugin path too short to extract host {}'.format(file)
                )
                continue

            host_from_file = split_path[-4]
            plugin_kind = split_path[-2]

            # TODO: change after all plugins are moved one level up
            if host_from_file == "openpype":
                host_from_file = "global"

            try:
                config_data = (
                    project_setting
                    [host_from_file]
                    [plugin_kind]
                    [plugin.__name__]
                )
            except KeyError:
                continue

        for option, value in config_data.items():
            if option == "enabled" and value is False:
                log.info('removing plugin {}'.format(plugin.__name__))
                plugins.remove(plugin)
            else:
                log.info('setting {}:{} on plugin {}'.format(
                    option, value, plugin.__name__))

                setattr(plugin, option, value)


def find_close_plugin(close_plugin_name, log):
    if close_plugin_name:
        plugins = pyblish.api.discover()
        for plugin in plugins:
            if plugin.__name__ == close_plugin_name:
                return plugin

    log.debug("Close plugin not found, app might not close.")


def remote_publish(log, close_plugin_name=None, raise_error=False):
    """Loops through all plugins, logs to console. Used for tests.

        Args:
            log (openpype.lib.Logger)
            close_plugin_name (str): name of plugin with responsibility to
                close host app
    """
    # Error exit as soon as any error occurs.
    error_format = "Failed {plugin.__name__}: {error} -- {error.traceback}"

    close_plugin = find_close_plugin(close_plugin_name, log)

    for result in pyblish.util.publish_iter():
        for record in result["records"]:
            log.info("{}: {}".format(
                result["plugin"].label, record.msg))

        if result["error"]:
            error_message = error_format.format(**result)
            log.error(error_message)
            if close_plugin:  # close host app explicitly after error
                context = pyblish.api.Context()
                close_plugin().process(context)
            if raise_error:
                # Fatal Error is because of Deadline
                error_message = "Fatal Error: " + error_format.format(**result)
                raise RuntimeError(error_message)


def get_errored_instances_from_context(context):
    """Collect failed instances from pyblish context.

    Args:
        context (pyblish.api.Context): Publish context where we're looking
            for failed instances.

    Returns:
        List[pyblish.lib.Instance]: Instances which failed during processing.
    """

    instances = list()
    for result in context.data["results"]:
        if result["instance"] is None:
            # When instance is None we are on the "context" result
            continue

        if result["error"]:
            instances.append(result["instance"])

    return instances


def get_errored_plugins_from_context(context):
    """Collect failed plugins from pyblish context.

    Args:
        context (pyblish.api.Context): Publish context where we're looking
            for failed plugins.

    Returns:
        List[pyblish.api.Plugin]: Plugins which failed during processing.
    """

    plugins = list()
    results = context.data.get("results", [])
    for result in results:
        if result["success"] is True:
            continue
        plugins.append(result["plugin"])

    return plugins


def filter_instances_for_context_plugin(plugin, context):
    """Filter instances on context by context plugin filters.

    This is for cases when context plugin need similar filtering like instance
    plugin have, but for some reason must run on context or should find out
    if there is at least one instance with a family.

    Args:
        plugin (pyblish.api.Plugin): Plugin with filters.
        context (pyblish.api.Context): Pyblish context with insances.

    Returns:
        Iterator[pyblish.lib.Instance]: Iteration of valid instances.
    """

    instances = []
    plugin_families = set()
    all_families = False
    if plugin.families:
        instances = context
        plugin_families = set(plugin.families)
        all_families = "*" in plugin_families

    for instance in instances:
        # Ignore inactive instances
        if (
            not instance.data.get("publish", True)
            or not instance.data.get("active", True)
        ):
            continue

        family = instance.data.get("family")
        families = instance.data.get("families") or []
        if (
            all_families
            or (family and family in plugin_families)
            or any(f in plugin_families for f in families)
        ):
            yield instance


def context_plugin_should_run(plugin, context):
    """Return whether the ContextPlugin should run on the given context.

    This is a helper function to work around a bug pyblish-base#250
    Whenever a ContextPlugin sets specific families it will still trigger even
    when no instances are present that have those families.

    This actually checks it correctly and returns whether it should run.

    Args:
        plugin (pyblish.api.Plugin): Plugin with filters.
        context (pyblish.api.Context): Pyblish context with insances.

    Returns:
        bool: Context plugin should run based on valid instances.
    """

    for _ in filter_instances_for_context_plugin(plugin, context):
        return True
    return False


def get_instance_staging_dir(instance):
    """Unified way how staging dir is stored and created on instances.

    First check if 'stagingDir' is already set in instance data. If there is
    not create new in tempdir.

    Note:
        Staging dir does not have to be necessarily in tempdir so be carefull
            about it's usage.

    Args:
        instance (pyblish.lib.Instance): Instance for which we want to get
            staging dir.

    Returns:
        str: Path to staging dir of instance.
    """

    staging_dir = instance.data.get("stagingDir")
    if not staging_dir:
        staging_dir = os.path.normpath(
            tempfile.mkdtemp(prefix="pyblish_tmp_")
        )
        instance.data["stagingDir"] = staging_dir

    return staging_dir<|MERGE_RESOLUTION|>--- conflicted
+++ resolved
@@ -2,11 +2,8 @@
 import sys
 import types
 import inspect
-<<<<<<< HEAD
 import copy
-=======
 import tempfile
->>>>>>> a515e581
 import xml.etree.ElementTree
 
 import six
