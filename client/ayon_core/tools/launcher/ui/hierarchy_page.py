--- conflicted
+++ resolved
@@ -77,12 +77,10 @@
 
         btn_back.clicked.connect(self._on_back_clicked)
         refresh_btn.clicked.connect(self._on_refresh_clicked)
-<<<<<<< HEAD
         show_only_my_assignments.stateChanged.connect(
             self._show_only_assignments_changed
         )
-=======
->>>>>>> bd539d97
+
         folders_filter_text.textChanged.connect(self._on_filter_text_changed)
 
         self._is_visible = False
