--- conflicted
+++ resolved
@@ -1179,26 +1179,13 @@
     if logger is None:
         logger = logging.getLogger(__name__)
 
-<<<<<<< HEAD
-    oiio_cmd = [get_oiio_tools_path()]
-
-    if input_args:
-        oiio_cmd.extend(input_args)
-
-    oiio_cmd.extend([
-=======
     oiio_cmd = get_oiio_tool_args(
         "oiiotool",
->>>>>>> 11d2f275
         input_path,
         # Don't add any additional attributes
         "--nosoftwareattrib",
         "--colorconfig", config_path
-<<<<<<< HEAD
-    ])
-=======
     )
->>>>>>> 11d2f275
 
     if all([target_colorspace, view, display]):
         raise ValueError("Colorspace and both screen and display"
