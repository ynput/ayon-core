--- conflicted
+++ resolved
@@ -71,13 +71,7 @@
         Returns:
             (boolean)
         """
-<<<<<<< HEAD
         return self.presets["enabled"] and self.conn is not None
-=======
-        return self.presets.get(self.CODE) and \
-            self.presets[self.CODE].get("sftp_host") and \
-            self.conn is not None
->>>>>>> efc75d73
 
     @classmethod
     def get_system_settings_schema(cls):
