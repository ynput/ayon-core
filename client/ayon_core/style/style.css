--- conflicted
+++ resolved
@@ -24,11 +24,7 @@
     font-weight: 450;
     outline: none;
 
-<<<<<<< HEAD
-    /* Fix icons in BorisFX Silhouette */
-=======
     /* Define icon size to fix size issues for most of DCCs */
->>>>>>> e54ec4ec
     icon-size: 16px;
 }
 
