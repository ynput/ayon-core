--- conflicted
+++ resolved
@@ -611,31 +611,6 @@
     # Collect channels to export
     input_arg, channels_arg = get_oiio_input_and_channel_args(input_info)
 
-<<<<<<< HEAD
-    # Process input files
-    # If a sequence of files is detected we process it in one go
-    # with the dedicated --frames argument for faster processing
-    collections, remainder = clique.assemble(
-        input_paths, patterns=clique.PATTERNS["frame"])
-    process_queue = collections + remainder
-
-    for input_item in process_queue:
-        if isinstance(input_item, clique.Collection):
-            # Support sequences with holes by supplying dedicated `--frames`
-            # Create `frames` string like "1001-1002,1004,1010-1012
-            frames: str = input_item.format("{ranges}").replace(" ", "")
-            # Create `filename` string like "file.%04d.exr"
-            input_path = input_item.format("{head}{padding}{tail}")
-        elif isinstance(input_item, str):
-            # Single filepath
-            frames = None
-            input_path = input_item
-        else:
-            raise TypeError(
-                f"Input is not a string or Collection: {input_item}"
-            )
-
-=======
     # Find which attributes to strip
     erase_attributes: list[str] = _get_attributes_to_erase(
         input_info, logger=logger
@@ -649,7 +624,6 @@
     input_items = list(input_collections)
     input_items.extend(input_remainder)
     for _input in input_items:
->>>>>>> 04c14cab
         # Prepare subprocess arguments
         oiio_cmd = get_oiio_tool_args(
             "oiiotool",
@@ -660,24 +634,20 @@
         if compression:
             oiio_cmd.extend(["--compression", compression])
 
-<<<<<<< HEAD
-        if frames:
-            oiio_cmd.extend([
-                "--frames", frames,
-                # TODO: Handle potential toggle for parallel frames
-                #  to support older OIIO releases.
-                "--parallel-frames"
-            ])
-=======
         # Convert a sequence of files using a single oiiotool command
         # using its sequence syntax
         if isinstance(_input, clique.Collection):
+            frames = _input.format("{head}#{tail}").replace(" ", "")
             oiio_cmd.extend([
                 "--framepadding", _input.padding,
                 "--frames", _input.format("{ranges}"),
+                "--parallel-frames"
             ])
             _input: str = _input.format("{head}#{tail}")
->>>>>>> 04c14cab
+        elif not isinstance(_input, str):
+            raise TypeError(
+                f"Input is not a string or Collection: {_input}"
+            )
 
         oiio_cmd.extend([
             input_arg, _input,
@@ -1086,7 +1056,7 @@
         "oiiotool",
         # Don't add any additional attributes
         "--nosoftwareattrib",
-        "--colorconfig", config_path,
+        "--colorconfig", config_path
     )
 
     if frames:
