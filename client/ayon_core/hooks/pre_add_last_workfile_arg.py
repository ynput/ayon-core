import os

from ayon_applications import PreLaunchHook, LaunchTypes


class AddLastWorkfileToLaunchArgs(PreLaunchHook):
    """Add last workfile path to launch arguments.

    This is not possible to do for all applications the same way.
    Checks 'start_last_workfile', if set to False, it will not open last
    workfile. This property is set explicitly in Launcher.
    """

    # Execute after workfile template copy
    order = 10
    app_groups = {
        "3dsmax", "adsk_3dsmax",
        "maya",
        "nuke",
        "nukex",
        "hiero",
        "houdini",
        "nukestudio",
        "fusion",
        "blender",
        "photoshop",
        "tvpaint",
        "substancepainter",
        "substancedesigner",
        "aftereffects",
        "wrap",
        "openrv",
        "cinema4d",
<<<<<<< HEAD
        "loki"
=======
        "silhouette",
        "gaffer",
>>>>>>> 44e6caca
    }
    launch_types = {LaunchTypes.local}

    def execute(self):
        if not self.data.get("start_last_workfile"):
            self.log.info("It is set to not start last workfile on start.")
            return

        last_workfile = self.data.get("last_workfile_path")
        if not last_workfile:
            self.log.warning("Last workfile was not collected.")
            return

        if not os.path.exists(last_workfile):
            self.log.info("Current context does not have any workfile yet.")
            return

        # Add path to workfile to arguments
        self.launch_context.launch_args.append(last_workfile)<|MERGE_RESOLUTION|>--- conflicted
+++ resolved
@@ -31,12 +31,9 @@
         "wrap",
         "openrv",
         "cinema4d",
-<<<<<<< HEAD
-        "loki"
-=======
         "silhouette",
         "gaffer",
->>>>>>> 44e6caca
+        "loki",
     }
     launch_types = {LaunchTypes.local}
 
