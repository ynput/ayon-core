import json
from pydantic import validator

from ayon_server.settings import BaseSettingsModel, SettingsField
from ayon_server.exceptions import BadRequestException


class ValidateAttributesModel(BaseSettingsModel):
    enabled: bool = SettingsField(title="ValidateAttributes")
    attributes: str = SettingsField(
        "{}", title="Attributes", widget="textarea")

    @validator("attributes")
    def validate_json(cls, value):
        if not value.strip():
            return "{}"
        try:
            converted_value = json.loads(value)
            success = isinstance(converted_value, dict)
        except json.JSONDecodeError:
            success = False

        if not success:
            raise BadRequestException(
                "The attibutes can't be parsed as json object"
            )
        return value


class ValidateCameraAttributesModel(BaseSettingsModel):
    enabled: bool = SettingsField(title="Enabled")
    optional: bool = SettingsField(title="Optional")
    active: bool = SettingsField(title="Active")
    fov: float = SettingsField(0.0, title="Focal Length")
    nearrange: float = SettingsField(0.0, title="Near Range")
    farrange: float = SettingsField(0.0, title="Far Range")
    nearclip: float = SettingsField(0.0, title="Near Clip")
    farclip: float = SettingsField(0.0, title="Far Clip")


class FamilyMappingItemModel(BaseSettingsModel):
    families: list[str] = SettingsField(
        default_factory=list,
        title="Families"
    )
    plugins: list[str] = SettingsField(
        default_factory=list,
        title="Plugins"
    )


class ValidateModelNameModel(BaseSettingsModel):
    enabled: bool = SettingsField(title="Enabled")
    optional: bool = SettingsField(title="Optional")
    active: bool = SettingsField(title="Active")
    regex: str = SettingsField(
        "(.*)_(?P<subset>.*)_(GEO)",
        title="Validation regex",
        description=(
            "Regex for validating model name. You can use named "
            " capturing groups:(?P<asset>.*) for Asset name"
        )
    )


class ValidateLoadedPluginModel(BaseSettingsModel):
    enabled: bool = SettingsField(title="Enabled")
    optional: bool = SettingsField(title="Optional")
    family_plugins_mapping: list[FamilyMappingItemModel] = SettingsField(
        default_factory=list,
        title="Family Plugins Mapping"
    )


class BasicValidateModel(BaseSettingsModel):
    enabled: bool = SettingsField(title="Enabled")
    optional: bool = SettingsField(title="Optional")
    active: bool = SettingsField(title="Active")


class PublishersModel(BaseSettingsModel):
    ValidateInstanceInContext: BasicValidateModel = SettingsField(
        default_factory=BasicValidateModel,
        title="Validate Instance In Context",
        section="Validators"
    )
    ValidateFrameRange: BasicValidateModel = SettingsField(
        default_factory=BasicValidateModel,
        title="Validate Frame Range"
    )
    ValidateAttributes: ValidateAttributesModel = SettingsField(
        default_factory=ValidateAttributesModel,
        title="Validate Attributes"
    )
    ValidateCameraAttributes: ValidateCameraAttributesModel = SettingsField(
        default_factory=ValidateCameraAttributesModel,
        title="Validate Camera Attributes",
        description=(
            "If the value of the camera attributes set to 0, "
            "the system automatically skips checking it"
        )
    )
    ValidateLoadedPlugin: ValidateLoadedPluginModel = SettingsField(
        default_factory=ValidateLoadedPluginModel,
        title="Validate Loaded Plugin"
    )
<<<<<<< HEAD
    ValidateModelName: ValidateModelNameModel = SettingsField(
        default_factory=ValidateModelNameModel,
        title="Validate Model Name"
=======
    ValidateMeshHasUVs: BasicValidateModel = SettingsField(
        default_factory=BasicValidateModel,
        title="Validate Mesh Has UVs"
>>>>>>> d3d35966
    )
    ExtractModelObj: BasicValidateModel = SettingsField(
        default_factory=BasicValidateModel,
        title="Extract OBJ",
        section="Extractors"
    )
    ExtractModelFbx: BasicValidateModel = SettingsField(
        default_factory=BasicValidateModel,
        title="Extract FBX"
    )
    ExtractModelUSD: BasicValidateModel = SettingsField(
        default_factory=BasicValidateModel,
        title="Extract Geometry (USD)"
    )
    ExtractModel: BasicValidateModel = SettingsField(
        default_factory=BasicValidateModel,
        title="Extract Geometry (Alembic)"
    )
    ExtractMaxSceneRaw: BasicValidateModel = SettingsField(
        default_factory=BasicValidateModel,
        title="Extract Max Scene (Raw)"
    )


DEFAULT_PUBLISH_SETTINGS = {
    "ValidateInstanceInContext": {
        "enabled": True,
        "optional": True,
        "active": True
    },
    "ValidateFrameRange": {
        "enabled": True,
        "optional": True,
        "active": True
    },
    "ValidateAttributes": {
        "enabled": False,
        "attributes": "{}"
    },
    "ValidateCameraAttributes": {
        "enabled": True,
        "optional": True,
        "active": False,
        "fov": 45.0,
        "nearrange": 0.0,
        "farrange": 1000.0,
        "nearclip": 1.0,
        "farclip": 1000.0
    },
    "ValidateModelName": {
        "enabled": True,
        "optional": True,
        "active": False,
        "regex": "(.*)_(?P<subset>.*)_(GEO)"
    },
    "ValidateLoadedPlugin": {
        "enabled": False,
        "optional": True,
        "family_plugins_mapping": []
    },
    "ValidateMeshHasUVs": {
        "enabled": True,
        "optional": True,
        "active": False
    },
    "ExtractModelObj": {
        "enabled": True,
        "optional": True,
        "active": False
    },
    "ExtractModelFbx": {
        "enabled": True,
        "optional": True,
        "active": False
    },
    "ExtractModelUSD": {
        "enabled": True,
        "optional": True,
        "active": False
    },
    "ExtractModel": {
        "enabled": True,
        "optional": True,
        "active": True
    },
    "ExtractMaxSceneRaw": {
        "enabled": True,
        "optional": True,
        "active": True
    }
}<|MERGE_RESOLUTION|>--- conflicted
+++ resolved
@@ -104,15 +104,13 @@
         default_factory=ValidateLoadedPluginModel,
         title="Validate Loaded Plugin"
     )
-<<<<<<< HEAD
+    ValidateMeshHasUVs: BasicValidateModel = SettingsField(
+        default_factory=BasicValidateModel,
+        title="Validate Mesh Has UVs"
+    )
     ValidateModelName: ValidateModelNameModel = SettingsField(
         default_factory=ValidateModelNameModel,
         title="Validate Model Name"
-=======
-    ValidateMeshHasUVs: BasicValidateModel = SettingsField(
-        default_factory=BasicValidateModel,
-        title="Validate Mesh Has UVs"
->>>>>>> d3d35966
     )
     ExtractModelObj: BasicValidateModel = SettingsField(
         default_factory=BasicValidateModel,
