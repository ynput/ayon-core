import threading

import ayon_api

from ayon_core.settings import get_project_settings
from ayon_core.lib import prepare_template_data
from ayon_core.lib.events import QueuedEventSystem
from ayon_core.pipeline.create import get_product_name_template
from ayon_core.tools.common_models import ProjectsModel, HierarchyModel

from .models import (
    PushToProjectSelectionModel,
    UserPublishValuesModel,
    IntegrateModel,
)


class PushToContextController:
    def __init__(self, project_name=None, version_id=None):
        self._event_system = self._create_event_system()

        self._projects_model = ProjectsModel(self)
        self._hierarchy_model = HierarchyModel(self)
        self._integrate_model = IntegrateModel(self)

        self._selection_model = PushToProjectSelectionModel(self)
        self._user_values = UserPublishValuesModel(self)

        self._src_project_name = None
        self._src_version_ids = []
        self._src_folder_entity = None
        self._src_folder_task_entities = {}
        self._src_product_entities = []
        self._src_version_entities = []
        self._src_label = None

        self._submission_enabled = False
        self._process_thread = None
        self._process_item_id = None

        self.set_source(project_name, version_id)

<<<<<<< HEAD
        self._use_original_name = False


=======
>>>>>>> cd15755a
    # Events system
    def emit_event(self, topic, data=None, source=None):
        """Use implemented event system to trigger event."""

        if data is None:
            data = {}
        self._event_system.emit(topic, data, source)

    def register_event_callback(self, topic, callback):
        self._event_system.add_callback(topic, callback)

    def set_source(self, project_name, version_ids):
        """Set source project and version.

        Args:
            project_name (Union[str, None]): Source project name.
            version_id (Union[str, None]): Comma separated source version ids.
        """

        if (
            project_name == self._src_project_name
            and version_ids == self._src_version_ids
        ):
            return

        self._src_project_name = project_name
        self._src_version_ids = version_ids.split(",")
        self._src_label = None
        folder_entity = None
        task_entities = {}
        product_entities = None
        version_entities = None
        if project_name and self._src_version_ids:
            version_entities = list(ayon_api.get_versions(
                project_name, version_ids=self._src_version_ids))

        if version_entities:
            product_ids = [
                version_entity["productId"]
                for version_entity in version_entities
            ]
            product_entities = list(ayon_api.get_products(
                project_name, product_ids=product_ids)
            )

        if product_entities:
            # all products for same folder
            product_entity = product_entities[0]
            folder_entity = ayon_api.get_folder_by_id(
                project_name, product_entity["folderId"]
            )

        if folder_entity:
            task_entities = {
                task_entity["name"]: task_entity
                for task_entity in ayon_api.get_tasks(
                    project_name, folder_ids=[folder_entity["id"]]
                )
            }

        self._src_folder_entity = folder_entity
        self._src_folder_task_entities = task_entities
        self._src_product_entities = product_entities
        self._src_version_entities = version_entities
        if folder_entity and len(list(version_entities)) == 1:
            self._user_values.set_new_folder_name(folder_entity["name"])
            variant = self._get_src_variant()
            if variant:
                self._user_values.set_variant(variant)

            comment = version_entities[0]["attrib"].get("comment")
            if comment:
                self._user_values.set_comment(comment)

        self._emit_event(
            "source.changed",
            {
                "project_name": project_name,
                "version_ids": self._src_version_ids
            }
        )

    def get_source_label(self):
        """Get source label.

        Returns:
            str: Label describing source project and version as path.
        """

        if self._src_label is None:
            self._src_label = self._prepare_source_label()
        return self._src_label

    def get_project_items(self, sender=None):
        return self._projects_model.get_project_items(sender)

    def get_folder_items(self, project_name, sender=None):
        return self._hierarchy_model.get_folder_items(project_name, sender)

    def get_task_items(self, project_name, folder_id, sender=None):
        return self._hierarchy_model.get_task_items(
            project_name, folder_id, sender
        )

    def get_user_values(self):
        return self._user_values.get_data()

    def set_user_value_folder_name(self, folder_name):
        self._user_values.set_new_folder_name(folder_name)
        self._invalidate()

    def set_user_value_variant(self, variant):
        self._user_values.set_variant(variant)
        self._invalidate()

    def set_user_value_comment(self, comment):
        self._user_values.set_comment(comment)
        self._invalidate()

    def set_selected_project(self, project_name):
        self._selection_model.set_selected_project(project_name)
        self._invalidate()

    def set_selected_folder(self, folder_id):
        self._selection_model.set_selected_folder(folder_id)
        self._invalidate()

    def set_selected_task(self, task_id, task_name):
        self._selection_model.set_selected_task(task_id, task_name)

    def get_process_item_status(self, item_id):
        return self._integrate_model.get_item_status(item_id)

    # Processing methods
    def submit(self, wait=True):
        if not self._submission_enabled:
            return

        if self._process_thread is not None:
            return

        item_ids = []
        for src_version_entity in self._src_version_entities:
            item_id = self._integrate_model.create_process_item(
                self._src_project_name,
                src_version_entity["id"],
                self._selection_model.get_selected_project_name(),
                self._selection_model.get_selected_folder_id(),
                self._selection_model.get_selected_task_name(),
                self._user_values.variant,
                comment=self._user_values.comment,
                new_folder_name=self._user_values.new_folder_name,
                dst_version=1,
                use_original_name=self._use_original_name,
            )
            item_ids.append(item_id)

        self._process_item_ids = item_ids
        self._emit_event("submit.started")
        if wait:
            self._submit_callback()
            self._process_item_ids = []
            return item_id

        thread = threading.Thread(target=self._submit_callback)
        self._process_thread = thread
        thread.start()
        return item_ids

    def wait_for_process_thread(self):
        if self._process_thread is None:
            return
        self._process_thread.join()
        self._process_thread = None

    def _prepare_source_label(self):
        if not self._src_project_name or not self._src_version_ids:
            return "Source is not defined"

        folder_entity = self._src_folder_entity
        if not folder_entity:
            return "Source is invalid"

        no_of_products = len(self._src_product_entities)
        no_of_versions = len(self._src_version_entities)
        if no_of_products != no_of_versions:
            return (f"Not matching number of products {no_of_products} and "
                    f"versions {no_of_versions}")

        folder_path = folder_entity["path"]
        src_labels = []
        for idx in range(0, no_of_versions):
            product_entity = self._src_product_entities[idx]
            version_entity = self._src_version_entities[idx]
            src_labels.append(
                "Source: {}{}/{}/v{:0>3}".format(
                    self._src_project_name,
                    folder_path,
                    product_entity["name"],
                    version_entity["version"],
                )
            )

        return "\n".join(src_labels)

    def _get_task_info_from_repre_entities(
        self, task_entities, repre_entities
    ):
        found_comb = []
        for repre_entity in repre_entities:
            context = repre_entity["context"]
            repre_task_name = context.get("task")
            if repre_task_name is None:
                continue

            if isinstance(repre_task_name, dict):
                repre_task_name = repre_task_name.get("name")

            task_name = None
            task_type = None
            if repre_task_name:
                task_info = task_entities.get(repre_task_name) or {}
                task_name = task_info.get("name")
                task_type = task_info.get("type")

            if task_name and task_type:
                return task_name, task_type

            if task_name:
                found_comb.append((task_name, task_type))

        for task_name, task_type in found_comb:
            return task_name, task_type
        return None, None

    def _get_src_variant(self):
        """Could be triggered only if single version is moved."""
        project_name = self._src_project_name
        version_entity = self._src_version_entities[0]
        task_entities = self._src_folder_task_entities
        repre_entities = ayon_api.get_representations(
            project_name, version_ids={version_entity["id"]}
        )
        task_name, task_type = self._get_task_info_from_repre_entities(
            task_entities, repre_entities
        )

        project_settings = get_project_settings(project_name)
        product_type = self._src_product_entities[0]["productType"]
        template = get_product_name_template(
            self._src_project_name,
            product_type,
            task_name,
            task_type,
            None,
            project_settings=project_settings
        )
        template_low = template.lower()
        variant_placeholder = "{variant}"
        if (
            variant_placeholder not in template_low
            or (not task_name and "{task" in template_low)
        ):
            return ""

        idx = template_low.index(variant_placeholder)
        template_s = template[:idx]
        template_e = template[idx + len(variant_placeholder):]
        fill_data = prepare_template_data({
            "family": product_type,
            "product": {
                "type": product_type,
            },
            "task": task_name
        })
        try:
            product_s = template_s.format(**fill_data)
            product_e = template_e.format(**fill_data)
        except Exception as exc:
            print("Failed format", exc)
            return ""

        product_name = self._src_product_entities[0]["name"]
        if (
            (product_s and not product_name.startswith(product_s))
            or (product_e and not product_name.endswith(product_e))
        ):
            return ""

        if product_s:
            product_name = product_name[len(product_s):]
        if product_e:
            product_name = product_name[:len(product_e)]
        return product_name

    def _check_submit_validations(self):
        if self._use_original_name:
            return True
        if not self._user_values.is_valid:
            return False

        if not self._selection_model.get_selected_project_name():
            return False

        if (
            self._user_values.new_folder_name is None
            and not self._selection_model.get_selected_folder_id()
        ):
            return False
        return True

    def _invalidate(self):
        submission_enabled = self._check_submit_validations()
        if submission_enabled == self._submission_enabled:
            return
        self._submission_enabled = submission_enabled
        self._emit_event(
            "submission.enabled.changed",
            {"enabled": submission_enabled}
        )

    def _submit_callback(self):
        for process_item_id in self._process_item_ids:
            self._integrate_model.integrate_item(process_item_id)
        self._emit_event("submit.finished", {})

    def _emit_event(self, topic, data=None):
        if data is None:
            data = {}
        self.emit_event(topic, data, "controller")

    def _create_event_system(self):
        return QueuedEventSystem()<|MERGE_RESOLUTION|>--- conflicted
+++ resolved
@@ -40,12 +40,8 @@
 
         self.set_source(project_name, version_id)
 
-<<<<<<< HEAD
         self._use_original_name = False
 
-
-=======
->>>>>>> cd15755a
     # Events system
     def emit_event(self, topic, data=None, source=None):
         """Use implemented event system to trigger event."""
