--- conflicted
+++ resolved
@@ -54,16 +54,10 @@
     profiles = tools_settings["creator"]["product_name_profiles"]
     filtering_criteria = {
         "product_types": product_type,
-<<<<<<< HEAD
-        "hosts": host_name,
-        "tasks": task_name,
+        "host_names": host_name,: host_name,
+        "task_names": task_name,
         "task_types": task_type,
         "product_base_types": product_base_type,
-=======
-        "host_names": host_name,
-        "task_names": task_name,
-        "task_types": task_type
->>>>>>> c7e97895
     }
     matching_profile = filter_profiles(profiles, filtering_criteria)
     template = None
