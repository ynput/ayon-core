--- conflicted
+++ resolved
@@ -19,15 +19,9 @@
 from ayon_core.settings import get_project_settings
 
 from .constants import DEFAULT_VARIANT_VALUE
-<<<<<<< HEAD
-from .legacy_create import LegacyCreator
-from .product_name import get_product_name
-=======
 from .product_name import get_product_name
 from .utils import get_next_versions_for_instances
->>>>>>> 8bd1f08c
 from .structures import CreatedInstance
-from .utils import get_next_versions_for_instances
 
 if TYPE_CHECKING:
     from ayon_core.lib import AbstractAttrDef
@@ -983,7 +977,6 @@
     return discover(ProductConvertorPlugin, *args, **kwargs)
 
 
-<<<<<<< HEAD
 def discover_legacy_creator_plugins():
     from ayon_core.pipeline import get_current_project_name
 
@@ -1030,8 +1023,6 @@
     return None
 
 
-=======
->>>>>>> 8bd1f08c
 def register_creator_plugin(plugin):
     if issubclass(plugin, BaseCreator):
         register_plugin(BaseCreator, plugin)
