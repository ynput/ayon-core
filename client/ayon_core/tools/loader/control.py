--- conflicted
+++ resolved
@@ -2,11 +2,7 @@
 
 import logging
 import uuid
-<<<<<<< HEAD
-from typing import Any
-=======
-from typing import Optional
->>>>>>> 69cb9477
+from typing import Optional, Any
 
 import ayon_api
 
