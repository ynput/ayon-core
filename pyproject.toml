--- conflicted
+++ resolved
@@ -13,10 +13,6 @@
 
 [tool.poetry.dependencies]
 python = ">=3.9.1,<3.10"
-pre-commit = "^4.0.0"
-clique = "^2"
-pyblish-base = "^1.8"
-attrs = "^24.2.0"
 
 [tool.poetry.group.dev.dependencies]
 # test dependencies
@@ -28,15 +24,12 @@
 pre-commit = "^4"
 codespell = "^2.2.6"
 semver = "^3.0.2"
-<<<<<<< HEAD
 mypy = "^1.14.0"
-=======
 mock = "^5.0.0"
 attrs = "^25.0.0"
 pyblish-base = "^1.8.7"
 clique = "^2.0.0"
 opentimelineio = "^0.17.0"
->>>>>>> eec161ed
 
 
 [tool.ruff]
