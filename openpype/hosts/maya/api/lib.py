"""Standalone helper functions"""

import os
import sys
import platform
import uuid
import re

import json
import logging
import contextlib
from collections import OrderedDict, defaultdict
from math import ceil
from six import string_types

from maya import cmds, mel
from maya.api import OpenMaya

from openpype.client import (
    get_project,
    get_asset_by_name,
    get_subsets,
    get_last_versions,
    get_representation_by_name
)
from openpype.settings import get_project_settings
from openpype.pipeline import (
    legacy_io,
    discover_loader_plugins,
    loaders_from_representation,
    get_representation_path,
    load_container,
    registered_host,
)
<<<<<<< HEAD
from openpype.lib import NumberDef
from openpype.pipeline.context_tools import get_current_project_asset
=======
from openpype.pipeline.create import (
    legacy_create,
    get_legacy_creator_by_name,
)
from openpype.pipeline.context_tools import (
    get_current_asset_name,
    get_current_project_asset,
    get_current_project_name,
    get_current_task_name
)
from openpype.lib.profiles_filtering import filter_profiles
>>>>>>> ea7e83a0


self = sys.modules[__name__]
self._parent = None

log = logging.getLogger(__name__)

IS_HEADLESS = not hasattr(cmds, "about") or cmds.about(batch=True)
ATTRIBUTE_DICT = {"int": {"attributeType": "long"},
                  "str": {"dataType": "string"},
                  "unicode": {"dataType": "string"},
                  "float": {"attributeType": "double"},
                  "bool": {"attributeType": "bool"}}

SHAPE_ATTRS = {"castsShadows",
               "receiveShadows",
               "motionBlur",
               "primaryVisibility",
               "smoothShading",
               "visibleInReflections",
               "visibleInRefractions",
               "doubleSided",
               "opposite"}

RENDER_ATTRS = {"vray": {
    "node": "vraySettings",
    "prefix": "fileNamePrefix",
    "padding": "fileNamePadding",
    "ext": "imageFormatStr"
},
    "default": {
    "node": "defaultRenderGlobals",
    "prefix": "imageFilePrefix",
    "padding": "extensionPadding"
}
}


DEFAULT_MATRIX = [1.0, 0.0, 0.0, 0.0,
                  0.0, 1.0, 0.0, 0.0,
                  0.0, 0.0, 1.0, 0.0,
                  0.0, 0.0, 0.0, 1.0]

# The maya alembic export types
_alembic_options = {
    "startFrame": float,
    "endFrame": float,
    "frameRange": str,  # "start end"; overrides startFrame & endFrame
    "eulerFilter": bool,
    "frameRelativeSample": float,
    "noNormals": bool,
    "renderableOnly": bool,
    "step": float,
    "stripNamespaces": bool,
    "uvWrite": bool,
    "wholeFrameGeo": bool,
    "worldSpace": bool,
    "writeVisibility": bool,
    "writeColorSets": bool,
    "writeFaceSets": bool,
    "writeCreases": bool,  # Maya 2015 Ext1+
    "writeUVSets": bool,   # Maya 2017+
    "dataFormat": str,
    "root": (list, tuple),
    "attr": (list, tuple),
    "attrPrefix": (list, tuple),
    "userAttr": (list, tuple),
    "melPerFrameCallback": str,
    "melPostJobCallback": str,
    "pythonPerFrameCallback": str,
    "pythonPostJobCallback": str,
    "selection": bool
}

INT_FPS = {15, 24, 25, 30, 48, 50, 60, 44100, 48000}
FLOAT_FPS = {23.98, 23.976, 29.97, 47.952, 59.94}

RENDERLIKE_INSTANCE_FAMILIES = ["rendering", "vrayscene"]

DISPLAY_LIGHTS_VALUES = [
    "project_settings", "default", "all", "selected", "flat", "none"
]
DISPLAY_LIGHTS_LABELS = [
    "Use Project Settings",
    "Default Lighting",
    "All Lights",
    "Selected Lights",
    "Flat Lighting",
    "No Lights"
]


def get_main_window():
    """Acquire Maya's main window"""
    from qtpy import QtWidgets

    if self._parent is None:
        self._parent = {
            widget.objectName(): widget
            for widget in QtWidgets.QApplication.topLevelWidgets()
        }["MayaWindow"]
    return self._parent


@contextlib.contextmanager
def suspended_refresh(suspend=True):
    """Suspend viewport refreshes

    cmds.ogs(pause=True) is a toggle so we cant pass False.
    """
    original_state = cmds.ogs(query=True, pause=True)
    try:
        if suspend and not original_state:
            cmds.ogs(pause=True)
        yield
    finally:
        if suspend and not original_state:
            cmds.ogs(pause=True)


@contextlib.contextmanager
def maintained_selection():
    """Maintain selection during context

    Example:
        >>> scene = cmds.file(new=True, force=True)
        >>> node = cmds.createNode("transform", name="Test")
        >>> cmds.select("persp")
        >>> with maintained_selection():
        ...     cmds.select("Test", replace=True)
        >>> "Test" in cmds.ls(selection=True)
        False

    """

    previous_selection = cmds.ls(selection=True)
    try:
        yield
    finally:
        if previous_selection:
            cmds.select(previous_selection,
                        replace=True,
                        noExpand=True)
        else:
            cmds.select(clear=True)


def unique_namespace(namespace, format="%02d", prefix="", suffix=""):
    """Return unique namespace

    Arguments:
        namespace (str): Name of namespace to consider
        format (str, optional): Formatting of the given iteration number
        suffix (str, optional): Only consider namespaces with this suffix.

    >>> unique_namespace("bar")
    # bar01
    >>> unique_namespace(":hello")
    # :hello01
    >>> unique_namespace("bar:", suffix="_NS")
    # bar01_NS:

    """

    def current_namespace():
        current = cmds.namespaceInfo(currentNamespace=True,
                                     absoluteName=True)
        # When inside a namespace Maya adds no trailing :
        if not current.endswith(":"):
            current += ":"
        return current

    # Always check against the absolute namespace root
    # There's no clash with :x if we're defining namespace :a:x
    ROOT = ":" if namespace.startswith(":") else current_namespace()

    # Strip trailing `:` tokens since we might want to add a suffix
    start = ":" if namespace.startswith(":") else ""
    end = ":" if namespace.endswith(":") else ""
    namespace = namespace.strip(":")
    if ":" in namespace:
        # Split off any nesting that we don't uniqify anyway.
        parents, namespace = namespace.rsplit(":", 1)
        start += parents + ":"
        ROOT += start

    def exists(n):
        # Check for clash with nodes and namespaces
        fullpath = ROOT + n
        return cmds.objExists(fullpath) or cmds.namespace(exists=fullpath)

    iteration = 1
    while True:
        nr_namespace = namespace + format % iteration
        unique = prefix + nr_namespace + suffix

        if not exists(unique):
            return start + unique + end

        iteration += 1


def read(node):
    """Return user-defined attributes from `node`"""

    data = dict()

    for attr in cmds.listAttr(node, userDefined=True) or list():
        try:
            value = cmds.getAttr(node + "." + attr, asString=True)

        except RuntimeError:
            # For Message type attribute or others that have connections,
            # take source node name as value.
            source = cmds.listConnections(node + "." + attr,
                                          source=True,
                                          destination=False)
            source = cmds.ls(source, long=True) or [None]
            value = source[0]

        except ValueError:
            # Some attributes cannot be read directly,
            # such as mesh and color attributes. These
            # are considered non-essential to this
            # particular publishing pipeline.
            value = None

        data[attr] = value

    return data


def matrix_equals(a, b, tolerance=1e-10):
    """
    Compares two matrices with an imperfection tolerance

    Args:
        a (list, tuple): the matrix to check
        b (list, tuple): the matrix to check against
        tolerance (float): the precision of the differences

    Returns:
        bool : True or False

    """
    if not all(abs(x - y) < tolerance for x, y in zip(a, b)):
        return False
    return True


def float_round(num, places=0, direction=ceil):
    return direction(num * (10**places)) / float(10**places)


def pairwise(iterable):
    """s -> (s0,s1), (s2,s3), (s4, s5), ..."""
    from six.moves import zip

    a = iter(iterable)
    return zip(a, a)


def collect_animation_defs(fps=False):
    """Get the basic animation attribute defintions for the publisher.

    Returns:
        OrderedDict

    """

    # get scene values as defaults
    frame_start = cmds.playbackOptions(query=True, minTime=True)
    frame_end = cmds.playbackOptions(query=True, maxTime=True)
    handle_start = cmds.playbackOptions(query=True, animationStartTime=True)
    handle_end = cmds.playbackOptions(query=True, animationEndTime=True)

    handle_start = frame_start - handle_start
    handle_end = handle_end - frame_end

    # build attributes
<<<<<<< HEAD
    defs = [
        NumberDef("frameStart",
                  label="Frame Start",
                  default=start,
                  decimals=0),
        NumberDef("frameEnd",
                  label="Frame End",
                  default=end,
                  decimals=0),
        NumberDef("handleStart",
                  label="Handle Start",
                  default=0,
                  decimals=0),
        NumberDef("handleEnd",
                  label="Handle End",
                  default=0,
                  decimals=0),
        NumberDef("step",
                  label="Step size",
                  tooltip="A smaller step size means more samples and larger "
                          "output files.\n"
                          "A 1.0 step size is a single sample every frame.\n"
                          "A 0.5 step size is two samples per frame.\n"
                          "A 0.2 step size is five samples per frame.",
                  default=1.0,
                  decimals=3),
    ]
=======
    data = OrderedDict()
    data["frameStart"] = frame_start
    data["frameEnd"] = frame_end
    data["handleStart"] = handle_start
    data["handleEnd"] = handle_end
    data["step"] = 1.0
>>>>>>> ea7e83a0

    if fps:
        current_fps = mel.eval('currentTimeUnitToFPS()')
        fps_def = NumberDef(
            "fps", label="FPS", default=current_fps, decimals=5
        )
        defs.append(fps_def)

    return defs


def imprint(node, data):
    """Write `data` to `node` as userDefined attributes

    Arguments:
        node (str): Long name of node
        data (dict): Dictionary of key/value pairs

    Example:
        >>> from maya import cmds
        >>> def compute():
        ...   return 6
        ...
        >>> cube, generator = cmds.polyCube()
        >>> imprint(cube, {
        ...   "regularString": "myFamily",
        ...   "computedValue": lambda: compute()
        ... })
        ...
        >>> cmds.getAttr(cube + ".computedValue")
        6

    """

    for key, value in data.items():

        if callable(value):
            # Support values evaluated at imprint
            value = value()

        if isinstance(value, bool):
            add_type = {"attributeType": "bool"}
            set_type = {"keyable": False, "channelBox": True}
        elif isinstance(value, string_types):
            add_type = {"dataType": "string"}
            set_type = {"type": "string"}
        elif isinstance(value, int):
            add_type = {"attributeType": "long"}
            set_type = {"keyable": False, "channelBox": True}
        elif isinstance(value, float):
            add_type = {"attributeType": "double"}
            set_type = {"keyable": False, "channelBox": True}
        elif isinstance(value, (list, tuple)):
            add_type = {"attributeType": "enum", "enumName": ":".join(value)}
            set_type = {"keyable": False, "channelBox": True}
            value = 0  # enum default
        else:
            raise TypeError("Unsupported type: %r" % type(value))

        cmds.addAttr(node, longName=key, **add_type)
        cmds.setAttr(node + "." + key, value, **set_type)


def lsattr(attr, value=None):
    """Return nodes matching `key` and `value`

    Arguments:
        attr (str): Name of Maya attribute
        value (object, optional): Value of attribute. If none
            is provided, return all nodes with this attribute.

    Example:
        >> lsattr("id", "myId")
        ["myNode"]
        >> lsattr("id")
        ["myNode", "myOtherNode"]

    """

    if value is None:
        return cmds.ls("*.%s" % attr,
                       recursive=True,
                       objectsOnly=True,
                       long=True)
    return lsattrs({attr: value})


def lsattrs(attrs):
    """Return nodes with the given attribute(s).

    Arguments:
        attrs (dict): Name and value pairs of expected matches

    Example:
        >>> # Return nodes with an `age` of five.
        >>> lsattrs({"age": "five"})
        >>> # Return nodes with both `age` and `color` of five and blue.
        >>> lsattrs({"age": "five", "color": "blue"})

    Return:
         list: matching nodes.

    """

    dep_fn = OpenMaya.MFnDependencyNode()
    dag_fn = OpenMaya.MFnDagNode()
    selection_list = OpenMaya.MSelectionList()

    first_attr = next(iter(attrs))

    try:
        selection_list.add("*.{0}".format(first_attr),
                           searchChildNamespaces=True)
    except RuntimeError as exc:
        if str(exc).endswith("Object does not exist"):
            return []

    matches = set()
    for i in range(selection_list.length()):
        node = selection_list.getDependNode(i)
        if node.hasFn(OpenMaya.MFn.kDagNode):
            fn_node = dag_fn.setObject(node)
            full_path_names = [path.fullPathName()
                               for path in fn_node.getAllPaths()]
        else:
            fn_node = dep_fn.setObject(node)
            full_path_names = [fn_node.name()]

        for attr in attrs:
            try:
                plug = fn_node.findPlug(attr, True)
                if plug.asString() != attrs[attr]:
                    break
            except RuntimeError:
                break
        else:
            matches.update(full_path_names)

    return list(matches)


@contextlib.contextmanager
def attribute_values(attr_values):
    """Remaps node attributes to values during context.

    Arguments:
        attr_values (dict): Dictionary with (attr, value)

    """

    original = [(attr, cmds.getAttr(attr)) for attr in attr_values]
    try:
        for attr, value in attr_values.items():
            if isinstance(value, string_types):
                cmds.setAttr(attr, value, type="string")
            else:
                cmds.setAttr(attr, value)
        yield
    finally:
        for attr, value in original:
            if isinstance(value, string_types):
                cmds.setAttr(attr, value, type="string")
            elif value is None and cmds.getAttr(attr, type=True) == "string":
                # In some cases the maya.cmds.getAttr command returns None
                # for string attributes but this value cannot assigned.
                # Note: After setting it once to "" it will then return ""
                #       instead of None. So this would only happen once.
                cmds.setAttr(attr, "", type="string")
            else:
                cmds.setAttr(attr, value)


@contextlib.contextmanager
def keytangent_default(in_tangent_type='auto',
                       out_tangent_type='auto'):
    """Set the default keyTangent for new keys during this context"""

    original_itt = cmds.keyTangent(query=True, g=True, itt=True)[0]
    original_ott = cmds.keyTangent(query=True, g=True, ott=True)[0]
    cmds.keyTangent(g=True, itt=in_tangent_type)
    cmds.keyTangent(g=True, ott=out_tangent_type)
    try:
        yield
    finally:
        cmds.keyTangent(g=True, itt=original_itt)
        cmds.keyTangent(g=True, ott=original_ott)


@contextlib.contextmanager
def undo_chunk():
    """Open a undo chunk during context."""

    try:
        cmds.undoInfo(openChunk=True)
        yield
    finally:
        cmds.undoInfo(closeChunk=True)


@contextlib.contextmanager
def evaluation(mode="off"):
    """Set the evaluation manager during context.

    Arguments:
        mode (str): The mode to apply during context.
            "off": The standard DG evaluation (stable)
            "serial": A serial DG evaluation
            "parallel": The Maya 2016+ parallel evaluation

    """

    original = cmds.evaluationManager(query=True, mode=1)[0]
    try:
        cmds.evaluationManager(mode=mode)
        yield
    finally:
        cmds.evaluationManager(mode=original)


@contextlib.contextmanager
def empty_sets(sets, force=False):
    """Remove all members of the sets during the context"""

    assert isinstance(sets, (list, tuple))

    original = dict()
    original_connections = []

    # Store original state
    for obj_set in sets:
        members = cmds.sets(obj_set, query=True)
        original[obj_set] = members

    try:
        for obj_set in sets:
            cmds.sets(clear=obj_set)
            if force:
                # Break all connections if force is enabled, this way we
                # prevent Maya from exporting any reference nodes which are
                # connected with placeHolder[x] attributes
                plug = "%s.dagSetMembers" % obj_set
                connections = cmds.listConnections(plug,
                                                   source=True,
                                                   destination=False,
                                                   plugs=True,
                                                   connections=True) or []
                original_connections.extend(connections)
                for dest, src in pairwise(connections):
                    cmds.disconnectAttr(src, dest)
        yield
    finally:

        for dest, src in pairwise(original_connections):
            cmds.connectAttr(src, dest)

        # Restore original members
        _iteritems = getattr(original, "iteritems", original.items)
        for origin_set, members in _iteritems():
            cmds.sets(members, forceElement=origin_set)


@contextlib.contextmanager
def renderlayer(layer):
    """Set the renderlayer during the context

    Arguments:
        layer (str): Name of layer to switch to.

    """

    original = cmds.editRenderLayerGlobals(query=True,
                                           currentRenderLayer=True)

    try:
        cmds.editRenderLayerGlobals(currentRenderLayer=layer)
        yield
    finally:
        cmds.editRenderLayerGlobals(currentRenderLayer=original)


class delete_after(object):
    """Context Manager that will delete collected nodes after exit.

    This allows to ensure the nodes added to the context are deleted
    afterwards. This is useful if you want to ensure nodes are deleted
    even if an error is raised.

    Examples:
        with delete_after() as delete_bin:
            cube = maya.cmds.polyCube()
            delete_bin.extend(cube)
            # cube exists
        # cube deleted

    """

    def __init__(self, nodes=None):

        self._nodes = list()

        if nodes:
            self.extend(nodes)

    def append(self, node):
        self._nodes.append(node)

    def extend(self, nodes):
        self._nodes.extend(nodes)

    def __iter__(self):
        return iter(self._nodes)

    def __enter__(self):
        return self

    def __exit__(self, type, value, traceback):
        if self._nodes:
            cmds.delete(self._nodes)


def get_current_renderlayer():
    return cmds.editRenderLayerGlobals(query=True, currentRenderLayer=True)


def get_renderer(layer):
    with renderlayer(layer):
        return cmds.getAttr("defaultRenderGlobals.currentRenderer")


@contextlib.contextmanager
def no_undo(flush=False):
    """Disable the undo queue during the context

    Arguments:
        flush (bool): When True the undo queue will be emptied when returning
            from the context losing all undo history. Defaults to False.

    """
    original = cmds.undoInfo(query=True, state=True)
    keyword = 'state' if flush else 'stateWithoutFlush'

    try:
        cmds.undoInfo(**{keyword: False})
        yield
    finally:
        cmds.undoInfo(**{keyword: original})


def get_shader_assignments_from_shapes(shapes, components=True):
    """Return the shape assignment per related shading engines.

    Returns a dictionary where the keys are shadingGroups and the values are
    lists of assigned shapes or shape-components.

    Since `maya.cmds.sets` returns shader members on the shapes as components
    on the transform we correct that in this method too.

    For the 'shapes' this will return a dictionary like:
        {
            "shadingEngineX": ["nodeX", "nodeY"],
            "shadingEngineY": ["nodeA", "nodeB"]
        }

    Args:
        shapes (list): The shapes to collect the assignments for.
        components (bool): Whether to include the component assignments.

    Returns:
        dict: The {shadingEngine: shapes} relationships

    """

    shapes = cmds.ls(shapes,
                     long=True,
                     shapes=True,
                     objectsOnly=True)
    if not shapes:
        return {}

    # Collect shading engines and their shapes
    assignments = defaultdict(list)
    for shape in shapes:

        # Get unique shading groups for the shape
        shading_groups = cmds.listConnections(shape,
                                              source=False,
                                              destination=True,
                                              plugs=False,
                                              connections=False,
                                              type="shadingEngine") or []
        shading_groups = list(set(shading_groups))
        for shading_group in shading_groups:
            assignments[shading_group].append(shape)

    if components:
        # Note: Components returned from maya.cmds.sets are "listed" as if
        # being assigned to the transform like: pCube1.f[0] as opposed
        # to pCubeShape1.f[0] so we correct that here too.

        # Build a mapping from parent to shapes to include in lookup.
        transforms = {shape.rsplit("|", 1)[0]: shape for shape in shapes}
        lookup = set(shapes) | set(transforms.keys())

        component_assignments = defaultdict(list)
        for shading_group in assignments.keys():
            members = cmds.ls(cmds.sets(shading_group, query=True), long=True)
            for member in members:

                node = member.split(".", 1)[0]
                if node not in lookup:
                    continue

                # Component
                if "." in member:

                    # Fix transform to shape as shaders are assigned to shapes
                    if node in transforms:
                        shape = transforms[node]
                        component = member.split(".", 1)[1]
                        member = "{0}.{1}".format(shape, component)

                component_assignments[shading_group].append(member)
        assignments = component_assignments

    return dict(assignments)


@contextlib.contextmanager
def shader(nodes, shadingEngine="initialShadingGroup"):
    """Assign a shader to nodes during the context"""

    shapes = cmds.ls(nodes, dag=1, objectsOnly=1, shapes=1, long=1)
    original = get_shader_assignments_from_shapes(shapes)

    try:
        # Assign override shader
        if shapes:
            cmds.sets(shapes, edit=True, forceElement=shadingEngine)
        yield
    finally:

        # Assign original shaders
        for sg, members in original.items():
            if members:
                cmds.sets(members, edit=True, forceElement=sg)


@contextlib.contextmanager
def displaySmoothness(nodes,
                      divisionsU=0,
                      divisionsV=0,
                      pointsWire=4,
                      pointsShaded=1,
                      polygonObject=1):
    """Set the displaySmoothness during the context"""

    # Ensure only non-intermediate shapes
    nodes = cmds.ls(nodes,
                    dag=1,
                    shapes=1,
                    long=1,
                    noIntermediate=True)

    def parse(node):
        """Parse the current state of a node"""
        state = {}
        for key in ["divisionsU",
                    "divisionsV",
                    "pointsWire",
                    "pointsShaded",
                    "polygonObject"]:
            value = cmds.displaySmoothness(node, query=1, **{key: True})
            if value is not None:
                state[key] = value[0]
        return state

    originals = dict((node, parse(node)) for node in nodes)

    try:
        # Apply current state
        cmds.displaySmoothness(nodes,
                               divisionsU=divisionsU,
                               divisionsV=divisionsV,
                               pointsWire=pointsWire,
                               pointsShaded=pointsShaded,
                               polygonObject=polygonObject)
        yield
    finally:
        # Revert state
        _iteritems = getattr(originals, "iteritems", originals.items)
        for node, state in _iteritems():
            if state:
                cmds.displaySmoothness(node, **state)


@contextlib.contextmanager
def no_display_layers(nodes):
    """Ensure nodes are not in a displayLayer during context.

    Arguments:
        nodes (list): The nodes to remove from any display layer.

    """

    # Ensure long names
    nodes = cmds.ls(nodes, long=True)

    # Get the original state
    lookup = set(nodes)
    original = {}
    for layer in cmds.ls(type='displayLayer'):

        # Skip default layer
        if layer == "defaultLayer":
            continue

        members = cmds.editDisplayLayerMembers(layer,
                                               query=True,
                                               fullNames=True)
        if not members:
            continue
        members = set(members)

        included = lookup.intersection(members)
        if included:
            original[layer] = list(included)

    try:
        # Add all nodes to default layer
        cmds.editDisplayLayerMembers("defaultLayer", nodes, noRecurse=True)
        yield
    finally:
        # Restore original members
        _iteritems = getattr(original, "iteritems", original.items)
        for layer, members in _iteritems():
            cmds.editDisplayLayerMembers(layer, members, noRecurse=True)


@contextlib.contextmanager
def namespaced(namespace, new=True):
    """Work inside namespace during context

    Args:
        new (bool): When enabled this will rename the namespace to a unique
            namespace if the input namespace already exists.

    Yields:
        str: The namespace that is used during the context

    """
    original = cmds.namespaceInfo(cur=True, absoluteName=True)
    if new:
        namespace = unique_namespace(namespace)
        cmds.namespace(add=namespace)

    try:
        cmds.namespace(set=namespace)
        yield namespace
    finally:
        cmds.namespace(set=original)


@contextlib.contextmanager
def maintained_selection_api():
    """Maintain selection using the Maya Python API.

    Warning: This is *not* added to the undo stack.

    """
    original = OpenMaya.MGlobal.getActiveSelectionList()
    try:
        yield
    finally:
        OpenMaya.MGlobal.setActiveSelectionList(original)


@contextlib.contextmanager
def tool(context):
    """Set a tool context during the context manager.

    """
    original = cmds.currentCtx()
    try:
        cmds.setToolTo(context)
        yield
    finally:
        cmds.setToolTo(original)


def polyConstraint(components, *args, **kwargs):
    """Return the list of *components* with the constraints applied.

    A wrapper around Maya's `polySelectConstraint` to retrieve its results as
    a list without altering selections. For a list of possible constraints
    see `maya.cmds.polySelectConstraint` documentation.

    Arguments:
        components (list): List of components of polygon meshes

    Returns:
        list: The list of components filtered by the given constraints.

    """

    kwargs.pop('mode', None)

    with no_undo(flush=False):
        # Reverting selection to the original selection using
        # `maya.cmds.select` can be slow in rare cases where previously
        # `maya.cmds.polySelectConstraint` had set constrain to "All and Next"
        # and the "Random" setting was activated. To work around this we
        # revert to the original selection using the Maya API. This is safe
        # since we're not generating any undo change anyway.
        with tool("selectSuperContext"):
            # Selection can be very slow when in a manipulator mode.
            # So we force the selection context which is fast.
            with maintained_selection_api():
                # Apply constraint using mode=2 (current and next) so
                # it applies to the selection made before it; because just
                # a `maya.cmds.select()` call will not trigger the constraint.
                with reset_polySelectConstraint():
                    cmds.select(components, r=1, noExpand=True)
                    cmds.polySelectConstraint(*args, mode=2, **kwargs)
                    result = cmds.ls(selection=True)
                    cmds.select(clear=True)
                    return result


@contextlib.contextmanager
def reset_polySelectConstraint(reset=True):
    """Context during which the given polyConstraint settings are disabled.

    The original settings are restored after the context.

    """

    original = cmds.polySelectConstraint(query=True, stateString=True)

    try:
        if reset:
            # Ensure command is available in mel
            # This can happen when running standalone
            if not mel.eval("exists resetPolySelectConstraint"):
                mel.eval("source polygonConstraint")

            # Reset all parameters
            mel.eval("resetPolySelectConstraint;")
        cmds.polySelectConstraint(disable=True)
        yield
    finally:
        mel.eval(original)


def is_visible(node,
               displayLayer=True,
               intermediateObject=True,
               parentHidden=True,
               visibility=True):
    """Is `node` visible?

    Returns whether a node is hidden by one of the following methods:
    - The node exists (always checked)
    - The node must be a dagNode (always checked)
    - The node's visibility is off.
    - The node is set as intermediate Object.
    - The node is in a disabled displayLayer.
    - Whether any of its parent nodes is hidden.

    Roughly based on: http://ewertb.soundlinker.com/mel/mel.098.php

    Returns:
        bool: Whether the node is visible in the scene

    """

    # Only existing objects can be visible
    if not cmds.objExists(node):
        return False

    # Only dagNodes can be visible
    if not cmds.objectType(node, isAType='dagNode'):
        return False

    if visibility:
        if not cmds.getAttr('{0}.visibility'.format(node)):
            return False

    if intermediateObject and cmds.objectType(node, isAType='shape'):
        if cmds.getAttr('{0}.intermediateObject'.format(node)):
            return False

    if displayLayer:
        # Display layers set overrideEnabled and overrideVisibility on members
        if cmds.attributeQuery('overrideEnabled', node=node, exists=True):
            override_enabled = cmds.getAttr('{}.overrideEnabled'.format(node))
            override_visibility = cmds.getAttr('{}.overrideVisibility'.format(
                node))
            if override_enabled and override_visibility:
                return False

    if parentHidden:
        parents = cmds.listRelatives(node, parent=True, fullPath=True)
        if parents:
            parent = parents[0]
            if not is_visible(parent,
                              displayLayer=displayLayer,
                              intermediateObject=False,
                              parentHidden=parentHidden,
                              visibility=visibility):
                return False

    return True


def extract_alembic(file,
                    startFrame=None,
                    endFrame=None,
                    selection=True,
                    uvWrite=True,
                    eulerFilter=True,
                    dataFormat="ogawa",
                    verbose=False,
                    **kwargs):
    """Extract a single Alembic Cache.

    This extracts an Alembic cache using the `-selection` flag to minimize
    the extracted content to solely what was Collected into the instance.

    Arguments:

        startFrame (float): Start frame of output. Ignored if `frameRange`
            provided.

        endFrame (float): End frame of output. Ignored if `frameRange`
            provided.

        frameRange (tuple or str): Two-tuple with start and end frame or a
            string formatted as: "startFrame endFrame". This argument
            overrides `startFrame` and `endFrame` arguments.

        dataFormat (str): The data format to use for the cache,
                          defaults to "ogawa"

        verbose (bool): When on, outputs frame number information to the
            Script Editor or output window during extraction.

        noNormals (bool): When on, normal data from the original polygon
            objects is not included in the exported Alembic cache file.

        renderableOnly (bool): When on, any non-renderable nodes or hierarchy,
            such as hidden objects, are not included in the Alembic file.
            Defaults to False.

        stripNamespaces (bool): When on, any namespaces associated with the
            exported objects are removed from the Alembic file. For example, an
            object with the namespace taco:foo:bar appears as bar in the
            Alembic file.

        uvWrite (bool): When on, UV data from polygon meshes and subdivision
            objects are written to the Alembic file. Only the current UV map is
            included.

        worldSpace (bool): When on, the top node in the node hierarchy is
            stored as world space. By default, these nodes are stored as local
            space. Defaults to False.

        eulerFilter (bool): When on, X, Y, and Z rotation data is filtered with
            an Euler filter. Euler filtering helps resolve irregularities in
            rotations especially if X, Y, and Z rotations exceed 360 degrees.
            Defaults to True.

    """

    # Ensure alembic exporter is loaded
    cmds.loadPlugin('AbcExport', quiet=True)

    # Alembic Exporter requires forward slashes
    file = file.replace('\\', '/')

    # Pass the start and end frame on as `frameRange` so that it
    # never conflicts with that argument
    if "frameRange" not in kwargs:
        # Fallback to maya timeline if no start or end frame provided.
        if startFrame is None:
            startFrame = cmds.playbackOptions(query=True,
                                              animationStartTime=True)
        if endFrame is None:
            endFrame = cmds.playbackOptions(query=True,
                                            animationEndTime=True)

        # Ensure valid types are converted to frame range
        assert isinstance(startFrame, _alembic_options["startFrame"])
        assert isinstance(endFrame, _alembic_options["endFrame"])
        kwargs["frameRange"] = "{0} {1}".format(startFrame, endFrame)
    else:
        # Allow conversion from tuple for `frameRange`
        frame_range = kwargs["frameRange"]
        if isinstance(frame_range, (list, tuple)):
            assert len(frame_range) == 2
            kwargs["frameRange"] = "{0} {1}".format(frame_range[0],
                                                    frame_range[1])

    # Assemble options
    options = {
        "selection": selection,
        "uvWrite": uvWrite,
        "eulerFilter": eulerFilter,
        "dataFormat": dataFormat
    }
    options.update(kwargs)

    # Validate options
    for key, value in options.copy().items():

        # Discard unknown options
        if key not in _alembic_options:
            log.warning("extract_alembic() does not support option '%s'. "
                        "Flag will be ignored..", key)
            options.pop(key)
            continue

        # Validate value type
        valid_types = _alembic_options[key]
        if not isinstance(value, valid_types):
            raise TypeError("Alembic option unsupported type: "
                            "{0} (expected {1})".format(value, valid_types))

        # Ignore empty values, like an empty string, since they mess up how
        # job arguments are built
        if isinstance(value, (list, tuple)):
            value = [x for x in value if x.strip()]

            # Ignore option completely if no values remaining
            if not value:
                options.pop(key)
                continue

            options[key] = value

    # The `writeCreases` argument was changed to `autoSubd` in Maya 2018+
    maya_version = int(cmds.about(version=True))
    if maya_version >= 2018:
        options['autoSubd'] = options.pop('writeCreases', False)

    # Format the job string from options
    job_args = list()
    for key, value in options.items():
        if isinstance(value, (list, tuple)):
            for entry in value:
                job_args.append("-{} {}".format(key, entry))
        elif isinstance(value, bool):
            # Add only when state is set to True
            if value:
                job_args.append("-{0}".format(key))
        else:
            job_args.append("-{0} {1}".format(key, value))

    job_str = " ".join(job_args)
    job_str += ' -file "%s"' % file

    # Ensure output directory exists
    parent_dir = os.path.dirname(file)
    if not os.path.exists(parent_dir):
        os.makedirs(parent_dir)

    if verbose:
        log.debug("Preparing Alembic export with options: %s",
                  json.dumps(options, indent=4))
        log.debug("Extracting Alembic with job arguments: %s", job_str)

    # Perform extraction
    print("Alembic Job Arguments : {}".format(job_str))

    # Disable the parallel evaluation temporarily to ensure no buggy
    # exports are made. (PLN-31)
    # TODO: Make sure this actually fixes the issues
    with evaluation("off"):
        cmds.AbcExport(j=job_str, verbose=verbose)

    if verbose:
        log.debug("Extracted Alembic to: %s", file)

    return file


# region ID
def get_id_required_nodes(referenced_nodes=False, nodes=None):
    """Filter out any node which are locked (reference) or readOnly

    Args:
        referenced_nodes (bool): set True to filter out reference nodes
        nodes (list, Optional): nodes to consider
    Returns:
        nodes (set): list of filtered nodes
    """

    lookup = None
    if nodes is None:
        # Consider all nodes
        nodes = cmds.ls()
    else:
        # Build a lookup for the only allowed nodes in output based
        # on `nodes` input of the function (+ ensure long names)
        lookup = set(cmds.ls(nodes, long=True))

    def _node_type_exists(node_type):
        try:
            cmds.nodeType(node_type, isTypeName=True)
            return True
        except RuntimeError:
            return False

    # `readOnly` flag is obsolete as of Maya 2016 therefore we explicitly
    # remove default nodes and reference nodes
    camera_shapes = ["frontShape", "sideShape", "topShape", "perspShape"]

    ignore = set()
    if not referenced_nodes:
        ignore |= set(cmds.ls(long=True, referencedNodes=True))

    # list all defaultNodes to filter out from the rest
    ignore |= set(cmds.ls(long=True, defaultNodes=True))
    ignore |= set(cmds.ls(camera_shapes, long=True))

    # Remove Turtle from the result of `cmds.ls` if Turtle is loaded
    # TODO: This should be a less specific check for a single plug-in.
    if _node_type_exists("ilrBakeLayer"):
        ignore |= set(cmds.ls(type="ilrBakeLayer", long=True))

    # Establish set of nodes types to include
    types = ["objectSet", "file", "mesh", "nurbsCurve", "nurbsSurface"]

    # Check if plugin nodes are available for Maya by checking if the plugin
    # is loaded
    if cmds.pluginInfo("pgYetiMaya", query=True, loaded=True):
        types.append("pgYetiMaya")

    # We *always* ignore intermediate shapes, so we filter them out directly
    nodes = cmds.ls(nodes, type=types, long=True, noIntermediate=True)

    # The items which need to pass the id to their parent
    # Add the collected transform to the nodes
    dag = cmds.ls(nodes, type="dagNode", long=True)  # query only dag nodes
    transforms = cmds.listRelatives(dag,
                                    parent=True,
                                    fullPath=True) or []

    nodes = set(nodes)
    nodes |= set(transforms)

    nodes -= ignore  # Remove the ignored nodes
    if not nodes:
        return nodes

    # Ensure only nodes from the input `nodes` are returned when a
    # filter was applied on function call because we also iterated
    # to parents and alike
    if lookup is not None:
        nodes &= lookup

    # Avoid locked nodes
    nodes_list = list(nodes)
    locked = cmds.lockNode(nodes_list, query=True, lock=True)
    for node, lock in zip(nodes_list, locked):
        if lock:
            log.warning("Skipping locked node: %s" % node)
            nodes.remove(node)

    return nodes


def get_id(node):
    """Get the `cbId` attribute of the given node.

    Args:
        node (str): the name of the node to retrieve the attribute from
    Returns:
        str

    """
    if node is None:
        return

    sel = OpenMaya.MSelectionList()
    sel.add(node)

    api_node = sel.getDependNode(0)
    fn = OpenMaya.MFnDependencyNode(api_node)

    if not fn.hasAttribute("cbId"):
        return

    try:
        return fn.findPlug("cbId", False).asString()
    except RuntimeError:
        log.warning("Failed to retrieve cbId on %s", node)
        return


def generate_ids(nodes, asset_id=None):
    """Returns new unique ids for the given nodes.

    Note: This does not assign the new ids, it only generates the values.

    To assign new ids using this method:
    >>> nodes = ["a", "b", "c"]
    >>> for node, id in generate_ids(nodes):
    >>>     set_id(node, id)

    To also override any existing values (and assign regenerated ids):
    >>> nodes = ["a", "b", "c"]
    >>> for node, id in generate_ids(nodes):
    >>>     set_id(node, id, overwrite=True)

    Args:
        nodes (list): List of nodes.
        asset_id (str or bson.ObjectId): The database id for the *asset* to
            generate for. When None provided the current asset in the
            active session is used.

    Returns:
        list: A list of (node, id) tuples.

    """

    if asset_id is None:
        # Get the asset ID from the database for the asset of current context
        project_name = legacy_io.active_project()
        asset_name = legacy_io.Session["AVALON_ASSET"]
        asset_doc = get_asset_by_name(project_name, asset_name, fields=["_id"])
        assert asset_doc, "No current asset found in Session"
        asset_id = asset_doc['_id']

    node_ids = []
    for node in nodes:
        _, uid = str(uuid.uuid4()).rsplit("-", 1)
        unique_id = "{}:{}".format(asset_id, uid)
        node_ids.append((node, unique_id))

    return node_ids


def set_id(node, unique_id, overwrite=False):
    """Add cbId to `node` unless one already exists.

    Args:
        node (str): the node to add the "cbId" on
        unique_id (str): The unique node id to assign.
            This should be generated by `generate_ids`.
        overwrite (bool, optional): When True overrides the current value even
            if `node` already has an id. Defaults to False.

    Returns:
        None

    """

    exists = cmds.attributeQuery("cbId", node=node, exists=True)

    # Add the attribute if it does not exist yet
    if not exists:
        cmds.addAttr(node, longName="cbId", dataType="string")

    # Set the value
    if not exists or overwrite:
        attr = "{0}.cbId".format(node)
        cmds.setAttr(attr, unique_id, type="string")


def get_attribute(plug,
                  asString=False,
                  expandEnvironmentVariables=False,
                  **kwargs):
    """Maya getAttr with some fixes based on `pymel.core.general.getAttr()`.

    Like Pymel getAttr this applies some changes to `maya.cmds.getAttr`
      - maya pointlessly returned vector results as a tuple wrapped in a list
        (ex.  '[(1,2,3)]'). This command unpacks the vector for you.
      - when getting a multi-attr, maya would raise an error, but this will
        return a list of values for the multi-attr
      - added support for getting message attributes by returning the
        connections instead

    Note that the asString + expandEnvironmentVariables argument naming
    convention matches the `maya.cmds.getAttr` arguments so that it can
    act as a direct replacement for it.

    Args:
        plug (str): Node's attribute plug as `node.attribute`
        asString (bool): Return string value for enum attributes instead
            of the index. Note that the return value can be dependent on the
            UI language Maya is running in.
        expandEnvironmentVariables (bool): Expand any environment variable and
            (tilde characters on UNIX) found in string attributes which are
            returned.

    Kwargs:
        Supports the keyword arguments of `maya.cmds.getAttr`

    Returns:
        object: The value of the maya attribute.

    """
    attr_type = cmds.getAttr(plug, type=True)
    if asString:
        kwargs["asString"] = True
    if expandEnvironmentVariables:
        kwargs["expandEnvironmentVariables"] = True
    try:
        res = cmds.getAttr(plug, **kwargs)
    except RuntimeError:
        if attr_type == "message":
            return cmds.listConnections(plug)

        node, attr = plug.split(".", 1)
        children = cmds.attributeQuery(attr, node=node, listChildren=True)
        if children:
            return [
                get_attribute("{}.{}".format(node, child))
                for child in children
            ]

        raise

    # Convert vector result wrapped in tuple
    if isinstance(res, list) and len(res):
        if isinstance(res[0], tuple) and len(res):
            if attr_type in {'pointArray', 'vectorArray'}:
                return res
            return res[0]

    return res


def set_attribute(attribute, value, node):
    """Adjust attributes based on the value from the attribute data

    If an attribute does not exists on the target it will be added with
    the dataType being controlled by the value type.

    Args:
        attribute (str): name of the attribute to change
        value: the value to change to attribute to
        node (str): name of the node

    Returns:
        None
    """

    value_type = type(value).__name__
    kwargs = ATTRIBUTE_DICT[value_type]
    if not cmds.attributeQuery(attribute, node=node, exists=True):
        log.debug("Creating attribute '{}' on "
                  "'{}'".format(attribute, node))
        cmds.addAttr(node, longName=attribute, **kwargs)

    node_attr = "{}.{}".format(node, attribute)
    if "dataType" in kwargs:
        attr_type = kwargs["dataType"]
        cmds.setAttr(node_attr, value, type=attr_type)
    else:
        cmds.setAttr(node_attr, value)


def apply_attributes(attributes, nodes_by_id):
    """Alter the attributes to match the state when publishing

    Apply attribute settings from the publish to the node in the scene based
    on the UUID which is stored in the cbId attribute.

    Args:
        attributes (list): list of dictionaries
        nodes_by_id (dict): collection of nodes based on UUID
                           {uuid: [node, node]}

    """

    for attr_data in attributes:
        nodes = nodes_by_id[attr_data["uuid"]]
        attr_value = attr_data["attributes"]
        for node in nodes:
            for attr, value in attr_value.items():
                set_attribute(attr, value, node)


def get_container_members(container):
    """Returns the members of a container.
    This includes the nodes from any loaded references in the container.
    """
    if isinstance(container, dict):
        # Assume it's a container dictionary
        container = container["objectName"]

    members = cmds.sets(container, query=True) or []
    members = cmds.ls(members, long=True, objectsOnly=True) or []
    all_members = set(members)

    # Include any referenced nodes from any reference in the container
    # This is required since we've removed adding ALL nodes of a reference
    # into the container set and only add the reference node now.
    for ref in cmds.ls(members, exactType="reference", objectsOnly=True):

        # Ignore any `:sharedReferenceNode`
        if ref.rsplit(":", 1)[-1].startswith("sharedReferenceNode"):
            continue

        # Ignore _UNKNOWN_REF_NODE_ (PLN-160)
        if ref.rsplit(":", 1)[-1].startswith("_UNKNOWN_REF_NODE_"):
            continue

        reference_members = cmds.referenceQuery(ref, nodes=True, dagPath=True)
        reference_members = cmds.ls(reference_members,
                                    long=True,
                                    objectsOnly=True)
        all_members.update(reference_members)

    return list(all_members)


# region LOOKDEV
def list_looks(asset_id):
    """Return all look subsets for the given asset

    This assumes all look subsets start with "look*" in their names.
    """

    # # get all subsets with look leading in
    # the name associated with the asset
    # TODO this should probably look for family 'look' instead of checking
    #   subset name that can not start with family
    project_name = legacy_io.active_project()
    subset_docs = get_subsets(project_name, asset_ids=[asset_id])
    return [
        subset_doc
        for subset_doc in subset_docs
        if subset_doc["name"].startswith("look")
    ]


def assign_look_by_version(nodes, version_id):
    """Assign nodes a specific published look version by id.

    This assumes the nodes correspond with the asset.

    Args:
        nodes(list): nodes to assign look to
        version_id (bson.ObjectId): database id of the version

    Returns:
        None
    """

    project_name = legacy_io.active_project()

    # Get representations of shader file and relationships
    look_representation = get_representation_by_name(
        project_name, "ma", version_id
    )
    json_representation = get_representation_by_name(
        project_name, "json", version_id
    )

    # See if representation is already loaded, if so reuse it.
    host = registered_host()
    representation_id = str(look_representation['_id'])
    for container in host.ls():
        if (container['loader'] == "LookLoader" and
                container['representation'] == representation_id):
            log.info("Reusing loaded look ..")
            container_node = container['objectName']
            break
    else:
        log.info("Using look for the first time ..")

        # Load file
        _loaders = discover_loader_plugins()
        loaders = loaders_from_representation(_loaders, representation_id)
        Loader = next((i for i in loaders if i.__name__ == "LookLoader"), None)
        if Loader is None:
            raise RuntimeError("Could not find LookLoader, this is a bug")

        # Reference the look file
        with maintained_selection():
            container_node = load_container(Loader, look_representation)

    # Get container members
    shader_nodes = get_container_members(container_node)

    # Load relationships
    shader_relation = get_representation_path(json_representation)
    with open(shader_relation, "r") as f:
        relationships = json.load(f)

    # Assign relationships
    apply_shaders(relationships, shader_nodes, nodes)


def assign_look(nodes, subset="lookDefault"):
    """Assigns a look to a node.

    Optimizes the nodes by grouping by asset id and finding
    related subset by name.

    Args:
        nodes (list): all nodes to assign the look to
        subset (str): name of the subset to find
    """

    # Group all nodes per asset id
    grouped = defaultdict(list)
    for node in nodes:
        pype_id = get_id(node)
        if not pype_id:
            continue

        parts = pype_id.split(":", 1)
        grouped[parts[0]].append(node)

    project_name = legacy_io.active_project()
    subset_docs = get_subsets(
        project_name, subset_names=[subset], asset_ids=grouped.keys()
    )
    subset_docs_by_asset_id = {
        str(subset_doc["parent"]): subset_doc
        for subset_doc in subset_docs
    }
    subset_ids = {
        subset_doc["_id"]
        for subset_doc in subset_docs_by_asset_id.values()
    }
    last_version_docs = get_last_versions(
        project_name,
        subset_ids=subset_ids,
        fields=["_id", "name", "data.families"]
    )
    last_version_docs_by_subset_id = {
        last_version_doc["parent"]: last_version_doc
        for last_version_doc in last_version_docs
    }

    for asset_id, asset_nodes in grouped.items():
        # create objectId for database
        subset_doc = subset_docs_by_asset_id.get(asset_id)
        if not subset_doc:
            log.warning("No subset '{}' found for {}".format(subset, asset_id))
            continue

        last_version = last_version_docs_by_subset_id.get(subset_doc["_id"])
        if not last_version:
            log.warning((
                "Not found last version for subset '{}' on asset with id {}"
            ).format(subset, asset_id))
            continue

        families = last_version.get("data", {}).get("families") or []
        if "look" not in families:
            log.warning((
                "Last version for subset '{}' on asset with id {}"
                " does not have look family"
            ).format(subset, asset_id))
            continue

        log.debug("Assigning look '{}' <v{:03d}>".format(
            subset, last_version["name"]))

        assign_look_by_version(asset_nodes, last_version["_id"])


def apply_shaders(relationships, shadernodes, nodes):
    """Link shadingEngine to the right nodes based on relationship data

    Relationship data is constructed of a collection of `sets` and `attributes`
    `sets` corresponds with the shaderEngines found in the lookdev.
    Each set has the keys `name`, `members` and `uuid`, the `members`
    hold a collection of node information `name` and `uuid`.

    Args:
        relationships (dict): relationship data
        shadernodes (list): list of nodes of the shading objectSets (includes
        VRayObjectProperties and shadingEngines)
        nodes (list): list of nodes to apply shader to

    Returns:
        None
    """

    attributes = relationships.get("attributes", [])
    shader_data = relationships.get("relationships", {})

    shading_engines = cmds.ls(shadernodes, type="objectSet", long=True)
    assert shading_engines, "Error in retrieving objectSets from reference"

    # region compute lookup
    nodes_by_id = defaultdict(list)
    for node in nodes:
        nodes_by_id[get_id(node)].append(node)

    shading_engines_by_id = defaultdict(list)
    for shad in shading_engines:
        shading_engines_by_id[get_id(shad)].append(shad)
    # endregion

    # region assign shading engines and other sets
    for data in shader_data.values():
        # collect all unique IDs of the set members
        shader_uuid = data["uuid"]
        member_uuids = [member["uuid"] for member in data["members"]]

        filtered_nodes = list()
        for m_uuid in member_uuids:
            filtered_nodes.extend(nodes_by_id[m_uuid])

        id_shading_engines = shading_engines_by_id[shader_uuid]
        if not id_shading_engines:
            log.error("No shader found with cbId "
                      "'{}'".format(shader_uuid))
            continue
        elif len(id_shading_engines) > 1:
            log.error("Skipping shader assignment. "
                      "More than one shader found with cbId "
                      "'{}'. (found: {})".format(shader_uuid,
                                                 id_shading_engines))
            continue

        if not filtered_nodes:
            log.warning("No nodes found for shading engine "
                        "'{0}'".format(id_shading_engines[0]))
            continue
        try:
            cmds.sets(filtered_nodes, forceElement=id_shading_engines[0])
        except RuntimeError as rte:
            log.error("Error during shader assignment: {}".format(rte))

    # endregion

    apply_attributes(attributes, nodes_by_id)


# endregion LOOKDEV
def get_isolate_view_sets():
    """Return isolate view sets of all modelPanels.

    Returns:
        list: all sets related to isolate view

    """

    view_sets = set()
    for panel in cmds.getPanel(type="modelPanel") or []:
        view_set = cmds.modelEditor(panel, query=True, viewObjects=True)
        if view_set:
            view_sets.add(view_set)

    return view_sets


def get_related_sets(node):
    """Return objectSets that are relationships for a look for `node`.

    Filters out based on:
    - id attribute is NOT `pyblish.avalon.container`
    - shapes and deformer shapes (alembic creates meshShapeDeformed)
    - set name ends with any from a predefined list
    - set in not in viewport set (isolate selected for example)

    Args:
        node (str): name of the current node to check

    Returns:
        list: The related sets

    """

    # Ignore specific suffices
    ignore_suffices = ["out_SET", "controls_SET", "_INST", "_CON"]

    # Default nodes to ignore
    defaults = {"defaultLightSet", "defaultObjectSet"}

    # Ids to ignore
    ignored = {"pyblish.avalon.instance", "pyblish.avalon.container"}

    view_sets = get_isolate_view_sets()

    sets = cmds.listSets(object=node, extendToShape=False)
    if not sets:
        return []

    # Fix 'no object matches name' errors on nodes returned by listSets.
    # In rare cases it can happen that a node is added to an internal maya
    # set inaccessible by maya commands, for example check some nodes
    # returned by `cmds.listSets(allSets=True)`
    sets = cmds.ls(sets)

    # Ignore `avalon.container`
    sets = [s for s in sets if
            not cmds.attributeQuery("id", node=s, exists=True) or
            not cmds.getAttr("%s.id" % s) in ignored]

    # Exclude deformer sets (`type=2` for `maya.cmds.listSets`)
    deformer_sets = cmds.listSets(object=node,
                                  extendToShape=False,
                                  type=2) or []
    deformer_sets = set(deformer_sets)  # optimize lookup
    sets = [s for s in sets if s not in deformer_sets]

    # Ignore when the set has a specific suffix
    sets = [s for s in sets if not any(s.endswith(x) for x in ignore_suffices)]

    # Ignore viewport filter view sets (from isolate select and
    # viewports)
    sets = [s for s in sets if s not in view_sets]
    sets = [s for s in sets if s not in defaults]

    return sets


def get_container_transforms(container, members=None, root=False):
    """Retrieve the root node of the container content

    When a container is created through a Loader the content
    of the file will be grouped under a transform. The name of the root
    transform is stored in the container information

    Args:
        container (dict): the container
        members (list): optional and convenience argument
        root (bool): return highest node in hierarchy if True

    Returns:
        root (list / str):
    """

    if not members:
        members = get_container_members(container)

    results = cmds.ls(members, type="transform", long=True)
    if root:
        root = get_highest_in_hierarchy(results)
        if root:
            results = root[0]

    return results


def get_highest_in_hierarchy(nodes):
    """Return highest nodes in the hierarchy that are in the `nodes` list.

    The "highest in hierarchy" are the nodes closest to world: top-most level.

    Args:
        nodes (list): The nodes in which find the highest in hierarchies.

    Returns:
        list: The highest nodes from the input nodes.

    """

    # Ensure we use long names
    nodes = cmds.ls(nodes, long=True)
    lookup = set(nodes)

    highest = []
    for node in nodes:
        # If no parents are within the nodes input list
        # then this is a highest node
        if not any(n in lookup for n in iter_parents(node)):
            highest.append(node)

    return highest


def iter_parents(node):
    """Iter parents of node from its long name.

    Note: The `node` *must* be the long node name.

    Args:
        node (str): Node long name.

    Yields:
        str: All parent node names (long names)

    """
    while True:
        split = node.rsplit("|", 1)
        if len(split) == 1 or not split[0]:
            return

        node = split[0]
        yield node


def remove_other_uv_sets(mesh):
    """Remove all other UV sets than the current UV set.

    Keep only current UV set and ensure it's the renamed to default 'map1'.

    """

    uvSets = cmds.polyUVSet(mesh, query=True, allUVSets=True)
    current = cmds.polyUVSet(mesh, query=True, currentUVSet=True)[0]

    # Copy over to map1
    if current != 'map1':
        cmds.polyUVSet(mesh, uvSet=current, newUVSet='map1', copy=True)
        cmds.polyUVSet(mesh, currentUVSet=True, uvSet='map1')
        current = 'map1'

    # Delete all non-current UV sets
    deleteUVSets = [uvSet for uvSet in uvSets if uvSet != current]
    uvSet = None

    # Maya Bug (tested in 2015/2016):
    # In some cases the API's MFnMesh will report less UV sets than
    # maya.cmds.polyUVSet. This seems to happen when the deletion of UV sets
    # has not triggered a cleanup of the UVSet array attribute on the mesh
    # node. It will still have extra entries in the attribute, though it will
    # not show up in API or UI. Nevertheless it does show up in
    # maya.cmds.polyUVSet. To ensure we clean up the array we'll force delete
    # the extra remaining 'indices' that we don't want.

    # TODO: Implement a better fix
    # The best way to fix would be to get the UVSet indices from api with
    # MFnMesh (to ensure we keep correct ones) and then only force delete the
    # other entries in the array attribute on the node. But for now we're
    # deleting all entries except first one. Note that the first entry could
    # never be removed (the default 'map1' always exists and is supposed to
    # be undeletable.)
    try:
        for uvSet in deleteUVSets:
            cmds.polyUVSet(mesh, delete=True, uvSet=uvSet)
    except RuntimeError as exc:
        log.warning('Error uvSet: %s - %s', uvSet, exc)
        indices = cmds.getAttr('{0}.uvSet'.format(mesh),
                               multiIndices=True)
        if not indices:
            log.warning("No uv set found indices for: %s", mesh)
            return

        # Delete from end to avoid shifting indices
        # and remove the indices in the attribute
        indices = reversed(indices[1:])
        for i in indices:
            attr = '{0}.uvSet[{1}]'.format(mesh, i)
            cmds.removeMultiInstance(attr, b=True)


def get_node_parent(node):
    """Return full path name for parent of node"""
    parents = cmds.listRelatives(node, parent=True, fullPath=True)
    return parents[0] if parents else None


def get_id_from_sibling(node, history_only=True):
    """Return first node id in the history chain that matches this node.

    The nodes in history must be of the exact same node type and must be
    parented under the same parent.

    Optionally, if no matching node is found from the history, all the
    siblings of the node that are of the same type are checked.
    Additionally to having the same parent, the sibling must be marked as
    'intermediate object'.

    Args:
        node (str): node to retrieve the history from
        history_only (bool): if True and if nothing found in history,
            look for an 'intermediate object' in all the node's siblings
            of same type

    Returns:
        str or None: The id from the sibling node or None when no id found
            on any valid nodes in the history or siblings.

    """

    node = cmds.ls(node, long=True)[0]

    # Find all similar nodes in history
    history = cmds.listHistory(node)
    node_type = cmds.nodeType(node)
    similar_nodes = cmds.ls(history, exactType=node_type, long=True)

    # Exclude itself
    similar_nodes = [x for x in similar_nodes if x != node]

    # The node *must be* under the same parent
    parent = get_node_parent(node)
    similar_nodes = [i for i in similar_nodes if get_node_parent(i) == parent]

    # Check all of the remaining similar nodes and take the first one
    # with an id and assume it's the original.
    for similar_node in similar_nodes:
        _id = get_id(similar_node)
        if _id:
            return _id

    if not history_only:
        # Get siblings of same type
        similar_nodes = cmds.listRelatives(parent,
                                           type=node_type,
                                           fullPath=True)
        similar_nodes = cmds.ls(similar_nodes, exactType=node_type, long=True)

        # Exclude itself
        similar_nodes = [x for x in similar_nodes if x != node]

        # Get all unique ids from siblings in order since
        # we consistently take the first one found
        sibling_ids = OrderedDict()
        for similar_node in similar_nodes:
            # Check if "intermediate object"
            if not cmds.getAttr(similar_node + ".intermediateObject"):
                continue

            _id = get_id(similar_node)
            if not _id:
                continue

            if _id in sibling_ids:
                sibling_ids[_id].append(similar_node)
            else:
                sibling_ids[_id] = [similar_node]

        if sibling_ids:
            first_id, found_nodes = next(iter(sibling_ids.items()))

            # Log a warning if we've found multiple unique ids
            if len(sibling_ids) > 1:
                log.warning(("Found more than 1 intermediate shape with"
                             " unique id for '{}'. Using id of first"
                             " found: '{}'".format(node, found_nodes[0])))

            return first_id


def set_scene_fps(fps, update=True):
    """Set FPS from project configuration

    Args:
        fps (int, float): desired FPS
        update(bool): toggle update animation, default is True

    Returns:
        None

    """

    fps_mapping = {
        '15': 'game',
        '24': 'film',
        '25': 'pal',
        '30': 'ntsc',
        '48': 'show',
        '50': 'palf',
        '60': 'ntscf',
        '23.976023976023978': '23.976fps',
        '29.97002997002997': '29.97fps',
        '47.952047952047955': '47.952fps',
        '59.94005994005994': '59.94fps',
        '44100': '44100fps',
        '48000': '48000fps'
    }

    unit = fps_mapping.get(str(convert_to_maya_fps(fps)), None)
    if unit is None:
        raise ValueError("Unsupported FPS value: `%s`" % fps)

    # Get time slider current state
    start_frame = cmds.playbackOptions(query=True, minTime=True)
    end_frame = cmds.playbackOptions(query=True, maxTime=True)

    # Get animation data
    animation_start = cmds.playbackOptions(query=True, animationStartTime=True)
    animation_end = cmds.playbackOptions(query=True, animationEndTime=True)

    current_frame = cmds.currentTime(query=True)

    log.info("Setting scene FPS to: '{}'".format(unit))
    cmds.currentUnit(time=unit, updateAnimation=update)

    # Set time slider data back to previous state
    cmds.playbackOptions(edit=True, minTime=start_frame)
    cmds.playbackOptions(edit=True, maxTime=end_frame)

    # Set animation data
    cmds.playbackOptions(edit=True, animationStartTime=animation_start)
    cmds.playbackOptions(edit=True, animationEndTime=animation_end)

    cmds.currentTime(current_frame, edit=True, update=True)

    # Force file stated to 'modified'
    cmds.file(modified=True)


def set_scene_resolution(width, height, pixelAspect):
    """Set the render resolution

    Args:
        width(int): value of the width
        height(int): value of the height

    Returns:
        None

    """

    control_node = "defaultResolution"
    current_renderer = cmds.getAttr("defaultRenderGlobals.currentRenderer")
    aspect_ratio_attr = "deviceAspectRatio"

    # Give VRay a helping hand as it is slightly different from the rest
    if current_renderer == "vray":
        aspect_ratio_attr = "aspectRatio"
        vray_node = "vraySettings"
        if cmds.objExists(vray_node):
            control_node = vray_node
        else:
            log.error("Can't set VRay resolution because there is no node "
                      "named: `%s`" % vray_node)

    log.info("Setting scene resolution to: %s x %s" % (width, height))
    cmds.setAttr("%s.width" % control_node, width)
    cmds.setAttr("%s.height" % control_node, height)

    deviceAspectRatio = ((float(width) / float(height)) * float(pixelAspect))
    cmds.setAttr(
        "{}.{}".format(control_node, aspect_ratio_attr), deviceAspectRatio)
    cmds.setAttr("%s.pixelAspect" % control_node, pixelAspect)


def get_frame_range(include_animation_range=False):
    """Get the current assets frame range and handles.

    Args:
        include_animation_range (bool, optional): Whether to include
            `animationStart` and `animationEnd` keys to define the outer
            range of the timeline. It is excluded by default.

    Returns:
        dict: Asset's expected frame range values.

    """

    # Set frame start/end
    project_name = get_current_project_name()
    asset_name = get_current_asset_name()
    asset = get_asset_by_name(project_name, asset_name)

    frame_start = asset["data"].get("frameStart")
    frame_end = asset["data"].get("frameEnd")

    if frame_start is None or frame_end is None:
        cmds.warning("No edit information found for %s" % asset_name)
        return

    handle_start = asset["data"].get("handleStart") or 0
    handle_end = asset["data"].get("handleEnd") or 0

    frame_range = {
        "frameStart": frame_start,
        "frameEnd": frame_end,
        "handleStart": handle_start,
        "handleEnd": handle_end
    }
    if include_animation_range:
        # The animation range values are only included to define whether
        # the Maya time slider should include the handles or not.
        # Some usages of this function use the full dictionary to define
        # instance attributes for which we want to exclude the animation
        # keys. That is why these are excluded by default.
        task_name = get_current_task_name()
        settings = get_project_settings(project_name)
        include_handles_settings = settings["maya"]["include_handles"]
        current_task = asset.get("data").get("tasks").get(task_name)

        animation_start = frame_start
        animation_end = frame_end

        include_handles = include_handles_settings["include_handles_default"]
        for item in include_handles_settings["per_task_type"]:
            if current_task["type"] in item["task_type"]:
                include_handles = item["include_handles"]
                break
        if include_handles:
            animation_start -= int(handle_start)
            animation_end += int(handle_end)

        frame_range["animationStart"] = animation_start
        frame_range["animationEnd"] = animation_end

    return frame_range


def reset_frame_range(playback=True, render=True, fps=True):
    """Set frame range to current asset

    Args:
        playback (bool, Optional): Whether to set the maya timeline playback
            frame range. Defaults to True.
        render (bool, Optional): Whether to set the maya render frame range.
            Defaults to True.
        fps (bool, Optional): Whether to set scene FPS. Defaults to True.
    """
    if fps:
        fps = convert_to_maya_fps(
            float(legacy_io.Session.get("AVALON_FPS", 25))
        )
        set_scene_fps(fps)

    frame_range = get_frame_range(include_animation_range=True)
    if not frame_range:
        # No frame range data found for asset
        return

    frame_start = frame_range["frameStart"]
    frame_end = frame_range["frameEnd"]
    animation_start = frame_range["animationStart"]
    animation_end = frame_range["animationEnd"]

    if playback:
        cmds.playbackOptions(
            minTime=frame_start,
            maxTime=frame_end,
            animationStartTime=animation_start,
            animationEndTime=animation_end
        )
        cmds.currentTime(frame_start)

    if render:
        cmds.setAttr("defaultRenderGlobals.startFrame", frame_start)
        cmds.setAttr("defaultRenderGlobals.endFrame", frame_end)


def reset_scene_resolution():
    """Apply the scene resolution  from the project definition

    scene resolution can be overwritten by an asset if the asset.data contains
    any information regarding scene resolution .

    Returns:
        None
    """

    project_name = legacy_io.active_project()
    project_doc = get_project(project_name)
    project_data = project_doc["data"]
    asset_data = get_current_project_asset()["data"]

    # Set project resolution
    width_key = "resolutionWidth"
    height_key = "resolutionHeight"
    pixelAspect_key = "pixelAspect"

    width = asset_data.get(width_key, project_data.get(width_key, 1920))
    height = asset_data.get(height_key, project_data.get(height_key, 1080))
    pixelAspect = asset_data.get(pixelAspect_key,
                                 project_data.get(pixelAspect_key, 1))

    set_scene_resolution(width, height, pixelAspect)


def set_context_settings():
    """Apply the project settings from the project definition

    Settings can be overwritten by an asset if the asset.data contains
    any information regarding those settings.

    Examples of settings:
        fps
        resolution
        renderer

    Returns:
        None
    """

    # Todo (Wijnand): apply renderer and resolution of project
    project_name = legacy_io.active_project()
    project_doc = get_project(project_name)
    project_data = project_doc["data"]
    asset_doc = get_current_project_asset(fields=["data.fps"])
    asset_data = asset_doc.get("data", {})

    # Set project fps
    fps = convert_to_maya_fps(
        asset_data.get("fps", project_data.get("fps", 25))
    )
    legacy_io.Session["AVALON_FPS"] = str(fps)
    set_scene_fps(fps)

    reset_scene_resolution()

    # Set frame range.
    reset_frame_range()

    # Set colorspace
    set_colorspace()


# Valid FPS
def validate_fps():
    """Validate current scene FPS and show pop-up when it is incorrect

    Returns:
        bool

    """

    expected_fps = convert_to_maya_fps(
        get_current_project_asset(fields=["data.fps"])["data"]["fps"]
    )
    current_fps = mel.eval('currentTimeUnitToFPS()')

    fps_match = current_fps == expected_fps
    if not fps_match and not IS_HEADLESS:
        from openpype.widgets import popup

        parent = get_main_window()

        dialog = popup.PopupUpdateKeys(parent=parent)
        dialog.setModal(True)
        dialog.setWindowTitle("Maya scene does not match project FPS")
        dialog.setMessage(
            "Scene {} FPS does not match project {} FPS".format(
                current_fps, expected_fps
            )
        )
        dialog.setButtonText("Fix")

        # Set new text for button (add optional argument for the popup?)
        toggle = dialog.widgets["toggle"]
        update = toggle.isChecked()
        dialog.on_clicked_state.connect(
            lambda: set_scene_fps(expected_fps, update)
        )

        dialog.show()

        return False

    return fps_match


def bake(nodes,
         frame_range=None,
         step=1.0,
         simulation=True,
         preserve_outside_keys=False,
         disable_implicit_control=True,
         shape=True):
    """Bake the given nodes over the time range.

    This will bake all attributes of the node, including custom attributes.

    Args:
        nodes (list): Names of transform nodes, eg. camera, light.
        frame_range (list): frame range with start and end frame.
            or if None then takes timeSliderRange
        simulation (bool): Whether to perform a full simulation of the
            attributes over time.
        preserve_outside_keys (bool): Keep keys that are outside of the baked
            range.
        disable_implicit_control (bool): When True will disable any
            constraints to the object.
        shape (bool): When True also bake attributes on the children shapes.
        step (float): The step size to sample by.

    Returns:
        None

    """

    # Parse inputs
    if not nodes:
        return

    assert isinstance(nodes, (list, tuple)), "Nodes must be a list or tuple"

    # If frame range is None fall back to time slider playback time range
    if frame_range is None:
        frame_range = [cmds.playbackOptions(query=True, minTime=True),
                       cmds.playbackOptions(query=True, maxTime=True)]

    # If frame range is single frame bake one frame more,
    # otherwise maya.cmds.bakeResults gets confused
    if frame_range[1] == frame_range[0]:
        frame_range[1] += 1

    # Bake it
    with keytangent_default(in_tangent_type='auto',
                            out_tangent_type='auto'):
        cmds.bakeResults(nodes,
                         simulation=simulation,
                         preserveOutsideKeys=preserve_outside_keys,
                         disableImplicitControl=disable_implicit_control,
                         shape=shape,
                         sampleBy=step,
                         time=(frame_range[0], frame_range[1]))


def bake_to_world_space(nodes,
                        frame_range=None,
                        simulation=True,
                        preserve_outside_keys=False,
                        disable_implicit_control=True,
                        shape=True,
                        step=1.0):
    """Bake the nodes to world space transformation (incl. other attributes)

    Bakes the transforms to world space (while maintaining all its animated
    attributes and settings) by duplicating the node. Then parents it to world
    and constrains to the original.

    Other attributes are also baked by connecting all attributes directly.
    Baking is then done using Maya's bakeResults command.

    See `bake` for the argument documentation.

    Returns:
         list: The newly created and baked node names.

    """

    def _get_attrs(node):
        """Workaround for buggy shape attribute listing with listAttr"""
        attrs = cmds.listAttr(node,
                              write=True,
                              scalar=True,
                              settable=True,
                              connectable=True,
                              keyable=True,
                              shortNames=True) or []
        valid_attrs = []
        for attr in attrs:
            node_attr = '{0}.{1}'.format(node, attr)

            # Sometimes Maya returns 'non-existent' attributes for shapes
            # so we filter those out
            if not cmds.attributeQuery(attr, node=node, exists=True):
                continue

            # We only need those that have a connection, just to be safe
            # that it's actually keyable/connectable anyway.
            if cmds.connectionInfo(node_attr,
                                   isDestination=True):
                valid_attrs.append(attr)

        return valid_attrs

    transform_attrs = set(["t", "r", "s",
                           "tx", "ty", "tz",
                           "rx", "ry", "rz",
                           "sx", "sy", "sz"])

    world_space_nodes = []
    with delete_after() as delete_bin:

        # Create the duplicate nodes that are in world-space connected to
        # the originals
        for node in nodes:

            # Duplicate the node
            short_name = node.rsplit("|", 1)[-1]
            new_name = "{0}_baked".format(short_name)
            new_node = cmds.duplicate(node,
                                      name=new_name,
                                      renameChildren=True)[0]

            # Connect all attributes on the node except for transform
            # attributes
            attrs = _get_attrs(node)
            attrs = set(attrs) - transform_attrs if attrs else []

            for attr in attrs:
                orig_node_attr = '{0}.{1}'.format(node, attr)
                new_node_attr = '{0}.{1}'.format(new_node, attr)

                # unlock to avoid connection errors
                cmds.setAttr(new_node_attr, lock=False)

                cmds.connectAttr(orig_node_attr,
                                 new_node_attr,
                                 force=True)

            # If shapes are also baked then connect those keyable attributes
            if shape:
                children_shapes = cmds.listRelatives(new_node,
                                                     children=True,
                                                     fullPath=True,
                                                     shapes=True)
                if children_shapes:
                    orig_children_shapes = cmds.listRelatives(node,
                                                              children=True,
                                                              fullPath=True,
                                                              shapes=True)
                    for orig_shape, new_shape in zip(orig_children_shapes,
                                                     children_shapes):
                        attrs = _get_attrs(orig_shape)
                        for attr in attrs:
                            orig_node_attr = '{0}.{1}'.format(orig_shape, attr)
                            new_node_attr = '{0}.{1}'.format(new_shape, attr)

                            # unlock to avoid connection errors
                            cmds.setAttr(new_node_attr, lock=False)

                            cmds.connectAttr(orig_node_attr,
                                             new_node_attr,
                                             force=True)

            # Parent to world
            if cmds.listRelatives(new_node, parent=True):
                new_node = cmds.parent(new_node, world=True)[0]

            # Unlock transform attributes so constraint can be created
            for attr in transform_attrs:
                cmds.setAttr('{0}.{1}'.format(new_node, attr), lock=False)

            # Constraints
            delete_bin.extend(cmds.parentConstraint(node, new_node, mo=False))
            delete_bin.extend(cmds.scaleConstraint(node, new_node, mo=False))

            world_space_nodes.append(new_node)

        bake(world_space_nodes,
             frame_range=frame_range,
             step=step,
             simulation=simulation,
             preserve_outside_keys=preserve_outside_keys,
             disable_implicit_control=disable_implicit_control,
             shape=shape)

    return world_space_nodes


def load_capture_preset(data=None):
    """Convert OpenPype Extract Playblast settings to `capture` arguments

    Input data is the settings from:
        `project_settings/maya/publish/ExtractPlayblast/capture_preset`

    Args:
        data (dict): Capture preset settings from OpenPype settings

    Returns:
        dict: `capture.capture` compatible keyword arguments

    """

    import capture

    options = dict()
    viewport_options = dict()
    viewport2_options = dict()
    camera_options = dict()

    # Straight key-value match from settings to capture arguments
    options.update(data["Codec"])
    options.update(data["Generic"])
    options.update(data["Resolution"])

    camera_options.update(data['Camera Options'])
    viewport_options.update(data["Renderer"])

    # DISPLAY OPTIONS
    disp_options = {}
    for key, value in data['Display Options'].items():
        if key.startswith('background'):
            # Convert background, backgroundTop, backgroundBottom colors
            if len(value) == 4:
                # Ignore alpha + convert RGB to float
                value = [
                    float(value[0]) / 255,
                    float(value[1]) / 255,
                    float(value[2]) / 255
                ]
            disp_options[key] = value
        elif key == "displayGradient":
            disp_options[key] = value

    options['display_options'] = disp_options

    # Viewport Options has a mixture of Viewport2 Options and Viewport Options
    # to pass along to capture. So we'll need to differentiate between the two
    VIEWPORT2_OPTIONS = {
        "textureMaxResolution",
        "renderDepthOfField",
        "ssaoEnable",
        "ssaoSamples",
        "ssaoAmount",
        "ssaoRadius",
        "ssaoFilterRadius",
        "hwFogStart",
        "hwFogEnd",
        "hwFogAlpha",
        "hwFogFalloff",
        "hwFogColorR",
        "hwFogColorG",
        "hwFogColorB",
        "hwFogDensity",
        "motionBlurEnable",
        "motionBlurSampleCount",
        "motionBlurShutterOpenFraction",
        "lineAAEnable"
    }
    for key, value in data['Viewport Options'].items():

        # There are some keys we want to ignore
        if key in {"override_viewport_options", "high_quality"}:
            continue

        # First handle special cases where we do value conversion to
        # separate option values
        if key == 'textureMaxResolution':
            viewport2_options['textureMaxResolution'] = value
            if value > 0:
                viewport2_options['enableTextureMaxRes'] = True
                viewport2_options['textureMaxResMode'] = 1
            else:
                viewport2_options['enableTextureMaxRes'] = False
                viewport2_options['textureMaxResMode'] = 0

        elif key == 'multiSample':
            viewport2_options['multiSampleEnable'] = value > 0
            viewport2_options['multiSampleCount'] = value

        elif key == 'alphaCut':
            viewport2_options['transparencyAlgorithm'] = 5
            viewport2_options['transparencyQuality'] = 1

        elif key == 'hwFogFalloff':
            # Settings enum value string to integer
            viewport2_options['hwFogFalloff'] = int(value)

        # Then handle Viewport 2.0 Options
        elif key in VIEWPORT2_OPTIONS:
            viewport2_options[key] = value

        # Then assume remainder is Viewport Options
        else:
            viewport_options[key] = value

    options['viewport_options'] = viewport_options
    options['viewport2_options'] = viewport2_options
    options['camera_options'] = camera_options

    # use active sound track
    scene = capture.parse_active_scene()
    options['sound'] = scene['sound']

    return options


def get_attr_in_layer(attr, layer):
    """Return attribute value in specified renderlayer.

    Same as cmds.getAttr but this gets the attribute's value in a
    given render layer without having to switch to it.

    Warning for parent attribute overrides:
        Attributes that have render layer overrides to their parent attribute
        are not captured correctly since they do not have a direct connection.
        For example, an override to sphere.rotate when querying sphere.rotateX
        will not return correctly!

    Note: This is much faster for Maya's renderLayer system, yet the code
        does no optimized query for render setup.

    Args:
        attr (str): attribute name, ex. "node.attribute"
        layer (str): layer name

    Returns:
        The return value from `maya.cmds.getAttr`

    """

    try:
        if cmds.mayaHasRenderSetup():
            from . import lib_rendersetup
            return lib_rendersetup.get_attr_in_layer(attr, layer)
    except AttributeError:
        pass

    # Ignore complex query if we're in the layer anyway
    current_layer = cmds.editRenderLayerGlobals(query=True,
                                                currentRenderLayer=True)
    if layer == current_layer:
        return cmds.getAttr(attr)

    connections = cmds.listConnections(attr,
                                       plugs=True,
                                       source=False,
                                       destination=True,
                                       type="renderLayer") or []
    connections = filter(lambda x: x.endswith(".plug"), connections)
    if not connections:
        return cmds.getAttr(attr)

    # Some value types perform a conversion when assigning
    # TODO: See if there's a maya method to allow this conversion
    # instead of computing it ourselves.
    attr_type = cmds.getAttr(attr, type=True)
    conversion = None
    if attr_type == "time":
        conversion = mel.eval('currentTimeUnitToFPS()')  # returns float
    elif attr_type == "doubleAngle":
        # Radians to Degrees: 180 / pi
        # TODO: This will likely only be correct when Maya units are set
        #       to degrees
        conversion = 57.2957795131
    elif attr_type == "doubleLinear":
        raise NotImplementedError("doubleLinear conversion not implemented.")

    for connection in connections:
        if connection.startswith(layer + "."):
            attr_split = connection.split(".")
            if attr_split[0] == layer:
                attr = ".".join(attr_split[0:-1])
                value = cmds.getAttr("%s.value" % attr)
                if conversion:
                    value *= conversion
                return value

    else:
        # When connections are present, but none
        # to the specific renderlayer than the layer
        # should have the "defaultRenderLayer"'s value
        layer = "defaultRenderLayer"
        for connection in connections:
            if connection.startswith(layer):
                attr_split = connection.split(".")
                if attr_split[0] == "defaultRenderLayer":
                    attr = ".".join(attr_split[0:-1])
                    value = cmds.getAttr("%s.value" % attr)
                    if conversion:
                        value *= conversion
                    return value

    return cmds.getAttr(attr)


def fix_incompatible_containers():
    """Backwards compatibility: old containers to use new ReferenceLoader"""

    host = registered_host()
    for container in host.ls():
        loader = container['loader']

        print(container['loader'])

        if loader in ["MayaAsciiLoader",
                      "AbcLoader",
                      "ModelLoader",
                      "CameraLoader",
                      "RigLoader",
                      "FBXLoader"]:
            cmds.setAttr(container["objectName"] + ".loader",
                         "ReferenceLoader", type="string")


def _null(*args):
    pass


class shelf():
    '''A simple class to build shelves in maya. Since the build method is empty,
    it should be extended by the derived class to build the necessary shelf
    elements. By default it creates an empty shelf called "customShelf".'''

    ###########################################################################
    '''This is an example shelf.'''
    # class customShelf(_shelf):
    #     def build(self):
    #         self.addButon(label="button1")
    #         self.addButon("button2")
    #         self.addButon("popup")
    #         p = cmds.popupMenu(b=1)
    #         self.addMenuItem(p, "popupMenuItem1")
    #         self.addMenuItem(p, "popupMenuItem2")
    #         sub = self.addSubMenu(p, "subMenuLevel1")
    #         self.addMenuItem(sub, "subMenuLevel1Item1")
    #         sub2 = self.addSubMenu(sub, "subMenuLevel2")
    #         self.addMenuItem(sub2, "subMenuLevel2Item1")
    #         self.addMenuItem(sub2, "subMenuLevel2Item2")
    #         self.addMenuItem(sub, "subMenuLevel1Item2")
    #         self.addMenuItem(p, "popupMenuItem3")
    #         self.addButon("button3")
    # customShelf()
    ###########################################################################

    def __init__(self, name="customShelf", iconPath="", preset={}):
        self.name = name

        self.iconPath = iconPath

        self.labelBackground = (0, 0, 0, 0)
        self.labelColour = (.9, .9, .9)

        self.preset = preset

        self._cleanOldShelf()
        cmds.setParent(self.name)
        self.build()

    def build(self):
        '''This method should be overwritten in derived classes to actually
        build the shelf elements. Otherwise, nothing is added to the shelf.'''
        for item in self.preset['items']:
            if not item.get('command'):
                item['command'] = self._null
            if item['type'] == 'button':
                self.addButon(item['name'],
                              command=item['command'],
                              icon=item['icon'])
            if item['type'] == 'menuItem':
                self.addMenuItem(item['parent'],
                                 item['name'],
                                 command=item['command'],
                                 icon=item['icon'])
            if item['type'] == 'subMenu':
                self.addMenuItem(item['parent'],
                                 item['name'],
                                 command=item['command'],
                                 icon=item['icon'])

    def addButon(self, label, icon="commandButton.png",
                 command=_null, doubleCommand=_null):
        '''
            Adds a shelf button with the specified label, command,
            double click command and image.
        '''
        cmds.setParent(self.name)
        if icon:
            icon = os.path.join(self.iconPath, icon)
            print(icon)
        cmds.shelfButton(width=37, height=37, image=icon, label=label,
                         command=command, dcc=doubleCommand,
                         imageOverlayLabel=label, olb=self.labelBackground,
                         olc=self.labelColour)

    def addMenuItem(self, parent, label, command=_null, icon=""):
        '''
            Adds a shelf button with the specified label, command,
            double click command and image.
        '''
        if icon:
            icon = os.path.join(self.iconPath, icon)
            print(icon)
        return cmds.menuItem(p=parent, label=label, c=command, i="")

    def addSubMenu(self, parent, label, icon=None):
        '''
            Adds a sub menu item with the specified label and icon to
            the specified parent popup menu.
        '''
        if icon:
            icon = os.path.join(self.iconPath, icon)
            print(icon)
        return cmds.menuItem(p=parent, label=label, i=icon, subMenu=1)

    def _cleanOldShelf(self):
        '''
            Checks if the shelf exists and empties it if it does
            or creates it if it does not.
        '''
        if cmds.shelfLayout(self.name, ex=1):
            if cmds.shelfLayout(self.name, q=1, ca=1):
                for each in cmds.shelfLayout(self.name, q=1, ca=1):
                    cmds.deleteUI(each)
        else:
            cmds.shelfLayout(self.name, p="ShelfLayout")


def _get_render_instances():
    """Return all 'render-like' instances.

    This returns list of instance sets that needs to receive information
    about render layer changes.

    Returns:
        list: list of instances

    """
    objectset = cmds.ls("*.id", long=True, type="objectSet",
                        recursive=True, objectsOnly=True)

    instances = []
    for objset in objectset:
        if not cmds.attributeQuery("id", node=objset, exists=True):
            continue

        id_attr = "{}.id".format(objset)
        if cmds.getAttr(id_attr) != "pyblish.avalon.instance":
            continue

        has_family = cmds.attributeQuery("family",
                                         node=objset,
                                         exists=True)
        if not has_family:
            continue

        if cmds.getAttr(
                "{}.family".format(objset)) in RENDERLIKE_INSTANCE_FAMILIES:
            instances.append(objset)

    return instances


renderItemObserverList = []


class RenderSetupListObserver:
    """Observer to catch changes in render setup layers."""

    def listItemAdded(self, item):
        print("--- adding ...")
        self._add_render_layer(item)

    def listItemRemoved(self, item):
        print("--- removing ...")
        self._remove_render_layer(item.name())

    def _add_render_layer(self, item):
        render_sets = _get_render_instances()
        layer_name = item.name()

        for render_set in render_sets:
            members = cmds.sets(render_set, query=True) or []

            namespace_name = "_{}".format(render_set)
            if not cmds.namespace(exists=namespace_name):
                index = 1
                namespace_name = "_{}".format(render_set)
                try:
                    cmds.namespace(rm=namespace_name)
                except RuntimeError:
                    # namespace is not empty, so we leave it untouched
                    pass
                orignal_namespace_name = namespace_name
                while(cmds.namespace(exists=namespace_name)):
                    namespace_name = "{}{}".format(
                        orignal_namespace_name, index)
                    index += 1

                namespace = cmds.namespace(add=namespace_name)

            if members:
                # if set already have namespaced members, use the same
                # namespace as others.
                namespace = members[0].rpartition(":")[0]
            else:
                namespace = namespace_name

            render_layer_set_name = "{}:{}".format(namespace, layer_name)
            if render_layer_set_name in members:
                continue
            print("  - creating set for {}".format(layer_name))
            maya_set = cmds.sets(n=render_layer_set_name, empty=True)
            cmds.sets(maya_set, forceElement=render_set)
            rio = RenderSetupItemObserver(item)
            print("-   adding observer for {}".format(item.name()))
            item.addItemObserver(rio.itemChanged)
            renderItemObserverList.append(rio)

    def _remove_render_layer(self, layer_name):
        render_sets = _get_render_instances()

        for render_set in render_sets:
            members = cmds.sets(render_set, query=True)
            if not members:
                continue

            # all sets under set should have the same namespace
            namespace = members[0].rpartition(":")[0]
            render_layer_set_name = "{}:{}".format(namespace, layer_name)

            if render_layer_set_name in members:
                print("  - removing set for {}".format(layer_name))
                cmds.delete(render_layer_set_name)


class RenderSetupItemObserver:
    """Handle changes in render setup items."""

    def __init__(self, item):
        self.item = item
        self.original_name = item.name()

    def itemChanged(self, *args, **kwargs):
        """Item changed callback."""
        if self.item.name() == self.original_name:
            return

        render_sets = _get_render_instances()

        for render_set in render_sets:
            members = cmds.sets(render_set, query=True)
            if not members:
                continue

            # all sets under set should have the same namespace
            namespace = members[0].rpartition(":")[0]
            render_layer_set_name = "{}:{}".format(
                namespace, self.original_name)

            if render_layer_set_name in members:
                print(" <> renaming {} to {}".format(self.original_name,
                                                     self.item.name()))
                cmds.rename(render_layer_set_name,
                            "{}:{}".format(
                                namespace, self.item.name()))
            self.original_name = self.item.name()


renderListObserver = RenderSetupListObserver()


def add_render_layer_change_observer():
    import maya.app.renderSetup.model.renderSetup as renderSetup

    rs = renderSetup.instance()
    render_sets = _get_render_instances()

    layers = rs.getRenderLayers()
    for render_set in render_sets:
        members = cmds.sets(render_set, query=True)
        if not members:
            continue
        # all sets under set should have the same namespace
        namespace = members[0].rpartition(":")[0]
        for layer in layers:
            render_layer_set_name = "{}:{}".format(namespace, layer.name())
            if render_layer_set_name not in members:
                continue
            rio = RenderSetupItemObserver(layer)
            print("-   adding observer for {}".format(layer.name()))
            layer.addItemObserver(rio.itemChanged)
            renderItemObserverList.append(rio)


def add_render_layer_observer():
    import maya.app.renderSetup.model.renderSetup as renderSetup

    print(">   adding renderSetup observer ...")
    rs = renderSetup.instance()
    rs.addListObserver(renderListObserver)
    pass


def remove_render_layer_observer():
    import maya.app.renderSetup.model.renderSetup as renderSetup

    print("<   removing renderSetup observer ...")
    rs = renderSetup.instance()
    try:
        rs.removeListObserver(renderListObserver)
    except ValueError:
        # no observer set yet
        pass


def update_content_on_context_change():
    """
    This will update scene content to match new asset on context change
    """
    scene_sets = cmds.listSets(allSets=True)
    asset_doc = get_current_project_asset()
    new_asset = asset_doc["name"]
    new_data = asset_doc["data"]
    for s in scene_sets:
        try:
            if cmds.getAttr("{}.id".format(s)) == "pyblish.avalon.instance":
                attr = cmds.listAttr(s)
                print(s)
                if "asset" in attr:
                    print("  - setting asset to: [ {} ]".format(new_asset))
                    cmds.setAttr("{}.asset".format(s),
                                 new_asset, type="string")
                if "frameStart" in attr:
                    cmds.setAttr("{}.frameStart".format(s),
                                 new_data["frameStart"])
                if "frameEnd" in attr:
                    cmds.setAttr("{}.frameEnd".format(s),
                                 new_data["frameEnd"],)
        except ValueError:
            pass


def show_message(title, msg):
    from qtpy import QtWidgets
    from openpype.widgets import message_window

    # Find maya main window
    top_level_widgets = {w.objectName(): w for w in
                         QtWidgets.QApplication.topLevelWidgets()}

    parent = top_level_widgets.get("MayaWindow", None)
    if parent is None:
        pass
    else:
        message_window.message(title=title, message=msg, parent=parent)


def iter_shader_edits(relationships, shader_nodes, nodes_by_id, label=None):
    """Yield edits as a set of actions."""

    attributes = relationships.get("attributes", [])
    shader_data = relationships.get("relationships", {})

    shading_engines = cmds.ls(shader_nodes, type="objectSet", long=True)
    assert shading_engines, "Error in retrieving objectSets from reference"

    # region compute lookup
    shading_engines_by_id = defaultdict(list)
    for shad in shading_engines:
        shading_engines_by_id[get_id(shad)].append(shad)
    # endregion

    # region assign shading engines and other sets
    for data in shader_data.values():
        # collect all unique IDs of the set members
        shader_uuid = data["uuid"]
        member_uuids = [
            (member["uuid"], member.get("components"))
            for member in data["members"]]

        filtered_nodes = list()
        for _uuid, components in member_uuids:
            nodes = nodes_by_id.get(_uuid, None)
            if nodes is None:
                continue

            if components:
                # Assign to the components
                nodes = [".".join([node, components]) for node in nodes]

            filtered_nodes.extend(nodes)

        id_shading_engines = shading_engines_by_id[shader_uuid]
        if not id_shading_engines:
            log.error("{} - No shader found with cbId "
                      "'{}'".format(label, shader_uuid))
            continue
        elif len(id_shading_engines) > 1:
            log.error("{} - Skipping shader assignment. "
                      "More than one shader found with cbId "
                      "'{}'. (found: {})".format(label, shader_uuid,
                                                 id_shading_engines))
            continue

        if not filtered_nodes:
            log.warning("{} - No nodes found for shading engine "
                        "'{}'".format(label, id_shading_engines[0]))
            continue

        yield {"action": "assign",
               "uuid": data["uuid"],
               "nodes": filtered_nodes,
               "shader": id_shading_engines[0]}

    for data in attributes:
        nodes = nodes_by_id.get(data["uuid"], [])
        attr_value = data["attributes"]
        yield {"action": "setattr",
               "uuid": data["uuid"],
               "nodes": nodes,
               "attributes": attr_value}


def set_colorspace():
    """Set Colorspace from project configuration
    """
    project_name = os.getenv("AVALON_PROJECT")
    imageio = get_project_settings(project_name)["maya"]["imageio"]

    # Maya 2022+ introduces new OCIO v2 color management settings that
    # can override the old color managenement preferences. OpenPype has
    # separate settings for both so we fall back when necessary.
    use_ocio_v2 = imageio["colorManagementPreference_v2"]["enabled"]
    required_maya_version = 2022
    maya_version = int(cmds.about(version=True))
    maya_supports_ocio_v2 = maya_version >= required_maya_version
    if use_ocio_v2 and not maya_supports_ocio_v2:
        # Fallback to legacy behavior with a warning
        log.warning("Color Management Preference v2 is enabled but not "
                    "supported by current Maya version: {} (< {}). Falling "
                    "back to legacy settings.".format(
                        maya_version, required_maya_version)
                    )
        use_ocio_v2 = False

    if use_ocio_v2:
        root_dict = imageio["colorManagementPreference_v2"]
    else:
        root_dict = imageio["colorManagementPreference"]

    if not isinstance(root_dict, dict):
        msg = "set_colorspace(): argument should be dictionary"
        log.error(msg)

    log.debug(">> root_dict: {}".format(root_dict))

    # enable color management
    cmds.colorManagementPrefs(e=True, cmEnabled=True)
    cmds.colorManagementPrefs(e=True, ocioRulesEnabled=True)

    # set config path
    custom_ocio_config = False
    if root_dict.get("configFilePath"):
        unresolved_path = root_dict["configFilePath"]
        ocio_paths = unresolved_path[platform.system().lower()]

        resolved_path = None
        for ocio_p in ocio_paths:
            resolved_path = str(ocio_p).format(**os.environ)
            if not os.path.exists(resolved_path):
                continue

        if resolved_path:
            filepath = str(resolved_path).replace("\\", "/")
            cmds.colorManagementPrefs(e=True, configFilePath=filepath)
            cmds.colorManagementPrefs(e=True, cmConfigFileEnabled=True)
            log.debug("maya '{}' changed to: {}".format(
                "configFilePath", resolved_path))
            custom_ocio_config = True
        else:
            cmds.colorManagementPrefs(e=True, cmConfigFileEnabled=False)
            cmds.colorManagementPrefs(e=True, configFilePath="")

    # If no custom OCIO config file was set we make sure that Maya 2022+
    # either chooses between Maya's newer default v2 or legacy config based
    # on OpenPype setting to use ocio v2 or not.
    if maya_supports_ocio_v2 and not custom_ocio_config:
        if use_ocio_v2:
            # Use Maya 2022+ default OCIO v2 config
            log.info("Setting default Maya OCIO v2 config")
            cmds.colorManagementPrefs(edit=True, configFilePath="")
        else:
            # Set the Maya default config file path
            log.info("Setting default Maya OCIO v1 legacy config")
            cmds.colorManagementPrefs(edit=True, configFilePath="legacy")

    # set color spaces for rendering space and view transforms
    def _colormanage(**kwargs):
        """Wrapper around `cmds.colorManagementPrefs`.

        This logs errors instead of raising an error so color management
        settings get applied as much as possible.

        """
        assert len(kwargs) == 1, "Must receive one keyword argument"
        try:
            cmds.colorManagementPrefs(edit=True, **kwargs)
            log.debug("Setting Color Management Preference: {}".format(kwargs))
        except RuntimeError as exc:
            log.error(exc)

    if use_ocio_v2:
        _colormanage(renderingSpaceName=root_dict["renderSpace"])
        _colormanage(displayName=root_dict["displayName"])
        _colormanage(viewName=root_dict["viewName"])
    else:
        _colormanage(renderingSpaceName=root_dict["renderSpace"])
        if maya_supports_ocio_v2:
            _colormanage(viewName=root_dict["viewTransform"])
            _colormanage(displayName="legacy")
        else:
            _colormanage(viewTransformName=root_dict["viewTransform"])


@contextlib.contextmanager
def parent_nodes(nodes, parent=None):
    # type: (list, str) -> list
    """Context manager to un-parent provided nodes and return them back."""

    def _as_mdagpath(node):
        """Return MDagPath for node path."""
        if not node:
            return
        sel = OpenMaya.MSelectionList()
        sel.add(node)
        return sel.getDagPath(0)

    # We can only parent dag nodes so we ensure input contains only dag nodes
    nodes = cmds.ls(nodes, type="dagNode", long=True)
    if not nodes:
        # opt-out early
        yield
        return

    parent_node_path = None
    delete_parent = False
    if parent:
        if not cmds.objExists(parent):
            parent_node = cmds.createNode("transform",
                                          name=parent,
                                          skipSelect=False)
            delete_parent = True
        else:
            parent_node = parent
        parent_node_path = cmds.ls(parent_node, long=True)[0]

    # Store original parents
    node_parents = []
    for node in nodes:
        node_parent = get_node_parent(node)
        node_parents.append((_as_mdagpath(node), _as_mdagpath(node_parent)))

    try:
        for node, node_parent in node_parents:
            node_parent_path = node_parent.fullPathName() if node_parent else None  # noqa
            if node_parent_path == parent_node_path:
                # Already a child
                continue

            if parent_node_path:
                cmds.parent(node.fullPathName(), parent_node_path)
            else:
                cmds.parent(node.fullPathName(), world=True)

        yield
    finally:
        # Reparent to original parents
        for node, original_parent in node_parents:
            node_path = node.fullPathName()
            if not node_path:
                # Node must have been deleted
                continue

            node_parent_path = get_node_parent(node_path)

            original_parent_path = None
            if original_parent:
                original_parent_path = original_parent.fullPathName()
                if not original_parent_path:
                    # Original parent node must have been deleted
                    continue

            if node_parent_path != original_parent_path:
                if not original_parent_path:
                    cmds.parent(node_path, world=True)
                else:
                    cmds.parent(node_path, original_parent_path)

        if delete_parent:
            cmds.delete(parent_node_path)


@contextlib.contextmanager
def maintained_time():
    ct = cmds.currentTime(query=True)
    try:
        yield
    finally:
        cmds.currentTime(ct, edit=True)


def iter_visible_nodes_in_range(nodes, start, end):
    """Yield nodes that are visible in start-end frame range.

    - Ignores intermediateObjects completely.
    - Considers animated visibility attributes + upstream visibilities.

    This is optimized for large scenes where some nodes in the parent
    hierarchy might have some input connections to the visibilities,
    e.g. key, driven keys, connections to other attributes, etc.

    This only does a single time step to `start` if current frame is
    not inside frame range since the assumption is made that changing
    a frame isn't so slow that it beats querying all visibility
    plugs through MDGContext on another frame.

    Args:
        nodes (list): List of node names to consider.
        start (int, float): Start frame.
        end (int, float): End frame.

    Returns:
        list: List of node names. These will be long full path names so
            might have a longer name than the input nodes.

    """
    # States we consider per node
    VISIBLE = 1  # always visible
    INVISIBLE = 0  # always invisible
    ANIMATED = -1  # animated visibility

    # Ensure integers
    start = int(start)
    end = int(end)

    # Consider only non-intermediate dag nodes and use the "long" names.
    nodes = cmds.ls(nodes, long=True, noIntermediate=True, type="dagNode")
    if not nodes:
        return

    with maintained_time():
        # Go to first frame of the range if the current time is outside
        # the queried range so can directly query all visible nodes on
        # that frame.
        current_time = cmds.currentTime(query=True)
        if not (start <= current_time <= end):
            cmds.currentTime(start)

        visible = cmds.ls(nodes, long=True, visible=True)
        for node in visible:
            yield node
        if len(visible) == len(nodes) or start == end:
            # All are visible on frame one, so they are at least visible once
            # inside the frame range.
            return

    # For the invisible ones check whether its visibility and/or
    # any of its parents visibility attributes are animated. If so, it might
    # get visible on other frames in the range.
    def memodict(f):
        """Memoization decorator for a function taking a single argument.

        See: http://code.activestate.com/recipes/
             578231-probably-the-fastest-memoization-decorator-in-the-/
        """

        class memodict(dict):
            def __missing__(self, key):
                ret = self[key] = f(key)
                return ret

        return memodict().__getitem__

    @memodict
    def get_state(node):
        plug = node + ".visibility"
        connections = cmds.listConnections(plug,
                                           source=True,
                                           destination=False)
        if connections:
            return ANIMATED
        else:
            return VISIBLE if cmds.getAttr(plug) else INVISIBLE

    visible = set(visible)
    invisible = [node for node in nodes if node not in visible]
    always_invisible = set()
    # Iterate over the nodes by short to long names to iterate the highest
    # in hierarchy nodes first. So the collected data can be used from the
    # cache for parent queries in next iterations.
    node_dependencies = dict()
    for node in sorted(invisible, key=len):

        state = get_state(node)
        if state == INVISIBLE:
            always_invisible.add(node)
            continue

        # If not always invisible by itself we should go through and check
        # the parents to see if any of them are always invisible. For those
        # that are "ANIMATED" we consider that this node is dependent on
        # that attribute, we store them as dependency.
        dependencies = set()
        if state == ANIMATED:
            dependencies.add(node)

        traversed_parents = list()
        for parent in iter_parents(node):

            if parent in always_invisible or get_state(parent) == INVISIBLE:
                # When parent is always invisible then consider this parent,
                # this node we started from and any of the parents we
                # have traversed in-between to be *always invisible*
                always_invisible.add(parent)
                always_invisible.add(node)
                always_invisible.update(traversed_parents)
                break

            # If we have traversed the parent before and its visibility
            # was dependent on animated visibilities then we can just extend
            # its dependencies for to those for this node and break further
            # iteration upwards.
            parent_dependencies = node_dependencies.get(parent, None)
            if parent_dependencies is not None:
                dependencies.update(parent_dependencies)
                break

            state = get_state(parent)
            if state == ANIMATED:
                dependencies.add(parent)

            traversed_parents.append(parent)

        if node not in always_invisible and dependencies:
            node_dependencies[node] = dependencies

    if not node_dependencies:
        return

    # Now we only have to check the visibilities for nodes that have animated
    # visibility dependencies upstream. The fastest way to check these
    # visibility attributes across different frames is with Python api 2.0
    # so we do that.
    @memodict
    def get_visibility_mplug(node):
        """Return api 2.0 MPlug with cached memoize decorator"""
        sel = OpenMaya.MSelectionList()
        sel.add(node)
        dag = sel.getDagPath(0)
        return OpenMaya.MFnDagNode(dag).findPlug("visibility", True)

    @contextlib.contextmanager
    def dgcontext(mtime):
        """MDGContext context manager"""
        context = OpenMaya.MDGContext(mtime)
        try:
            previous = context.makeCurrent()
            yield context
        finally:
            previous.makeCurrent()

    # We skip the first frame as we already used that frame to check for
    # overall visibilities. And end+1 to include the end frame.
    scene_units = OpenMaya.MTime.uiUnit()
    for frame in range(start + 1, end + 1):
        mtime = OpenMaya.MTime(frame, unit=scene_units)

        # Build little cache so we don't query the same MPlug's value
        # again if it was checked on this frame and also is a dependency
        # for another node
        frame_visibilities = {}
        with dgcontext(mtime) as context:
            for node, dependencies in list(node_dependencies.items()):
                for dependency in dependencies:
                    dependency_visible = frame_visibilities.get(dependency,
                                                                None)
                    if dependency_visible is None:
                        mplug = get_visibility_mplug(dependency)
                        dependency_visible = mplug.asBool(context)
                        frame_visibilities[dependency] = dependency_visible

                    if not dependency_visible:
                        # One dependency is not visible, thus the
                        # node is not visible.
                        break

                else:
                    # All dependencies are visible.
                    yield node
                    # Remove node with dependencies for next frame iterations
                    # because it was visible at least once.
                    node_dependencies.pop(node)

        # If no more nodes to process break the frame iterations..
        if not node_dependencies:
            break


def get_attribute_input(attr):
    connections = cmds.listConnections(attr, plugs=True, destination=False)
    return connections[0] if connections else None


def convert_to_maya_fps(fps):
    """Convert any fps to supported Maya framerates."""
    float_framerates = [
        23.976023976023978,
        # WTF is 29.97 df vs fps?
        29.97002997002997,
        47.952047952047955,
        59.94005994005994
    ]
    # 44100 fps evaluates as 41000.0. Why? Omitting for now.
    int_framerates = [
        2,
        3,
        4,
        5,
        6,
        8,
        10,
        12,
        15,
        16,
        20,
        24,
        25,
        30,
        40,
        48,
        50,
        60,
        75,
        80,
        90,
        100,
        120,
        125,
        150,
        200,
        240,
        250,
        300,
        375,
        400,
        500,
        600,
        750,
        1200,
        1500,
        2000,
        3000,
        6000,
        48000
    ]

    # If input fps is a whole number we'll return.
    if float(fps).is_integer():
        # Validate fps is part of Maya's fps selection.
        if int(fps) not in int_framerates:
            raise ValueError(
                "Framerate \"{}\" is not supported in Maya".format(fps)
            )
        return int(fps)
    else:
        # Differences to supported float frame rates.
        differences = []
        for i in float_framerates:
            differences.append(abs(i - fps))

        # Validate difference does not stray too far from supported framerates.
        min_difference = min(differences)
        min_index = differences.index(min_difference)
        supported_framerate = float_framerates[min_index]
        if min_difference > 0.1:
            raise ValueError(
                "Framerate \"{}\" strays too far from any supported framerate"
                " in Maya. Closest supported framerate is \"{}\"".format(
                    fps, supported_framerate
                )
            )

        return supported_framerate


def write_xgen_file(data, filepath):
    """Overwrites data in .xgen files.

    Quite naive approach to mainly overwrite "xgDataPath" and "xgProjectPath".

    Args:
        data (dict): Dictionary of key, value. Key matches with xgen file.
        For example:
            {"xgDataPath": "some/path"}
        filepath (string): Absolute path of .xgen file.
    """
    # Generate regex lookup for line to key basically
    # match any of the keys in `\t{key}\t\t`
    keys = "|".join(re.escape(key) for key in data.keys())
    re_keys = re.compile("^\t({})\t\t".format(keys))

    lines = []
    with open(filepath, "r") as f:
        for line in f:
            match = re_keys.match(line)
            if match:
                key = match.group(1)
                value = data[key]
                line = "\t{}\t\t{}\n".format(key, value)

            lines.append(line)

    with open(filepath, "w") as f:
        f.writelines(lines)


def get_color_management_preferences():
    """Get and resolve OCIO preferences."""
    data = {
        # Is color management enabled.
        "enabled": cmds.colorManagementPrefs(
            query=True, cmEnabled=True
        ),
        "rendering_space": cmds.colorManagementPrefs(
            query=True, renderingSpaceName=True
        ),
        "output_transform": cmds.colorManagementPrefs(
            query=True, outputTransformName=True
        ),
        "output_transform_enabled": cmds.colorManagementPrefs(
            query=True, outputTransformEnabled=True
        ),
        "view_transform": cmds.colorManagementPrefs(
            query=True, viewTransformName=True
        )
    }

    # Split view and display from view_transform. view_transform comes in
    # format of "{view} ({display})".
    regex = re.compile(r"^(?P<view>.+) \((?P<display>.+)\)$")
    if int(cmds.about(version=True)) <= 2020:
        # view_transform comes in format of "{view} {display}" in 2020.
        regex = re.compile(r"^(?P<view>.+) (?P<display>.+)$")

    match = regex.match(data["view_transform"])
    if not match:
        raise ValueError(
            "Unable to parse view and display from Maya view transform: '{}' "
            "using regex '{}'".format(data["view_transform"], regex.pattern)
        )

    data.update({
        "display": match.group("display"),
        "view": match.group("view")
    })

    # Get config absolute path.
    path = cmds.colorManagementPrefs(
        query=True, configFilePath=True
    )

    # The OCIO config supports a custom <MAYA_RESOURCES> token.
    maya_resources_token = "<MAYA_RESOURCES>"
    maya_resources_path = OpenMaya.MGlobal.getAbsolutePathToResources()
    path = path.replace(maya_resources_token, maya_resources_path)

    data["config"] = path

    return data


def get_color_management_output_transform():
    preferences = get_color_management_preferences()
    colorspace = preferences["rendering_space"]
    if preferences["output_transform_enabled"]:
        colorspace = preferences["output_transform"]
    return colorspace


def image_info(file_path):
    # type: (str) -> dict
    """Based on tha texture path, get its bit depth and format information.
    Take reference from makeTx.py in Arnold:
        ImageInfo(filename): Get Image Information for colorspace
        AiTextureGetFormat(filename): Get Texture Format
        AiTextureGetBitDepth(filename): Get Texture bit depth
    Args:
        file_path (str): Path to the texture file.
    Returns:
        dict: Dictionary with the information about the texture file.
    """
    from arnold import (
        AiTextureGetBitDepth,
        AiTextureGetFormat
    )
    # Get Texture Information
    img_info = {'filename': file_path}
    if os.path.isfile(file_path):
        img_info['bit_depth'] = AiTextureGetBitDepth(file_path)  # noqa
        img_info['format'] = AiTextureGetFormat(file_path)  # noqa
    else:
        img_info['bit_depth'] = 8
        img_info['format'] = "unknown"
    return img_info


def guess_colorspace(img_info):
    # type: (dict) -> str
    """Guess the colorspace of the input image filename.
    Note:
        Reference from makeTx.py
    Args:
        img_info (dict): Image info generated by :func:`image_info`
    Returns:
        str: color space name use in the `--colorconvert`
             option of maketx.
    """
    from arnold import (
        AiTextureInvalidate,
        # types
        AI_TYPE_BYTE,
        AI_TYPE_INT,
        AI_TYPE_UINT
    )
    try:
        if img_info['bit_depth'] <= 16:
            if img_info['format'] in (AI_TYPE_BYTE, AI_TYPE_INT, AI_TYPE_UINT): # noqa
                return 'sRGB'
            else:
                return 'linear'
        # now discard the image file as AiTextureGetFormat has loaded it
        AiTextureInvalidate(img_info['filename'])       # noqa
    except ValueError:
        print(("[maketx] Error: Could not guess"
               "colorspace for {}").format(img_info["filename"]))
        return "linear"


def len_flattened(components):
    """Return the length of the list as if it was flattened.

    Maya will return consecutive components as a single entry
    when requesting with `maya.cmds.ls` without the `flatten`
    flag. Though enabling `flatten` on a large list (e.g. millions)
    will result in a slow result. This command will return the amount
    of entries in a non-flattened list by parsing the result with
    regex.

    Args:
        components (list): The non-flattened components.

    Returns:
        int: The amount of entries.

    """
    assert isinstance(components, (list, tuple))
    n = 0

    pattern = re.compile(r"\[(\d+):(\d+)\]")
    for c in components:
        match = pattern.search(c)
        if match:
            start, end = match.groups()
            n += int(end) - int(start) + 1
        else:
            n += 1
    return n


def get_all_children(nodes):
    """Return all children of `nodes` including each instanced child.
    Using maya.cmds.listRelatives(allDescendents=True) includes only the first
    instance. As such, this function acts as an optimal replacement with a
    focus on a fast query.

    """

    sel = OpenMaya.MSelectionList()
    traversed = set()
    iterator = OpenMaya.MItDag(OpenMaya.MItDag.kDepthFirst)
    for node in nodes:

        if node in traversed:
            # Ignore if already processed as a child
            # before
            continue

        sel.clear()
        sel.add(node)
        dag = sel.getDagPath(0)

        iterator.reset(dag)
        # ignore self
        iterator.next()  # noqa: B305
        while not iterator.isDone():

            path = iterator.fullPathName()

            if path in traversed:
                iterator.prune()
                iterator.next()  # noqa: B305
                continue

            traversed.add(path)
            iterator.next()  # noqa: B305

    return list(traversed)


def get_capture_preset(task_name, task_type, subset, project_settings, log):
    """Get capture preset for playblasting.

    Logic for transitioning from old style capture preset to new capture preset
    profiles.

    Args:
        task_name (str): Task name.
        take_type (str): Task type.
        subset (str): Subset name.
        project_settings (dict): Project settings.
        log (object): Logging object.
    """
    capture_preset = None
    filtering_criteria = {
        "hosts": "maya",
        "families": "review",
        "task_names": task_name,
        "task_types": task_type,
        "subset": subset
    }

    plugin_settings = project_settings["maya"]["publish"]["ExtractPlayblast"]
    if plugin_settings["profiles"]:
        profile = filter_profiles(
            plugin_settings["profiles"],
            filtering_criteria,
            logger=log
        )
        capture_preset = profile.get("capture_preset")
    else:
        log.warning("No profiles present for Extract Playblast")

    # Backward compatibility for deprecated Extract Playblast settings
    # without profiles.
    if capture_preset is None:
        log.debug(
            "Falling back to deprecated Extract Playblast capture preset "
            "because no new style playblast profiles are defined."
        )
        capture_preset = plugin_settings["capture_preset"]

    return capture_preset or {}


def create_rig_animation_instance(nodes, context, namespace, log=None):
    """Create an animation publish instance for loaded rigs.

    See the RecreateRigAnimationInstance inventory action on how to use this
    for loaded rig containers.

    Arguments:
        nodes (list): Member nodes of the rig instance.
        context (dict): Representation context of the rig container
        namespace (str): Namespace of the rig container
        log (logging.Logger, optional): Logger to log to if provided

    Returns:
        None

    """
    output = next((node for node in nodes if
                   node.endswith("out_SET")), None)
    controls = next((node for node in nodes if
                     node.endswith("controls_SET")), None)

    assert output, "No out_SET in rig, this is a bug."
    assert controls, "No controls_SET in rig, this is a bug."

    # Find the roots amongst the loaded nodes
    roots = (
        cmds.ls(nodes, assemblies=True, long=True) or
        get_highest_in_hierarchy(nodes)
    )
    assert roots, "No root nodes in rig, this is a bug."

    asset = legacy_io.Session["AVALON_ASSET"]
    dependency = str(context["representation"]["_id"])

    if log:
        log.info("Creating subset: {}".format(namespace))

    # Create the animation instance
    creator_plugin = get_legacy_creator_by_name("CreateAnimation")
    with maintained_selection():
        cmds.select([output, controls] + roots, noExpand=True)
        legacy_create(
            creator_plugin,
            name=namespace,
            asset=asset,
            options={"useSelection": True},
            data={"dependencies": dependency}
        )<|MERGE_RESOLUTION|>--- conflicted
+++ resolved
@@ -32,22 +32,18 @@
     load_container,
     registered_host,
 )
-<<<<<<< HEAD
 from openpype.lib import NumberDef
 from openpype.pipeline.context_tools import get_current_project_asset
-=======
 from openpype.pipeline.create import (
     legacy_create,
     get_legacy_creator_by_name,
 )
 from openpype.pipeline.context_tools import (
     get_current_asset_name,
-    get_current_project_asset,
     get_current_project_name,
     get_current_task_name
 )
 from openpype.lib.profiles_filtering import filter_profiles
->>>>>>> ea7e83a0
 
 
 self = sys.modules[__name__]
@@ -328,15 +324,14 @@
     handle_end = handle_end - frame_end
 
     # build attributes
-<<<<<<< HEAD
     defs = [
         NumberDef("frameStart",
                   label="Frame Start",
-                  default=start,
+                  default=frame_start,
                   decimals=0),
         NumberDef("frameEnd",
                   label="Frame End",
-                  default=end,
+                  default=frame_end,
                   decimals=0),
         NumberDef("handleStart",
                   label="Handle Start",
@@ -356,14 +351,6 @@
                   default=1.0,
                   decimals=3),
     ]
-=======
-    data = OrderedDict()
-    data["frameStart"] = frame_start
-    data["frameEnd"] = frame_end
-    data["handleStart"] = handle_start
-    data["handleEnd"] = handle_end
-    data["step"] = 1.0
->>>>>>> ea7e83a0
 
     if fps:
         current_fps = mel.eval('currentTimeUnitToFPS()')
