--- conflicted
+++ resolved
@@ -29,9 +29,6 @@
 pyblish-base = "^1.8.7"
 clique = "^2.0.0"
 opentimelineio = "^0.17.0"
-<<<<<<< HEAD
-nxtools = "^1.6"
-=======
 tomlkit = "^0.13.2"
 requests = "^2.32.3"
 mkdocs-material = "^9.6.7"
@@ -43,7 +40,7 @@
 pymdown-extensions = "^10.14.3"
 mike = "^2.1.3"
 mkdocstrings-shell = "^1.0.2"
->>>>>>> 5f60d1dd
+nxtools = "^1.6"
 
 
 [tool.ruff]
