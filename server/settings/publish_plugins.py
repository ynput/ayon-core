from pydantic import validator

from ayon_server.settings import (
    BaseSettingsModel,
    SettingsField,
    MultiplatformPathModel,
    normalize_name,
    ensure_unique_names,
    task_types_enum,
)

from ayon_server.types import ColorRGBA_uint8


class EnabledModel(BaseSettingsModel):
    enabled: bool = SettingsField(True)


class ValidateBaseModel(BaseSettingsModel):
    _isGroup = True
    enabled: bool = SettingsField(True)
    optional: bool = SettingsField(True, title="Optional")
    active: bool = SettingsField(True, title="Active")


class CollectAnatomyInstanceDataModel(BaseSettingsModel):
    _isGroup = True
    follow_workfile_version: bool = SettingsField(
        True, title="Follow workfile version"
    )


class CollectAudioModel(BaseSettingsModel):
    _isGroup = True
    enabled: bool = SettingsField(True)
    audio_product_name: str = SettingsField(
        "", title="Name of audio variant"
    )


class CollectSceneVersionModel(BaseSettingsModel):
    _isGroup = True
    hosts: list[str] = SettingsField(
        default_factory=list,
        title="Host names"
    )
    skip_hosts_headless_publish: list[str] = SettingsField(
        default_factory=list,
        title="Skip for host if headless publish"
    )


class CollectCommentPIModel(BaseSettingsModel):
    enabled: bool = SettingsField(True)
    families: list[str] = SettingsField(default_factory=list, title="Families")


class CollectFramesFixDefModel(BaseSettingsModel):
    enabled: bool = SettingsField(True)
    rewrite_version_enable: bool = SettingsField(
        True,
        title="Show 'Rewrite latest version' toggle"
    )


class ContributionLayersModel(BaseSettingsModel):
    _layout = "compact"
    name: str = SettingsField(title="Name")
    order: str = SettingsField(
        title="Order",
        description="Higher order means a higher strength and stacks the "
                    "layer on top.")


class CollectUSDLayerContributionsProfileModel(BaseSettingsModel):
    """Profiles to define instance attribute defaults for USD contribution."""
    _layout = "expanded"
    product_types: list[str] = SettingsField(
        default_factory=list,
        title="Product types",
        description=(
            "The product types to match this profile to. When matched, the"
            " settings below would apply to the instance as default"
            " attributes."
        ),
        section="Filter"
    )
    task_types: list[str] = SettingsField(
        default_factory=list,
        title="Task Types",
        enum_resolver=task_types_enum,
        description=(
            "The current create context task type to filter against. This"
            " allows to filter the profile to only be valid if currently "
            " creating from within that task type."
        ),
    )
    contribution_enabled: bool = SettingsField(
        True,
        title="Contribution Enabled (default)",
        description=(
            "The default state for USD Contribution being marked enabled or"
            " disabled for this profile."
        ),
        section="Instance attribute defaults",
    )
    contribution_layer: str = SettingsField(
        "",
        title="Contribution Department Layer",
        description=(
            "The default contribution layer to apply the contribution to when"
            " matching this profile. The layer name should be in the"
            " 'Department Layer Orders' list to get a sensible order."
        ),
    )
    contribution_apply_as_variant: bool = SettingsField(
        True,
        title="Apply as variant",
        description=(
            "The default 'Apply as variant' state for instances matching this"
            " profile. Usually enabled for asset contributions and disabled"
            " for shot contributions."
        ),
    )
    contribution_target_product: str = SettingsField(
        "usdAsset",
        title="Target Product",
        description=(
            "The default destination product name to apply the contribution to"
            " when matching this profile."
            " Usually e.g. 'usdAsset' or 'usdShot'."
        ),
    )


class CollectUSDLayerContributionsModel(BaseSettingsModel):
    enabled: bool = SettingsField(True, title="Enabled")
    contribution_layers: list[ContributionLayersModel] = SettingsField(
        title="Department Layer Orders",
        description=(
            "Define available department layers and their strength "
            "ordering inside the USD contribution workflow."
        )
    )
    profiles: list[CollectUSDLayerContributionsProfileModel] = SettingsField(
        default_factory=list,
        title="Profiles",
        description=(
            "Define attribute defaults for USD Contributions on publish"
            " instances."
        )
    )

    @validator("contribution_layers")
    def validate_unique_outputs(cls, value):
        ensure_unique_names(value)
        return value


class AyonEntityURIModel(BaseSettingsModel):
    use_ayon_entity_uri: bool = SettingsField(
        title="Use AYON Entity URI",
        description=(
            "When enabled the USD paths written using the contribution "
            "workflow will use ayon entity URIs instead of resolved published "
            "paths. You can only load these if you use the AYON USD Resolver."
        )
    )


class PluginStateByHostModelProfile(BaseSettingsModel):
    _layout = "expanded"
    # Filtering
    host_names: list[str] = SettingsField(
        default_factory=list,
        title="Host names"
    )
    # Profile values
    enabled: bool = SettingsField(True, title="Enabled")
    optional: bool = SettingsField(True, title="Optional")
    active: bool = SettingsField(True, title="Active")


class PluginStateByHostModel(BaseSettingsModel):
    _isGroup = True
    plugin_state_profiles: list[PluginStateByHostModelProfile] = SettingsField(
        default_factory=list,
        title="Plugin enable state profiles",
        description="Change plugin state based on host name."
    )


class ValidateIntentProfile(BaseSettingsModel):
    _layout = "expanded"
    hosts: list[str] = SettingsField(default_factory=list, title="Host names")
    task_types: list[str] = SettingsField(
        default_factory=list,
        title="Task types",
        enum_resolver=task_types_enum
    )
    tasks: list[str] = SettingsField(default_factory=list, title="Task names")
    # TODO This was 'validate' in v3
    validate_intent: bool = SettingsField(True, title="Validate")


class ValidateIntentModel(BaseSettingsModel):
    """Validate if Publishing intent was selected.

    It is possible to disable validation for specific publishing context
    with profiles.
    """

    _isGroup = True
    enabled: bool = SettingsField(False)
    profiles: list[ValidateIntentProfile] = SettingsField(default_factory=list)


class ExtractThumbnailFFmpegModel(BaseSettingsModel):
    input: list[str] = SettingsField(
        default_factory=list,
        title="FFmpeg input arguments"
    )
    output: list[str] = SettingsField(
        default_factory=list,
        title="FFmpeg input arguments"
    )


class ResizeItemModel(BaseSettingsModel):
    _layout = "expanded"
    width: int = SettingsField(
        1920,
        ge=0,
        le=100000,
        title="Width",
        description="Width and Height must be both set to higher value than 0"
        " else source resolution is used."
    )
    height: int = SettingsField(
        1080,
        title="Height",
        ge=0,
        le=100000,
    )


_resize_types_enum = [
    {"value": "source", "label": "Image source"},
    {"value": "resize", "label": "Resize"},
]


class ResizeModel(BaseSettingsModel):
    _layout = "expanded"

    type: str = SettingsField(
        title="Type",
        description="Type of resizing",
        enum_resolver=lambda: _resize_types_enum,
        conditionalEnum=True,
        default="source"
    )

    resize: ResizeItemModel = SettingsField(
        default_factory=ResizeItemModel,
        title="Resize"
    )


_thumbnail_oiio_transcoding_type = [
    {"value": "colorspace", "label": "Use Colorspace"},
    {"value": "display_and_view", "label": "Use Display&View"}
]


class DisplayAndViewModel(BaseSettingsModel):
    _layout = "expanded"
    display: str = SettingsField(
        "default",
        title="Display"
    )
    view: str = SettingsField(
        "sRGB",
        title="View"
    )


class ExtractThumbnailOIIODefaultsModel(BaseSettingsModel):
    type: str = SettingsField(
        title="Type",
        description="Transcoding type",
        enum_resolver=lambda: _thumbnail_oiio_transcoding_type,
        conditionalEnum=True,
        default="colorspace"
    )

    colorspace: str = SettingsField(
        "",
        title="Colorspace"
    )
    display_and_view: DisplayAndViewModel = SettingsField(
        default_factory=DisplayAndViewModel,
        title="Display&View"
    )


class ExtractThumbnailModel(BaseSettingsModel):
    _isGroup = True
    enabled: bool = SettingsField(True)
    product_names: list[str] = SettingsField(
        default_factory=list,
        title="Product names"
    )
    integrate_thumbnail: bool = SettingsField(
        True,
        title="Integrate Thumbnail Representation"
    )
    target_size: ResizeModel = SettingsField(
        default_factory=ResizeModel,
        title="Target size"
    )
    background_color: ColorRGBA_uint8 = SettingsField(
        (0, 0, 0, 0.0),
        title="Background color"
    )
    duration_split: float = SettingsField(
        0.5,
        title="Duration split",
        ge=0.0,
        le=1.0
    )
    oiiotool_defaults: ExtractThumbnailOIIODefaultsModel = SettingsField(
        default_factory=ExtractThumbnailOIIODefaultsModel,
        title="OIIOtool defaults"
    )
    ffmpeg_args: ExtractThumbnailFFmpegModel = SettingsField(
        default_factory=ExtractThumbnailFFmpegModel
    )


def _extract_oiio_transcoding_type():
    return [
        {"value": "colorspace", "label": "Use Colorspace"},
        {"value": "display_view", "label": "Use Display&View"}
    ]


class OIIOToolArgumentsModel(BaseSettingsModel):
    additional_command_args: list[str] = SettingsField(
        default_factory=list,
        title="Arguments",
        description="Additional command line arguments for *oiiotool*."
    )


class UseDisplayViewModel(BaseSettingsModel):
    _layout = "expanded"
    display: str = SettingsField(
        "",
        title="Target Display",
        description=(
            "Display of the target transform. If left empty, the"
            " source Display value will be used."
        )
    )
    view: str = SettingsField(
        "",
        title="Target View",
        description=(
            "View of the target transform. If left empty, the"
            " source View value will be used."
        )
    )


class ExtractOIIOTranscodeOutputModel(BaseSettingsModel):
    _layout = "expanded"
    name: str = SettingsField(
        "",
        title="Name",
        description="Output name (no space)",
        regex=r"[a-zA-Z0-9_]([a-zA-Z0-9_\.\-]*[a-zA-Z0-9_])?$",
    )
    extension: str = SettingsField(
        "",
        title="Extension",
        description=(
            "Target extension. If left empty, original"
            " extension is used."
        ),
    )
    transcoding_type: str = SettingsField(
        "colorspace",
        title="Transcoding type",
        enum_resolver=_extract_oiio_transcoding_type,
        conditionalEnum=True,
        description=(
            "Select the transcoding type for your output, choosing either "
            "*Colorspace* or *Display&View* transform."
            " Only one option can be applied per output definition."
        ),
    )
    colorspace: str = SettingsField(
        "",
        title="Target Colorspace",
        description=(
            "Choose the desired target colorspace, confirming its availability"
            " in the active OCIO config. If left empty, the"
            " source colorspace value will be used, resulting in no"
            " colorspace conversion."
        )
    )
    display_view: UseDisplayViewModel = SettingsField(
        title="Use Display&View",
        default_factory=UseDisplayViewModel
    )

    oiiotool_args: OIIOToolArgumentsModel = SettingsField(
        default_factory=OIIOToolArgumentsModel,
        title="OIIOtool arguments")

    tags: list[str] = SettingsField(
        default_factory=list,
        title="Tags",
        description=(
            "Additional tags that will be added to the created representation."
            "\nAdd *review* tag to create review from the transcoded"
            " representation instead of the original."
        )
    )
    custom_tags: list[str] = SettingsField(
        default_factory=list,
        title="Custom Tags",
        description=(
            "Additional custom tags that will be added"
            " to the created representation."
        )
    )


class ExtractOIIOTranscodeProfileModel(BaseSettingsModel):
    product_types: list[str] = SettingsField(
        default_factory=list,
        title="Product types"
    )
    hosts: list[str] = SettingsField(
        default_factory=list,
        title="Host names"
    )
    task_types: list[str] = SettingsField(
        default_factory=list,
        title="Task types",
        enum_resolver=task_types_enum
    )
    task_names: list[str] = SettingsField(
        default_factory=list,
        title="Task names"
    )
    product_names: list[str] = SettingsField(
        default_factory=list,
        title="Product names"
    )
    delete_original: bool = SettingsField(
        True,
        title="Delete Original Representation",
        description=(
            "Choose to preserve or remove the original representation.\n"
            "Keep in mind that if the transcoded representation includes"
            " a `review` tag, it will take precedence over"
            " the original for creating reviews."
        ),
    )
    outputs: list[ExtractOIIOTranscodeOutputModel] = SettingsField(
        default_factory=list,
        title="Output Definitions",
    )

    @validator("outputs")
    def validate_unique_outputs(cls, value):
        ensure_unique_names(value)
        return value


class ExtractOIIOTranscodeModel(BaseSettingsModel):
    enabled: bool = SettingsField(True)
    profiles: list[ExtractOIIOTranscodeProfileModel] = SettingsField(
        default_factory=list, title="Profiles"
    )


# --- [START] Extract Review ---
class ExtractReviewFFmpegModel(BaseSettingsModel):
    video_filters: list[str] = SettingsField(
        default_factory=list,
        title="Video filters"
    )
    audio_filters: list[str] = SettingsField(
        default_factory=list,
        title="Audio filters"
    )
    input: list[str] = SettingsField(
        default_factory=list,
        title="Input arguments"
    )
    output: list[str] = SettingsField(
        default_factory=list,
        title="Output arguments"
    )


def extract_review_filter_enum():
    return [
        {
            "value": "everytime",  # codespell:ignore everytime
            "label": "Always"
        },
        {
            "value": "single_frame",
            "label": "Only if input has 1 image frame"
        },
        {
            "value": "multi_frame",
            "label": "Only if input is video or sequence of frames"
        }
    ]


class ExtractReviewFilterModel(BaseSettingsModel):
    families: list[str] = SettingsField(default_factory=list, title="Families")
    product_names: list[str] = SettingsField(
        default_factory=list, title="Product names")
    custom_tags: list[str] = SettingsField(
        default_factory=list, title="Custom Tags"
    )
    single_frame_filter: str = SettingsField(
        "everytime",  # codespell:ignore everytime
        description=(
            "Use output **always** / only if input **is 1 frame**"
            " image / only if has **2+ frames** or **is video**"
        ),
        enum_resolver=extract_review_filter_enum
    )


class ExtractReviewLetterBox(BaseSettingsModel):
    enabled: bool = SettingsField(True)
    ratio: float = SettingsField(
        0.0,
        title="Ratio",
        ge=0.0,
        le=10000.0
    )
    fill_color: ColorRGBA_uint8 = SettingsField(
        (0, 0, 0, 0.0),
        title="Fill Color"
    )
    line_thickness: int = SettingsField(
        0,
        title="Line Thickness",
        ge=0,
        le=1000
    )
    line_color: ColorRGBA_uint8 = SettingsField(
        (0, 0, 0, 0.0),
        title="Line Color"
    )


class ExtractReviewOutputDefModel(BaseSettingsModel):
    _layout = "expanded"
    name: str = SettingsField("", title="Name")
    ext: str = SettingsField("", title="Output extension")
    # TODO use some different source of tags
    tags: list[str] = SettingsField(default_factory=list, title="Tags")
    burnins: list[str] = SettingsField(
        default_factory=list, title="Link to a burnin by name"
    )
    ffmpeg_args: ExtractReviewFFmpegModel = SettingsField(
        default_factory=ExtractReviewFFmpegModel,
        title="FFmpeg arguments"
    )
    filter: ExtractReviewFilterModel = SettingsField(
        default_factory=ExtractReviewFilterModel,
        title="Additional output filtering"
    )
    overscan_crop: str = SettingsField(
        "",
        title="Overscan crop",
        description=(
            "Crop input overscan. See the documentation for more information."
        )
    )
    overscan_color: ColorRGBA_uint8 = SettingsField(
        (0, 0, 0, 0.0),
        title="Overscan color",
        description=(
            "Overscan color is used when input aspect ratio is not"
            " same as output aspect ratio."
        )
    )
    # overscan_color: ColorRGB_uint8 = SettingsField(
    #     (0, 0, 0),
    #     title="Overscan color",
    #     description=(
    #         "Overscan color is used when input aspect ratio is not"
    #         " same as output aspect ratio."
    #     )
    # )
    width: int = SettingsField(
        0,
        ge=0,
        le=100000,
        title="Output width",
        description=(
            "Width and Height must be both set to higher"
            " value than 0 else source resolution is used."
        )
    )
    height: int = SettingsField(
        0,
        title="Output height",
        ge=0,
        le=100000,
    )
    scale_pixel_aspect: bool = SettingsField(
        True,
        title="Scale pixel aspect",
        description=(
            "Rescale input when it's pixel aspect ratio is not 1."
            " Useful for anamorphic reviews."
        )
    )
    bg_color: ColorRGBA_uint8 = SettingsField(
        (0, 0, 0, 0.0),
        description=(
            "Background color is used only when input have transparency"
            " and Alpha is higher than 0."
        ),
        title="Background color",
    )
    letter_box: ExtractReviewLetterBox = SettingsField(
        default_factory=ExtractReviewLetterBox,
        title="Letter Box"
    )

    @validator("name")
    def validate_name(cls, value):
        """Ensure name does not contain weird characters"""
        return normalize_name(value)


class ExtractReviewProfileModel(BaseSettingsModel):
    _layout = "expanded"
    product_types: list[str] = SettingsField(
        default_factory=list, title="Product types"
    )
    # TODO use hosts enum
    hosts: list[str] = SettingsField(
        default_factory=list, title="Host names"
    )
    outputs: list[ExtractReviewOutputDefModel] = SettingsField(
        default_factory=list, title="Output Definitions"
    )

    @validator("outputs")
    def validate_unique_outputs(cls, value):
        ensure_unique_names(value)
        return value


class ExtractReviewModel(BaseSettingsModel):
    _isGroup = True
    enabled: bool = SettingsField(True)
    profiles: list[ExtractReviewProfileModel] = SettingsField(
        default_factory=list,
        title="Profiles"
    )
# --- [END] Extract Review ---


# --- [Start] Extract Burnin ---
class ExtractBurninOptionsModel(BaseSettingsModel):
    font_size: int = SettingsField(0, ge=0, title="Font size")
    font_color: ColorRGBA_uint8 = SettingsField(
        (255, 255, 255, 1.0),
        title="Font color"
    )
    bg_color: ColorRGBA_uint8 = SettingsField(
        (0, 0, 0, 1.0),
        title="Background color"
    )
    x_offset: int = SettingsField(0, title="X Offset")
    y_offset: int = SettingsField(0, title="Y Offset")
    bg_padding: int = SettingsField(0, title="Padding around text")
    font_filepath: MultiplatformPathModel = SettingsField(
        default_factory=MultiplatformPathModel,
        title="Font file path"
    )


class ExtractBurninDefFilter(BaseSettingsModel):
    families: list[str] = SettingsField(
        default_factory=list,
        title="Families"
    )
    tags: list[str] = SettingsField(
        default_factory=list,
        title="Tags"
    )


class ExtractBurninDef(BaseSettingsModel):
    _isGroup = True
    _layout = "expanded"
    name: str = SettingsField("")
    TOP_LEFT: str = SettingsField("", title="Top Left")
    TOP_CENTERED: str = SettingsField("", title="Top Centered")
    TOP_RIGHT: str = SettingsField("", title="Top Right")
    BOTTOM_LEFT: str = SettingsField("", title="Bottom Left")
    BOTTOM_CENTERED: str = SettingsField("", title="Bottom Centered")
    BOTTOM_RIGHT: str = SettingsField("", title="Bottom Right")
    filter: ExtractBurninDefFilter = SettingsField(
        default_factory=ExtractBurninDefFilter,
        title="Additional filtering"
    )

    @validator("name")
    def validate_name(cls, value):
        """Ensure name does not contain weird characters"""
        return normalize_name(value)


class ExtractBurninProfile(BaseSettingsModel):
    _layout = "expanded"
    product_types: list[str] = SettingsField(
        default_factory=list,
        title="Product types"
    )
    hosts: list[str] = SettingsField(
        default_factory=list,
        title="Host names"
    )
    task_types: list[str] = SettingsField(
        default_factory=list,
        title="Task types",
        enum_resolver=task_types_enum
    )
    task_names: list[str] = SettingsField(
        default_factory=list,
        title="Task names"
    )
    product_names: list[str] = SettingsField(
        default_factory=list,
        title="Product names"
    )
    burnins: list[ExtractBurninDef] = SettingsField(
        default_factory=list,
        title="Burnins"
    )

    @validator("burnins")
    def validate_unique_outputs(cls, value):
        ensure_unique_names(value)

        return value


class ExtractBurninModel(BaseSettingsModel):
    _isGroup = True
    enabled: bool = SettingsField(True)
    options: ExtractBurninOptionsModel = SettingsField(
        default_factory=ExtractBurninOptionsModel,
        title="Burnin formatting options"
    )
    profiles: list[ExtractBurninProfile] = SettingsField(
        default_factory=list,
        title="Profiles"
    )
# --- [END] Extract Burnin ---


class PreIntegrateThumbnailsProfile(BaseSettingsModel):
    _isGroup = True
    product_types: list[str] = SettingsField(
        default_factory=list,
        title="Product types",
    )
    hosts: list[str] = SettingsField(
        default_factory=list,
        title="Hosts",
    )
    task_types: list[str] = SettingsField(
        default_factory=list,
        title="Task types",
        enum_resolver=task_types_enum
    )
    product_names: list[str] = SettingsField(
        default_factory=list,
        title="Product names",
    )
    integrate_thumbnail: bool = SettingsField(True)


class PreIntegrateThumbnailsModel(BaseSettingsModel):
    """Explicitly set if Thumbnail representation should be integrated.

    If no matching profile set, existing state from Host implementation
    is kept.
    """

    _isGroup = True
    enabled: bool = SettingsField(True)
    integrate_profiles: list[PreIntegrateThumbnailsProfile] = SettingsField(
        default_factory=list,
        title="Integrate profiles"
    )


class IntegrateProductGroupProfile(BaseSettingsModel):
    product_types: list[str] = SettingsField(
        default_factory=list,
        title="Product types"
    )
    hosts: list[str] = SettingsField(default_factory=list, title="Hosts")
    task_types: list[str] = SettingsField(
        default_factory=list,
        title="Task types",
        enum_resolver=task_types_enum
    )
    tasks: list[str] = SettingsField(default_factory=list, title="Task names")
    template: str = SettingsField("", title="Template")


class IntegrateProductGroupModel(BaseSettingsModel):
    """Group published products by filtering logic.

    Set all published instances as a part of specific group named according
     to 'Template'.

    Implemented all variants of placeholders '{task}', '{product[type]}',
    '{host}', '{product[name]}', '{renderlayer}'.
    """

    _isGroup = True
    product_grouping_profiles: list[IntegrateProductGroupProfile] = (
        SettingsField(
            default_factory=list,
            title="Product group profiles"
        )
    )


class IntegrateANProductGroupProfileModel(BaseSettingsModel):
    product_types: list[str] = SettingsField(
        default_factory=list,
        title="Product types"
    )
    hosts: list[str] = SettingsField(
        default_factory=list,
        title="Hosts"
    )
    task_types: list[str] = SettingsField(
        default_factory=list,
        title="Task types",
        enum_resolver=task_types_enum
    )
    tasks: list[str] = SettingsField(
        default_factory=list,
        title="Task names"
    )
    template: str = SettingsField("", title="Template")


class IntegrateANTemplateNameProfileModel(BaseSettingsModel):
    product_types: list[str] = SettingsField(
        default_factory=list,
        title="Product types"
    )
    hosts: list[str] = SettingsField(
        default_factory=list,
        title="Hosts"
    )
    task_types: list[str] = SettingsField(
        default_factory=list,
        title="Task types",
        enum_resolver=task_types_enum
    )
    tasks: list[str] = SettingsField(
        default_factory=list,
        title="Task names"
    )
    template_name: str = SettingsField("", title="Template name")


class IntegrateHeroTemplateNameProfileModel(BaseSettingsModel):
    product_types: list[str] = SettingsField(
        default_factory=list,
        title="Product types"
    )
    hosts: list[str] = SettingsField(
        default_factory=list,
        title="Hosts"
    )
    task_types: list[str] = SettingsField(
        default_factory=list,
        title="Task types",
        enum_resolver=task_types_enum
    )
    task_names: list[str] = SettingsField(
        default_factory=list,
        title="Task names"
    )
    template_name: str = SettingsField("", title="Template name")


class IntegrateHeroVersionModel(BaseSettingsModel):
    _isGroup = True
    enabled: bool = SettingsField(True)
    optional: bool = SettingsField(False, title="Optional")
    active: bool = SettingsField(True, title="Active")
    families: list[str] = SettingsField(default_factory=list, title="Families")
    use_hardlinks: bool = SettingsField(
        False, title="Use Hardlinks",
        description="When enabled first try to make a hardlink of the version "
                    "instead of a copy. This helps reduce disk usage, but may "
                    "create issues.\nFor example there are known issues on "
                    "Windows being unable to delete any of the hardlinks if "
                    "any of the links is in use creating issues with updating "
                    "hero versions.")


class CollectRenderedFilesModel(BaseSettingsModel):
    remove_files: bool = SettingsField(
        True,
        title="Remove rendered files",
        description=(
            "Remove rendered files and metadata json on publish.\n\n"
            "Note that when enabled but the render is to a configured "
            "persistent staging directory the files will not be removed. "
            "However with this disabled the files will **not** be removed in "
            "either case."
        )
    )


class CleanUpModel(BaseSettingsModel):
    _isGroup = True
    paterns: list[str] = SettingsField(  # codespell:ignore paterns
        default_factory=list,
        title="Patterns (regex)"
    )
    remove_temp_renders: bool = SettingsField(
        False, title="Remove Temp renders"
    )


class CleanUpFarmModel(BaseSettingsModel):
    _isGroup = True
    enabled: bool = SettingsField(True)


class PublishPuginsModel(BaseSettingsModel):
    CollectAnatomyInstanceData: CollectAnatomyInstanceDataModel = (
        SettingsField(
            default_factory=CollectAnatomyInstanceDataModel,
            title="Collect Anatomy Instance Data"
        )
    )
    CollectAudio: CollectAudioModel = SettingsField(
        default_factory=CollectAudioModel,
        title="Collect Audio"
    )
    CollectSceneVersion: CollectSceneVersionModel = SettingsField(
        default_factory=CollectSceneVersionModel,
        title="Collect Version from Workfile"
    )
    collect_comment_per_instance: CollectCommentPIModel = SettingsField(
        default_factory=CollectCommentPIModel,
        title="Collect comment per instance",
    )
    CollectFramesFixDef: CollectFramesFixDefModel = SettingsField(
        default_factory=CollectFramesFixDefModel,
        title="Collect Frames to Fix",
    )
    CollectUSDLayerContributions: CollectUSDLayerContributionsModel = (
        SettingsField(
            default_factory=CollectUSDLayerContributionsModel,
            title="Collect USD Layer Contributions",
        )
    )
    ValidateEditorialAssetName: ValidateBaseModel = SettingsField(
        default_factory=ValidateBaseModel,
        title="Validate Editorial Asset Name"
    )
    ValidateVersion: PluginStateByHostModel = SettingsField(
        default_factory=PluginStateByHostModel,
        title="Validate Version",
        description=(
            "Validate that product version to integrate"
            " is newer than latest version in AYON."
        )
    )
    ValidateOutdatedContainers: PluginStateByHostModel = SettingsField(
        default_factory=PluginStateByHostModel,
        title="Validate Outdated Containers"
    )
    ValidateIntent: ValidateIntentModel = SettingsField(
        default_factory=ValidateIntentModel,
        title="Validate Intent"
    )
    ExtractThumbnail: ExtractThumbnailModel = SettingsField(
        default_factory=ExtractThumbnailModel,
        title="Extract Thumbnail"
    )
    ExtractOIIOTranscode: ExtractOIIOTranscodeModel = SettingsField(
        default_factory=ExtractOIIOTranscodeModel,
        title="Extract OIIO Transcode"
    )
    ExtractReview: ExtractReviewModel = SettingsField(
        default_factory=ExtractReviewModel,
        title="Extract Review"
    )
    ExtractBurnin: ExtractBurninModel = SettingsField(
        default_factory=ExtractBurninModel,
        title="Extract Burnin"
    )
    ExtractUSDAssetContribution: AyonEntityURIModel = SettingsField(
        default_factory=AyonEntityURIModel,
        title="Extract USD Asset Contribution",
    )
    ExtractUSDLayerContribution: AyonEntityURIModel = SettingsField(
        default_factory=AyonEntityURIModel,
        title="Extract USD Layer Contribution",
    )
    PreIntegrateThumbnails: PreIntegrateThumbnailsModel = SettingsField(
        default_factory=PreIntegrateThumbnailsModel,
        title="Override Integrate Thumbnail Representations"
    )
    IntegrateProductGroup: IntegrateProductGroupModel = SettingsField(
        default_factory=IntegrateProductGroupModel,
        title="Integrate Product Group"
    )
    IntegrateHeroVersion: IntegrateHeroVersionModel = SettingsField(
        default_factory=IntegrateHeroVersionModel,
        title="Integrate Hero Version"
    )
<<<<<<< HEAD
    CollectRenderedFiles: CollectRenderedFilesModel = SettingsField(
        default_factory=CollectRenderedFilesModel,
        title="Clean up farm rendered files"
=======
    AttachReviewables: EnabledModel = SettingsField(
        default_factory=EnabledModel,
        title="Attach Reviewables",
        description=(
            "When enabled, expose an 'Attach Reviewables' attribute on review"
            " and render instances in the publisher to allow including the"
            " media to be attached to another instance.\n\n"
            "If a reviewable is attached to another instance it will not be "
            "published as a render/review product of its own."
        )
>>>>>>> c76d4592
    )
    CleanUp: CleanUpModel = SettingsField(
        default_factory=CleanUpModel,
        title="Clean Up"
    )
    CleanUpFarm: CleanUpFarmModel = SettingsField(
        default_factory=CleanUpFarmModel,
        title="Clean Up Farm"
    )


DEFAULT_PUBLISH_VALUES = {
    "CollectAnatomyInstanceData": {
        "follow_workfile_version": False
    },
    "CollectAudio": {
        "enabled": False,
        "audio_product_name": "audioMain"
    },
    "CollectSceneVersion": {
        "hosts": [
            "aftereffects",
            "blender",
            "celaction",
            "fusion",
            "harmony",
            "hiero",
            "houdini",
            "maya",
            "nuke",
            "photoshop",
            "resolve",
            "tvpaint",
            "substancepainter"
        ],
        "skip_hosts_headless_publish": []
    },
    "collect_comment_per_instance": {
        "enabled": False,
        "families": []
    },
    "CollectFramesFixDef": {
        "enabled": True,
        "rewrite_version_enable": True
    },
    "CollectUSDLayerContributions": {
        "enabled": True,
        "contribution_layers": [
            # Asset layers
            {"name": "model", "order": 100},
            {"name": "assembly", "order": 150},
            {"name": "groom", "order": 175},
            {"name": "look", "order": 200},
            {"name": "rig", "order": 300},
            # Shot layers
            {"name": "layout", "order": 200},
            {"name": "animation", "order": 300},
            {"name": "simulation", "order": 400},
            {"name": "fx", "order": 500},
            {"name": "lighting", "order": 600},
        ],
        "profiles": [
            {
                "product_types": ["model"],
                "task_types": [],
                "contribution_enabled": True,
                "contribution_layer": "model",
                "contribution_apply_as_variant": True,
                "contribution_target_product": "usdAsset"
            },
            {
                "product_types": ["look"],
                "task_types": [],
                "contribution_enabled": True,
                "contribution_layer": "look",
                "contribution_apply_as_variant": True,
                "contribution_target_product": "usdAsset"
            },
            {
                "product_types": ["groom"],
                "task_types": [],
                "contribution_enabled": True,
                "contribution_layer": "groom",
                "contribution_apply_as_variant": True,
                "contribution_target_product": "usdAsset"
            },
            {
                "product_types": ["rig"],
                "task_types": [],
                "contribution_enabled": True,
                "contribution_layer": "rig",
                "contribution_apply_as_variant": True,
                "contribution_target_product": "usdAsset"
            },
            {
                "product_types": ["usd"],
                "task_types": [],
                "contribution_enabled": True,
                "contribution_layer": "assembly",
                "contribution_apply_as_variant": False,
                "contribution_target_product": "usdShot"
            },
        ]
    },
    "ValidateEditorialAssetName": {
        "enabled": True,
        "optional": False,
        "active": True
    },
    "ValidateVersion": {
        "plugin_state_profiles": [
            {
                "host_names": [
                    "aftereffects",
                    "blender",
                    "houdini",
                    "maya",
                    "nuke",
                    "photoshop",
                    "substancepainter",
                    "silhouette",
                ],
                "enabled": True,
                "optional": False,
                "active": True
            }
        ]
    },
    "ValidateOutdatedContainers": {
        "plugin_state_profiles": [
            {
                # Default host names are based on original
                #   filter of ValidateContainer pyblish plugin
                "host_names": [
                    "maya",
                    "houdini",
                    "nuke",
                    "harmony",
                    "photoshop",
                    "aftereffects",
                    "fusion",
                    "silhouette",
                ],
                "enabled": True,
                "optional": True,
                "active": True
            }
        ]
    },
    "ValidateIntent": {
        "enabled": False,
        "profiles": []
    },
    "ExtractThumbnail": {
        "enabled": True,
        "product_names": [],
        "integrate_thumbnail": True,
        "target_size": {
            "type": "source"
        },
        "duration_split": 0.5,
        "oiiotool_defaults": {
            "type": "colorspace",
            "colorspace": "color_picking"
        },
        "ffmpeg_args": {
            "input": [
                "-apply_trc gamma22"
            ],
            "output": []
        }
    },
    "ExtractOIIOTranscode": {
        "enabled": True,
        "profiles": []
    },
    "ExtractReview": {
        "enabled": True,
        "profiles": [
            {
                "product_types": [],
                "hosts": [],
                "outputs": [
                    {
                        "name": "png",
                        "ext": "png",
                        "tags": [
                            "ftrackreview",
                            "kitsureview",
                            "webreview"
                        ],
                        "burnins": [],
                        "ffmpeg_args": {
                            "video_filters": [],
                            "audio_filters": [],
                            "input": [],
                            "output": []
                        },
                        "filter": {
                            "families": [
                                "render",
                                "review",
                                "ftrack"
                            ],
                            "product_names": [],
                            "custom_tags": [],
                            "single_frame_filter": "single_frame"
                        },
                        "overscan_crop": "",
                        # "overscan_color": [0, 0, 0],
                        "overscan_color": [0, 0, 0, 0.0],
                        "width": 1920,
                        "height": 1080,
                        "scale_pixel_aspect": True,
                        "bg_color": [0, 0, 0, 0.0],
                        "letter_box": {
                            "enabled": False,
                            "ratio": 0.0,
                            "fill_color": [0, 0, 0, 1.0],
                            "line_thickness": 0,
                            "line_color": [255, 0, 0, 1.0]
                        }
                    },
                    {
                        "name": "h264",
                        "ext": "mp4",
                        "tags": [
                            "burnin",
                            "ftrackreview",
                            "kitsureview",
                            "webreview"
                        ],
                        "burnins": [],
                        "ffmpeg_args": {
                            "video_filters": [],
                            "audio_filters": [],
                            "input": [
                                "-apply_trc gamma22"
                            ],
                            "output": [
                                "-pix_fmt yuv420p",
                                "-crf 18",
                                "-c:a aac",
                                "-b:a 192k",
                                "-g 1",
                                "-movflags faststart"
                            ]
                        },
                        "filter": {
                            "families": [
                                "render",
                                "review",
                                "ftrack"
                            ],
                            "product_names": [],
                            "custom_tags": [],
                            "single_frame_filter": "multi_frame"
                        },
                        "overscan_crop": "",
                        # "overscan_color": [0, 0, 0],
                        "overscan_color": [0, 0, 0, 0.0],
                        "width": 0,
                        "height": 0,
                        "scale_pixel_aspect": True,
                        "bg_color": [0, 0, 0, 0.0],
                        "letter_box": {
                            "enabled": False,
                            "ratio": 0.0,
                            "fill_color": [0, 0, 0, 1.0],
                            "line_thickness": 0,
                            "line_color": [255, 0, 0, 1.0]
                        }
                    }
                ]
            }
        ]
    },
    "ExtractBurnin": {
        "enabled": True,
        "options": {
            "font_size": 42,
            "font_color": [255, 255, 255, 1.0],
            "bg_color": [0, 0, 0, 0.5],
            "x_offset": 5,
            "y_offset": 5,
            "bg_padding": 5,
            "font_filepath": {
                "windows": "",
                "darwin": "",
                "linux": ""
            }
        },
        "profiles": [
            {
                "product_types": [],
                "hosts": [],
                "task_types": [],
                "task_names": [],
                "product_names": [],
                "burnins": [
                    {
                        "name": "burnin",
                        "TOP_LEFT": "{yy}-{mm}-{dd}",
                        "TOP_CENTERED": "",
                        "TOP_RIGHT": "{anatomy[version]}",
                        "BOTTOM_LEFT": "{username}",
                        "BOTTOM_CENTERED": "{folder[name]}",
                        "BOTTOM_RIGHT": (
                            "{frame_start}-{current_frame}-{frame_end}"
                        ),
                        "filter": {
                            "families": [],
                            "tags": []
                        }
                    },
                ]
            },
            {
                "product_types": ["review"],
                "hosts": [
                    "maya",
                    "houdini",
                    "max"
                ],
                "task_types": [],
                "task_names": [],
                "product_names": [],
                "burnins": [
                    {
                        "name": "focal_length_burnin",
                        "TOP_LEFT": "{yy}-{mm}-{dd}",
                        "TOP_CENTERED": "{focalLength:.2f} mm",
                        "TOP_RIGHT": "{anatomy[version]}",
                        "BOTTOM_LEFT": "{username}",
                        "BOTTOM_CENTERED": "{folder[name]}",
                        "BOTTOM_RIGHT": (
                            "{frame_start}-{current_frame}-{frame_end}"
                        ),
                        "filter": {
                            "families": [],
                            "tags": []
                        }
                    }
                ]
            }
        ]
    },
    "ExtractUSDAssetContribution": {
        "use_ayon_entity_uri": False,
    },
    "ExtractUSDLayerContribution": {
        "use_ayon_entity_uri": False,
    },
    "PreIntegrateThumbnails": {
        "enabled": True,
        "integrate_profiles": []
    },
    "IntegrateProductGroup": {
        "product_grouping_profiles": [
            {
                "product_types": [],
                "hosts": [],
                "task_types": [],
                "tasks": [],
                "template": ""
            }
        ]
    },
    "IntegrateHeroVersion": {
        "enabled": True,
        "optional": True,
        "active": True,
        "families": [
            "model",
            "rig",
            "look",
            "pointcache",
            "animation",
            "setdress",
            "layout",
            "mayaScene",
            "simpleUnrealTexture"
        ],
        "use_hardlinks": False
    },
<<<<<<< HEAD
    "CollectRenderedFiles": {
        "remove_files": True
=======
    "AttachReviewables": {
        "enabled": True,
>>>>>>> c76d4592
    },
    "CleanUp": {
        "paterns": [],  # codespell:ignore paterns
        "remove_temp_renders": False
    },
    "CleanUpFarm": {
        "enabled": False
    }
}<|MERGE_RESOLUTION|>--- conflicted
+++ resolved
@@ -1044,11 +1044,6 @@
         default_factory=IntegrateHeroVersionModel,
         title="Integrate Hero Version"
     )
-<<<<<<< HEAD
-    CollectRenderedFiles: CollectRenderedFilesModel = SettingsField(
-        default_factory=CollectRenderedFilesModel,
-        title="Clean up farm rendered files"
-=======
     AttachReviewables: EnabledModel = SettingsField(
         default_factory=EnabledModel,
         title="Attach Reviewables",
@@ -1059,7 +1054,10 @@
             "If a reviewable is attached to another instance it will not be "
             "published as a render/review product of its own."
         )
->>>>>>> c76d4592
+    )
+    CollectRenderedFiles: CollectRenderedFilesModel = SettingsField(
+        default_factory=CollectRenderedFilesModel,
+        title="Clean up farm rendered files"
     )
     CleanUp: CleanUpModel = SettingsField(
         default_factory=CleanUpModel,
@@ -1445,13 +1443,11 @@
         ],
         "use_hardlinks": False
     },
-<<<<<<< HEAD
+    "AttachReviewables": {
+        "enabled": True,
+    },
     "CollectRenderedFiles": {
         "remove_files": True
-=======
-    "AttachReviewables": {
-        "enabled": True,
->>>>>>> c76d4592
     },
     "CleanUp": {
         "paterns": [],  # codespell:ignore paterns
