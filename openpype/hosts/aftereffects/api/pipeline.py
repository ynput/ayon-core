import os
import sys

from Qt import QtWidgets

import pyblish.api
from avalon import io

from openpype import lib
from openpype.api import Logger
from openpype.pipeline import (
    register_loader_plugin_path,
    register_creator_plugin_path,
    deregister_loader_plugin_path,
    deregister_creator_plugin_path,
    AVALON_CONTAINER_ID,
    registered_host,
)
import openpype.hosts.aftereffects
from openpype.lib import register_event_callback

from .launch_logic import get_stub

log = Logger.get_logger(__name__)


HOST_DIR = os.path.dirname(
    os.path.abspath(openpype.hosts.aftereffects.__file__)
)
PLUGINS_DIR = os.path.join(HOST_DIR, "plugins")
PUBLISH_PATH = os.path.join(PLUGINS_DIR, "publish")
LOAD_PATH = os.path.join(PLUGINS_DIR, "load")
CREATE_PATH = os.path.join(PLUGINS_DIR, "create")


<<<<<<< HEAD
=======
def check_inventory():
    if not lib.any_outdated():
        return

    # Warn about outdated containers.
    print("Starting new QApplication..")
    app = QtWidgets.QApplication(sys.argv)
    message_box = QtWidgets.QMessageBox()
    message_box.setIcon(QtWidgets.QMessageBox.Warning)
    msg = "There are outdated containers in the scene."
    message_box.setText(msg)
    message_box.exec_()


def application_launch():
    check_inventory()


>>>>>>> 3798ac01
def install():
    print("Installing Pype config...")

    pyblish.api.register_host("aftereffects")
    pyblish.api.register_plugin_path(PUBLISH_PATH)

    register_loader_plugin_path(LOAD_PATH)
    register_creator_plugin_path(CREATE_PATH)
    log.info(PUBLISH_PATH)

    pyblish.api.register_callback(
        "instanceToggled", on_pyblish_instance_toggled
    )

    register_event_callback("application.launched", application_launch)


def uninstall():
    pyblish.api.deregister_plugin_path(PUBLISH_PATH)
    deregister_loader_plugin_path(LOAD_PATH)
    deregister_creator_plugin_path(CREATE_PATH)


def application_launch():
    """Triggered after start of app"""
    check_inventory()


def on_pyblish_instance_toggled(instance, old_value, new_value):
    """Toggle layer visibility on instance toggles."""
    instance[0].Visible = new_value


def get_asset_settings():
    """Get settings on current asset from database.

    Returns:
        dict: Scene data.

    """
    asset_data = lib.get_asset()["data"]
    fps = asset_data.get("fps")
    frame_start = asset_data.get("frameStart")
    frame_end = asset_data.get("frameEnd")
    handle_start = asset_data.get("handleStart")
    handle_end = asset_data.get("handleEnd")
    resolution_width = asset_data.get("resolutionWidth")
    resolution_height = asset_data.get("resolutionHeight")
    duration = (frame_end - frame_start + 1) + handle_start + handle_end

    return {
        "fps": fps,
        "frameStart": frame_start,
        "frameEnd": frame_end,
        "handleStart": handle_start,
        "handleEnd": handle_end,
        "resolutionWidth": resolution_width,
        "resolutionHeight": resolution_height,
        "duration": duration
    }


def ls():
    """Yields containers from active AfterEffects document.

    This is the host-equivalent of api.ls(), but instead of listing
    assets on disk, it lists assets already loaded in AE; once loaded
    they are called 'containers'. Used in Manage tool.

    Containers could be on multiple levels, single images/videos/was as a
    FootageItem, or multiple items - backgrounds (folder with automatically
    created composition and all imported layers).

    Yields:
        dict: container

    """
    try:
        stub = get_stub()  # only after AfterEffects is up
    except lib.ConnectionNotEstablishedYet:
        print("Not connected yet, ignoring")
        return

    layers_meta = stub.get_metadata()
    for item in stub.get_items(comps=True,
                               folders=True,
                               footages=True):
        data = stub.read(item, layers_meta)
        # Skip non-tagged layers.
        if not data:
            continue

        # Filter to only containers.
        if "container" not in data["id"]:
            continue

        # Append transient data
        data["objectName"] = item.name.replace(stub.LOADED_ICON, '')
        data["layer"] = item
        yield data


def check_inventory():
    """Checks loaded containers if they are of highest version"""
    if not lib.any_outdated():
        return

    host = pyblish.api.registered_host()
    outdated_containers = []
    for container in host.ls():
        representation = container['representation']
        representation_doc = io.find_one(
            {
                "_id": io.ObjectId(representation),
                "type": "representation"
            },
            projection={"parent": True}
        )
        if representation_doc and not lib.is_latest(representation_doc):
            outdated_containers.append(container)

    # Warn about outdated containers.
    print("Starting new QApplication..")
    _app = QtWidgets.QApplication(sys.argv)

    message_box = QtWidgets.QMessageBox()
    message_box.setIcon(QtWidgets.QMessageBox.Warning)
    msg = "There are outdated containers in the scene."
    message_box.setText(msg)
    message_box.exec_()


def containerise(name,
                 namespace,
                 comp,
                 context,
                 loader=None,
                 suffix="_CON"):
    """
    Containerisation enables a tracking of version, author and origin
    for loaded assets.

    Creates dictionary payloads that gets saved into file metadata. Each
    container contains of who loaded (loader) and members (single or multiple
    in case of background).

    Arguments:
        name (str): Name of resulting assembly
        namespace (str): Namespace under which to host container
        comp (AEItem): Composition to containerise
        context (dict): Asset information
        loader (str, optional): Name of loader used to produce this container.
        suffix (str, optional): Suffix of container, defaults to `_CON`.

    Returns:
        container (str): Name of container assembly
    """
    data = {
        "schema": "openpype:container-2.0",
        "id": AVALON_CONTAINER_ID,
        "name": name,
        "namespace": namespace,
        "loader": str(loader),
        "representation": str(context["representation"]["_id"]),
        "members": comp.members or [comp.id]
    }

    stub = get_stub()
    stub.imprint(comp.id, data)

    return comp


# created instances section
def list_instances():
    """
        List all created instances from current workfile which
        will be published.

        Pulls from File > File Info

        For SubsetManager

        Returns:
            (list) of dictionaries matching instances format
    """
    stub = _get_stub()
    if not stub:
        return []

    instances = []
    layers_meta = stub.get_metadata()

    for instance in layers_meta:
        if instance.get("id") == "pyblish.avalon.instance":
            instances.append(instance)
    return instances


def remove_instance(instance):
    """
        Remove instance from current workfile metadata.

        Updates metadata of current file in File > File Info and removes
        icon highlight on group layer.

        For SubsetManager

        Args:
            instance (dict): instance representation from subsetmanager model
    """
    stub = _get_stub()

    if not stub:
        return

    inst_id = instance.get("instance_id") or instance.get("uuid")  # legacy
    if not inst_id:
        log.warning("No instance identifier for {}".format(instance))
        return

    stub.remove_instance(inst_id)

    if instance.get("members"):
        item = stub.get_item(instance["members"][0])
        if item:
            stub.rename_item(item.id,
                             item.name.replace(stub.PUBLISH_ICON, ''))


# new publisher section
def get_context_data():
    meta = _get_stub().get_metadata()
    for item in meta:
        if item.get("id") == "publish_context":
            item.pop("id")
            return item

    return {}


def update_context_data(data, changes):
    item = data
    item["id"] = "publish_context"
    _get_stub().imprint(item["id"], item)


def get_context_title():
    """Returns title for Creator window"""
    import avalon.api

    project_name = avalon.api.Session["AVALON_PROJECT"]
    asset_name = avalon.api.Session["AVALON_ASSET"]
    task_name = avalon.api.Session["AVALON_TASK"]
    return "{}/{}/{}".format(project_name, asset_name, task_name)


def _get_stub():
    """
        Handle pulling stub from PS to run operations on host
    Returns:
        (AEServerStub) or None
    """
    try:
        stub = get_stub()  # only after Photoshop is up
    except lib.ConnectionNotEstablishedYet:
        print("Not connected yet, ignoring")
        return

    if not stub.get_active_document_name():
        return

    return stub<|MERGE_RESOLUTION|>--- conflicted
+++ resolved
@@ -33,27 +33,6 @@
 CREATE_PATH = os.path.join(PLUGINS_DIR, "create")
 
 
-<<<<<<< HEAD
-=======
-def check_inventory():
-    if not lib.any_outdated():
-        return
-
-    # Warn about outdated containers.
-    print("Starting new QApplication..")
-    app = QtWidgets.QApplication(sys.argv)
-    message_box = QtWidgets.QMessageBox()
-    message_box.setIcon(QtWidgets.QMessageBox.Warning)
-    msg = "There are outdated containers in the scene."
-    message_box.setText(msg)
-    message_box.exec_()
-
-
-def application_launch():
-    check_inventory()
-
-
->>>>>>> 3798ac01
 def install():
     print("Installing Pype config...")
 
