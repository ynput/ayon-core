--- conflicted
+++ resolved
@@ -15,7 +15,7 @@
     CreatorError,
     CreatedInstance
 )
-from openpype.hosts.unreal.api.pipeline import (
+from ayon_core.hosts.unreal.api.pipeline import (
     send_request,
     unreal_log,
     ls_inst,
@@ -47,23 +47,6 @@
             Dict[str, Any]: Shared data.
 
         """
-<<<<<<< HEAD
-        if shared_data.get("unreal_cached_subsets") is None:
-            unreal_cached_subsets = collections.defaultdict(list)
-            unreal_cached_legacy_subsets = collections.defaultdict(list)
-            for instance in ls_inst():
-                if creator_id := instance.get("creator_identifier"):
-                    unreal_cached_subsets[creator_id].append(instance)
-                else:
-                    family = instance.get("family")
-                    unreal_cached_legacy_subsets[family].append(instance)
-
-            shared_data["unreal_cached_subsets"] = unreal_cached_subsets
-            shared_data["unreal_cached_legacy_subsets"] = (
-                unreal_cached_legacy_subsets
-            )
-        return shared_data
-=======
         if "unreal_cached_instances" in shared_data:
             return
 
@@ -81,16 +64,10 @@
         shared_data["unreal_cached_legacy_instances"] = (
             unreal_cached_legacy_instances
         )
->>>>>>> 2b76b3dd
 
     def create(self, product_name, instance_data, pre_create_data):
         try:
-<<<<<<< HEAD
-            instance_name = f"{subset_name}{self.suffix}"
-=======
             instance_name = f"{product_name}{self.suffix}"
-            pub_instance = create_publish_instance(instance_name, self.root)
->>>>>>> 2b76b3dd
 
             instance_data["productName"] = product_name
             instance_data["instance_path"] = f"{self.root}/{instance_name}"
@@ -249,13 +226,15 @@
     root = "/Game/Ayon"
     suffix = "_CON"
 
-    def update(self, container, representation):
+    def update(self, container, context):
+        repre_entity = context["representation"]
+
         asset_dir = container["namespace"]
         container_name = container['objectName']
 
         data = {
-            "representation_id": str(representation["_id"]),
-            "version_id": str(representation["parent"])
+            "representation": str(repre_entity["id"]),
+            "parent": str(repre_entity["versionId"])
         }
 
         imprint(f"{asset_dir}/{container_name}", data)
