from openpype.client import get_last_version_by_subset_id
from openpype.pipeline import (
    get_representation_path,
    get_representation_context,
    get_current_project_name,
)
from openpype.hosts.resolve.api import lib, plugin
from openpype.hosts.resolve.api.pipeline import (
    containerise,
    update_container,
)
from openpype.lib.transcoding import (
    VIDEO_EXTENSIONS,
    IMAGE_EXTENSIONS
)


class LoadClip(plugin.TimelineItemLoader):
    """Load a subset to timeline as clip

    Place clip to timeline on its asset origin timings collected
    during conforming to project
    """

    families = ["render2d", "source", "plate", "render", "review"]

    representations = ["*"]
    extensions = set(
        ext.lstrip(".") for ext in IMAGE_EXTENSIONS.union(VIDEO_EXTENSIONS)
    )

    label = "Load as clip"
    order = -10
    icon = "code-fork"
    color = "orange"

    # for loader multiselection
    timeline = None

    # presets
    clip_color_last = "Olive"
    clip_color = "Orange"

    def load(self, context, name, namespace, options):

        # load clip to timeline and get main variables
        path = self.filepath_from_context(context)
        timeline_item = plugin.ClipLoader(
            self, context, path, **options).load()
        namespace = namespace or timeline_item.GetName()

        # update color of clip regarding the version order
        self.set_item_color(timeline_item, version=context["version"])

        data_imprint = self.get_tag_data(context, name, namespace)
        return containerise(
            timeline_item,
            name, namespace, context,
            self.__class__.__name__,
            data_imprint)

    def switch(self, container, representation):
        self.update(container, representation)

    def update(self, container, representation):
        """ Updating previously loaded clips
        """

        context = get_representation_context(representation)
        name = container['name']
        namespace = container['namespace']
<<<<<<< HEAD
        timeline_item = container["_timeline_item"]

        media_pool_item = timeline_item.GetMediaPoolItem()

        path = get_representation_path(representation)
        loader = plugin.ClipLoader(self, context, path)
        timeline_item = loader.update(timeline_item)

        # update color of clip regarding the version order
        self.set_item_color(timeline_item, version=context["version"])

        # if original media pool item has no remaining usages left
        # remove it from the media pool
        if int(media_pool_item.GetClipProperty("Usage")) == 0:
            lib.remove_media_pool_item(media_pool_item)

        data_imprint = self.get_tag_data(context, name, namespace)
        return update_container(timeline_item, data_imprint)

    def get_tag_data(self, context, name, namespace):
        """Return data to be imprinted on the timeline item marker"""

        representation = context["representation"]
        version = context['version']
=======
        timeline_item = lib.get_pype_timeline_item_by_name(namespace)

        project_name = get_current_project_name()
        version = get_version_by_id(project_name, representation["parent"])
>>>>>>> 23efd323
        version_data = version.get("data", {})
        version_name = version.get("name", None)
        colorspace = version_data.get("colorspace", None)
        object_name = "{}_{}".format(name, namespace)
<<<<<<< HEAD
=======
        path = get_representation_path(representation)

        context["version"] = {"data": version_data}
        loader = plugin.ClipLoader(self, context, path)
        timeline_item = loader.update(timeline_item)
>>>>>>> 23efd323

        # add additional metadata from the version to imprint Avalon knob
        # move all version data keys to tag data
        add_version_data_keys = [
            "frameStart", "frameEnd", "source", "author",
            "fps", "handleStart", "handleEnd"
        ]
        data = {
            key: version_data.get(key, "None") for key in add_version_data_keys
        }

        # add variables related to version context
        data.update({
            "representation": str(representation["_id"]),
            "version": version_name,
            "colorspace": colorspace,
            "objectName": object_name
        })
        return data

    @classmethod
    def set_item_color(cls, timeline_item, version):
        """Color timeline item based on whether it is outdated or latest"""
        # define version name
        version_name = version.get("name", None)
        # get all versions in list
        project_name = get_current_project_name()
        last_version_doc = get_last_version_by_subset_id(
            project_name,
            version["parent"],
            fields=["name"]
        )
        if last_version_doc:
            last_version = last_version_doc["name"]
        else:
            last_version = None

        # set clip colour
        if version_name == last_version:
            timeline_item.SetClipColor(cls.clip_color_last)
        else:
            timeline_item.SetClipColor(cls.clip_color)

    def remove(self, container):
<<<<<<< HEAD
        timeline_item = container["_timeline_item"]
        media_pool_item = timeline_item.GetMediaPoolItem()
        timeline = lib.get_current_timeline()

        if timeline.DeleteClips is not None:
            timeline.DeleteClips([timeline_item])

        # if media pool item has no remaining usages left
        # remove it from the media pool
        if int(media_pool_item.GetClipProperty("Usage")) == 0:
            lib.remove_media_pool_item(media_pool_item)
=======
        namespace = container['namespace']
        timeline_item = lib.get_pype_timeline_item_by_name(namespace)
        take_mp_item = timeline_item.GetMediaPoolItem()
        timeline = lib.get_current_timeline()

        # DeleteClips function was added in Resolve 18.5+
        # by checking None we can detect whether the
        # function exists in Resolve
        if timeline.DeleteClips is not None:
            timeline.DeleteClips([timeline_item])

        lib.remove_media_pool_item(take_mp_item)
>>>>>>> 23efd323
<|MERGE_RESOLUTION|>--- conflicted
+++ resolved
@@ -69,7 +69,6 @@
         context = get_representation_context(representation)
         name = container['name']
         namespace = container['namespace']
-<<<<<<< HEAD
         timeline_item = container["_timeline_item"]
 
         media_pool_item = timeline_item.GetMediaPoolItem()
@@ -94,24 +93,10 @@
 
         representation = context["representation"]
         version = context['version']
-=======
-        timeline_item = lib.get_pype_timeline_item_by_name(namespace)
-
-        project_name = get_current_project_name()
-        version = get_version_by_id(project_name, representation["parent"])
->>>>>>> 23efd323
         version_data = version.get("data", {})
         version_name = version.get("name", None)
         colorspace = version_data.get("colorspace", None)
         object_name = "{}_{}".format(name, namespace)
-<<<<<<< HEAD
-=======
-        path = get_representation_path(representation)
-
-        context["version"] = {"data": version_data}
-        loader = plugin.ClipLoader(self, context, path)
-        timeline_item = loader.update(timeline_item)
->>>>>>> 23efd323
 
         # add additional metadata from the version to imprint Avalon knob
         # move all version data keys to tag data
@@ -156,22 +141,8 @@
             timeline_item.SetClipColor(cls.clip_color)
 
     def remove(self, container):
-<<<<<<< HEAD
         timeline_item = container["_timeline_item"]
         media_pool_item = timeline_item.GetMediaPoolItem()
-        timeline = lib.get_current_timeline()
-
-        if timeline.DeleteClips is not None:
-            timeline.DeleteClips([timeline_item])
-
-        # if media pool item has no remaining usages left
-        # remove it from the media pool
-        if int(media_pool_item.GetClipProperty("Usage")) == 0:
-            lib.remove_media_pool_item(media_pool_item)
-=======
-        namespace = container['namespace']
-        timeline_item = lib.get_pype_timeline_item_by_name(namespace)
-        take_mp_item = timeline_item.GetMediaPoolItem()
         timeline = lib.get_current_timeline()
 
         # DeleteClips function was added in Resolve 18.5+
@@ -180,5 +151,7 @@
         if timeline.DeleteClips is not None:
             timeline.DeleteClips([timeline_item])
 
-        lib.remove_media_pool_item(take_mp_item)
->>>>>>> 23efd323
+        # if media pool item has no remaining usages left
+        # remove it from the media pool
+        if int(media_pool_item.GetClipProperty("Usage")) == 0:
+            lib.remove_media_pool_item(media_pool_item)