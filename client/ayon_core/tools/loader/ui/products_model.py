--- conflicted
+++ resolved
@@ -16,35 +16,6 @@
 PRODUCT_ID_ROLE = QtCore.Qt.UserRole + 6
 PRODUCT_NAME_ROLE = QtCore.Qt.UserRole + 7
 PRODUCT_TYPE_ROLE = QtCore.Qt.UserRole + 8
-<<<<<<< HEAD
-PRODUCT_TYPE_ICON_ROLE = QtCore.Qt.UserRole + 9
-PRODUCT_IN_SCENE_ROLE = QtCore.Qt.UserRole + 10
-VERSION_ID_ROLE = QtCore.Qt.UserRole + 11
-VERSION_HERO_ROLE = QtCore.Qt.UserRole + 12
-VERSION_NAME_ROLE = QtCore.Qt.UserRole + 13
-VERSION_NAME_EDIT_ROLE = QtCore.Qt.UserRole + 14
-VERSION_PUBLISH_TIME_ROLE = QtCore.Qt.UserRole + 15
-VERSION_STATUS_NAME_ROLE = QtCore.Qt.UserRole + 16
-VERSION_STATUS_SHORT_ROLE = QtCore.Qt.UserRole + 17
-VERSION_STATUS_COLOR_ROLE = QtCore.Qt.UserRole + 18
-VERSION_STATUS_ICON_ROLE = QtCore.Qt.UserRole + 19
-VERSION_AUTHOR_ROLE = QtCore.Qt.UserRole + 20
-VERSION_FRAME_RANGE_ROLE = QtCore.Qt.UserRole + 21
-VERSION_DURATION_ROLE = QtCore.Qt.UserRole + 22
-VERSION_HANDLES_ROLE = QtCore.Qt.UserRole + 23
-VERSION_STEP_ROLE = QtCore.Qt.UserRole + 24
-VERSION_AVAILABLE_ROLE = QtCore.Qt.UserRole + 25
-VERSION_THUMBNAIL_ID_ROLE = QtCore.Qt.UserRole + 26
-ACTIVE_SITE_ICON_ROLE = QtCore.Qt.UserRole + 27
-REMOTE_SITE_ICON_ROLE = QtCore.Qt.UserRole + 28
-REPRESENTATIONS_COUNT_ROLE = QtCore.Qt.UserRole + 29
-SYNC_ACTIVE_SITE_AVAILABILITY = QtCore.Qt.UserRole + 30
-SYNC_REMOTE_SITE_AVAILABILITY = QtCore.Qt.UserRole + 31
-
-STATUS_NAME_FILTER_ROLE = QtCore.Qt.UserRole + 32
-TASK_TAGS_FILTER_ROLE = QtCore.Qt.UserRole + 33
-VERSION_TAGS_FILTER_ROLE = QtCore.Qt.UserRole + 34
-=======
 PRODUCT_BASE_TYPE_ROLE = QtCore.Qt.UserRole + 9
 PRODUCT_TYPE_ICON_ROLE = QtCore.Qt.UserRole + 10
 PRODUCT_IN_SCENE_ROLE = QtCore.Qt.UserRole + 11
@@ -71,7 +42,8 @@
 SYNC_REMOTE_SITE_AVAILABILITY = QtCore.Qt.UserRole + 32
 
 STATUS_NAME_FILTER_ROLE = QtCore.Qt.UserRole + 33
->>>>>>> b2ab8ef5
+TASK_TAGS_FILTER_ROLE = QtCore.Qt.UserRole + 34
+VERSION_TAGS_FILTER_ROLE = QtCore.Qt.UserRole + 35
 
 
 class ProductsModel(QtGui.QStandardItemModel):
