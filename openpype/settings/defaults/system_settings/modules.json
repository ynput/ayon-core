--- conflicted
+++ resolved
@@ -137,18 +137,16 @@
             }
         }
     },
-<<<<<<< HEAD
     "shotgrid": {
         "enabled": true,
         "filter_projects_by_login": true,
         "leecher_manager_url": "http://127.0.0.1:3000",
         "leecher_backend_url": "http://127.0.0.1:8090",
         "shotgrid_settings": {}
-=======
+    },
     "kitsu": {
         "enabled": false,
         "server": ""
->>>>>>> 25fc9d27
     },
     "timers_manager": {
         "enabled": true,
