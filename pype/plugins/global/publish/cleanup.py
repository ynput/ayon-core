# -*- coding: utf-8 -*-
"""Cleanup leftover files from publish."""
import os
import shutil
import pyblish.api
<<<<<<< HEAD


def clean_renders(instance):
    """Delete renders after publishing.

    Args:
        instance (pyblish.api.Instace): Instance to work on.

    """
    transfers = instance.data.get("transfers", list())
    current_families = instance.data.get("families", list())
    instance_family = instance.data.get("family", None)
    dirnames = []

    for src, dest in transfers:
        if os.path.normpath(src) != os.path.normpath(dest):
            if instance_family == 'render' or 'render' in current_families:
                os.remove(src)
                dirnames.append(os.path.dirname(src))

    # make unique set
    cleanup_dirs = set(dirnames)
    for dir in cleanup_dirs:
        try:
            os.rmdir(dir)
        except OSError:
            # directory is not empty, skipping
            continue
=======
import re
>>>>>>> 91bc2704


class CleanUp(pyblish.api.InstancePlugin):
    """Cleans up the staging directory after a successful publish.

    This will also clean published renders and delete their parent directories.

    """

    order = pyblish.api.IntegratorOrder + 10
    label = "Clean Up"
    exclude_families = ["clip"]
    optional = True
    active = True

    # Presets
    paterns = None  # list of regex paterns

    def process(self, instance):
        """Plugin entry point."""
        # Get the errored instances
        failed = []
        for result in instance.context.data["results"]:
            if (result["error"] is not None and result["instance"] is not None
               and result["instance"] not in failed):
                failed.append(result["instance"])
        assert instance not in failed, (
            "Result of '{}' instance were not success".format(
                instance.data["name"]
            )
        )

<<<<<<< HEAD
        self.log.info("Performing cleanup on {}".format(instance))
        clean_renders(instance)
=======
        self.log.info("Cleaning renders new...")
        self.clean_renders(instance)
>>>>>>> 91bc2704

        if [ef for ef in self.exclude_families
                if instance.data["family"] in ef]:
            return
        import tempfile

        temp_root = tempfile.gettempdir()
        staging_dir = instance.data.get("stagingDir", None)

        if not os.path.normpath(staging_dir).startswith(temp_root):
            self.log.info("Skipping cleanup. Staging directory is not in the "
                          "temp folder: %s" % staging_dir)
            return

<<<<<<< HEAD
        if not staging_dir or not os.path.exists(staging_dir):
            self.log.info("No staging directory found: %s" % staging_dir)
            return

        self.log.info("Removing staging directory {}".format(staging_dir))
        shutil.rmtree(staging_dir)
=======
        self.log.info("Removing staging directory ...")
        shutil.rmtree(staging_dir)

    def clean_renders(self, instance):
        transfers = instance.data.get("transfers", list())

        current_families = instance.data.get("families", list())
        instance_family = instance.data.get("family", None)
        dirnames = []
        transfers_dirs = []

        for src, dest in transfers:
            # fix path inconsistency
            src = os.path.normpath(src)
            dest = os.path.normpath(dest)

            # add src dir into clearing dir paths (regex paterns)
            transfers_dirs.append(os.path.dirname(src))

            # add dest dir into clearing dir paths (regex paterns)
            transfers_dirs.append(os.path.dirname(dest))

            if os.path.normpath(src) != os.path.normpath(dest):
                if instance_family == 'render' or 'render' in current_families:
                    self.log.info("Removing src: `{}`...".format(src))
                    os.remove(src)

                    # add dir for cleanup
                    dirnames.append(os.path.dirname(src))

        # clean by regex paterns
        # make unique set
        transfers_dirs = set(transfers_dirs)

        self.log.debug("__ transfers_dirs: `{}`".format(transfers_dirs))
        self.log.debug("__ self.paterns: `{}`".format(self.paterns))
        if self.paterns:
            files = list()
            # get list of all available content of dirs
            for _dir in transfers_dirs:
                if not os.path.exists(_dir):
                    continue
                files.extend([
                    os.path.join(_dir, f)
                    for f in os.listdir(_dir)])

            self.log.debug("__ files: `{}`".format(files))

            # remove all files which match regex patern
            for f in files:
                for p in self.paterns:
                    patern = re.compile(p)
                    if not patern.findall(f):
                        continue
                    if not os.path.exists(f):
                        continue

                    self.log.info("Removing file by regex: `{}`".format(f))
                    os.remove(f)

                    # add dir for cleanup
                    dirnames.append(os.path.dirname(f))

        # make unique set
        cleanup_dirs = set(dirnames)

        # clean dirs which are empty
        for dir in cleanup_dirs:
            try:
                os.rmdir(dir)
            except OSError:
                # directory is not empty, skipping
                continue
>>>>>>> 91bc2704
<|MERGE_RESOLUTION|>--- conflicted
+++ resolved
@@ -3,38 +3,7 @@
 import os
 import shutil
 import pyblish.api
-<<<<<<< HEAD
-
-
-def clean_renders(instance):
-    """Delete renders after publishing.
-
-    Args:
-        instance (pyblish.api.Instace): Instance to work on.
-
-    """
-    transfers = instance.data.get("transfers", list())
-    current_families = instance.data.get("families", list())
-    instance_family = instance.data.get("family", None)
-    dirnames = []
-
-    for src, dest in transfers:
-        if os.path.normpath(src) != os.path.normpath(dest):
-            if instance_family == 'render' or 'render' in current_families:
-                os.remove(src)
-                dirnames.append(os.path.dirname(src))
-
-    # make unique set
-    cleanup_dirs = set(dirnames)
-    for dir in cleanup_dirs:
-        try:
-            os.rmdir(dir)
-        except OSError:
-            # directory is not empty, skipping
-            continue
-=======
 import re
->>>>>>> 91bc2704
 
 
 class CleanUp(pyblish.api.InstancePlugin):
@@ -67,13 +36,8 @@
             )
         )
 
-<<<<<<< HEAD
-        self.log.info("Performing cleanup on {}".format(instance))
-        clean_renders(instance)
-=======
         self.log.info("Cleaning renders new...")
         self.clean_renders(instance)
->>>>>>> 91bc2704
 
         if [ef for ef in self.exclude_families
                 if instance.data["family"] in ef]:
@@ -88,15 +52,11 @@
                           "temp folder: %s" % staging_dir)
             return
 
-<<<<<<< HEAD
         if not staging_dir or not os.path.exists(staging_dir):
             self.log.info("No staging directory found: %s" % staging_dir)
             return
 
         self.log.info("Removing staging directory {}".format(staging_dir))
-        shutil.rmtree(staging_dir)
-=======
-        self.log.info("Removing staging directory ...")
         shutil.rmtree(staging_dir)
 
     def clean_renders(self, instance):
@@ -168,5 +128,4 @@
                 os.rmdir(dir)
             except OSError:
                 # directory is not empty, skipping
-                continue
->>>>>>> 91bc2704
+                continue