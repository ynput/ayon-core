--- conflicted
+++ resolved
@@ -513,7 +513,6 @@
         rt.renderHeight = current_renderHeight
 
 
-<<<<<<< HEAD
 def get_operators(members):
     """Get Export Particles Operator.
 
@@ -576,7 +575,8 @@
                         continue
                     node_sub_anim.frameStart = frameStart
                     node_sub_anim.frameEnd = frameEnd
-=======
+
+
 @contextlib.contextmanager
 def suspended_refresh():
     """Suspended refresh for scene and modify panel redraw.
@@ -591,5 +591,4 @@
 
     finally:
         rt.enableSceneRedraw()
-        rt.resumeEditing()
->>>>>>> c62ede3f
+        rt.resumeEditing()