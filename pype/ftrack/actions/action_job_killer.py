--- conflicted
+++ resolved
@@ -1,7 +1,3 @@
-<<<<<<< HEAD
-import os
-=======
->>>>>>> 12c7e520
 import sys
 import argparse
 import logging
@@ -49,14 +45,10 @@
                     desctiption = data['description']
                 except Exception:
                     desctiption = '*No description*'
-<<<<<<< HEAD
-                user = job['user']['username']
-=======
                 try:
                     user = job['user']['username']
                 except Exception:
                     user = '*No user'
->>>>>>> 12c7e520
                 created = job['created_at'].strftime('%d.%m.%Y %H:%M:%S')
                 label = '{} - {} - {}'.format(
                     desctiption, created, user
