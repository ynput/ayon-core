# -*- coding: utf-8 -*-
"""Package helping with colorizing and formatting terminal output."""
# ::
#   //.  ...   ..      ///.     //.
#  ///\\\ \\\   \\    ///\\\   ///
# ///  \\  \\\   \\  ///  \\  /// //
# \\\  //   \\\  //  \\\  //  \\\//  ./
#  \\\//     \\\//    \\\//    \\\' //
#   \\\         \\\    \\\      \\\//
#    '''         '''    '''      '''
#   ..---===[[ PyP3 Setup ]]===---...
#
import re
<<<<<<< HEAD
import os
import sys
try:
    import blessed
    term = blessed.Terminal()

except Exception:
    term = None
=======
import time
import threading
>>>>>>> 58067130


class Terminal:
    """Class formatting messages using colorama to specific visual tokens.

    If :mod:`Colorama` is not found, it will still work, but without colors.

    Depends on :mod:`Colorama`
    Using **PYPE_LOG_NO_COLORS** environment variable.
    """

<<<<<<< HEAD
    # shortcuts for colorama codes
    _sdict = {}
    if term:
=======
    # Is Terminal initialized
    _initialized = False
    # Thread lock for initialization to avoid race conditions
    _init_lock = threading.Lock()
    # Use colorized output
    use_colors = True
    # Output message replacements mapping - set on initialization
    _sdict = {}

    @staticmethod
    def _initialize():
        """Initialize Terminal class as object.

        First check if colorized output is disabled by environment variable
        `PYPE_LOG_NO_COLORS` value. By default is colorized output turned on.

        Then tries to import python module that do the colors magic and create
        it's terminal object. Colorized output is not used if import of python
        module or terminal object creation fails.

        Set `_initialized` attribute to `True` when is done.
        """

        from pype.lib import env_value_to_bool
        use_colors = env_value_to_bool(
            "PYPE_LOG_NO_COLORS", default=Terminal.use_colors
        )
        if not use_colors:
            Terminal.use_colors = use_colors
            Terminal._initialized = True
            return

        try:
            # Try to import `blessed` module and create `Terminal` object
            import blessed
            term = blessed.Terminal()

        except Exception:
            # Do not use colors if crashed
            Terminal.use_colors = False
            Terminal.echo(
                "Module `blessed` failed on import or terminal creation."
                " Pype terminal won't use colors."
            )
            Terminal._initialized = True
            return

        # shortcuts for blessed codes
>>>>>>> 58067130
        _SB = term.bold
        _RST = ""
        _LR = term.tomato2
        _LG = term.aquamarine3
        _LB = term.turquoise2
        _LM = term.slateblue2
        _LY = term.gold
        _R = term.red
        _G = term.green
        _B = term.blue
        _C = term.cyan
        _Y = term.yellow
        _W = term.white

        # dictionary replacing string sequences with colorized one
<<<<<<< HEAD
        _sdict = {

=======
        Terminal._sdict = {
>>>>>>> 58067130
            r">>> ": _SB + _LG + r">>> " + _RST,
            r"!!!(?!\sCRI|\sERR)": _SB + _R + r"!!! " + _RST,
            r"\-\-\- ": _SB + _C + r"--- " + _RST,
            r"\*\*\*(?!\sWRN)": _SB + _LY + r"***" + _RST,
            r"\*\*\* WRN": _SB + _LY + r"*** WRN" + _RST,
            r"  \- ": _SB + _LY + r"  - " + _RST,
            r"\[ ": _SB + _LG + r"[ " + _RST,
            r"\]": _SB + _LG + r"]" + _RST,
            r"{": _LG + r"{",
            r"}": r"}" + _RST,
            r"\(": _LY + r"(",
            r"\)": r")" + _RST,
            r"^\.\.\. ": _SB + _LR + r"... " + _RST,
            r"!!! ERR: ":
                _SB + _LR + r"!!! ERR: " + _RST,
            r"!!! CRI: ":
                _SB + _R + r"!!! CRI: " + _RST,
            r"(?i)failed": _SB + _LR + "FAILED" + _RST,
            r"(?i)error": _SB + _LR + "ERROR" + _RST
        }

<<<<<<< HEAD
    def __init__(self):
        pass
=======
        Terminal._SB = _SB
        Terminal._RST = _RST
        Terminal._LR = _LR
        Terminal._LG = _LG
        Terminal._LB = _LB
        Terminal._LM = _LM
        Terminal._LY = _LY
        Terminal._R = _R
        Terminal._G = _G
        Terminal._B = _B
        Terminal._C = _C
        Terminal._Y = _Y
        Terminal._W = _W

        Terminal._initialized = True
>>>>>>> 58067130

    @staticmethod
    def _multiple_replace(text, adict):
        """Replace multiple tokens defined in dict.

        Find and replace all occurances of strings defined in dict is
        supplied string.

        Args:
            text (str): string to be searched
            adict (dict): dictionary with `{'search': 'replace'}`

        Returns:
            str: string with replaced tokens

        """
        for r, v in adict.items():
            text = re.sub(r, v, text)

        return text

    @staticmethod
    def echo(message):
        """Print colorized message to stdout.

        Args:
            message (str): Message to be colorized.
            debug (bool):

        Returns:
            str: Colorized message.

        """
        colorized = Terminal.log(message)
        print(colorized)

        return colorized

    @staticmethod
    def log(message):
        """Return color formatted message.

        If environment variable `PYPE_LOG_NO_COLORS` is set to
        whatever value, message will be formatted but not colorized.

        Args:
            message (str): Message to be colorized.

        Returns:
            str: Colorized message.

        """
        T = Terminal
        # Initialize if not yet initialized and use thread lock to avoid race
        # condition issues
        if not T._initialized:
            # Check if lock is already locked to be sure `_initialize` is not
            # executed multiple times
            if not T._init_lock.locked():
                with T._init_lock:
                    T._initialize()
            else:
                # If lock is locked wait until is finished
                while T._init_lock.locked():
                    time.sleep(0.1)

        # if we dont want colors, just print raw message
<<<<<<< HEAD
        if not T._sdict or os.environ.get('PYPE_LOG_NO_COLORS'):
=======
        if not T.use_colors:
>>>>>>> 58067130
            return message

        message = re.sub(r'\[(.*)\]', '[ ' + T._SB + T._W +
                         r'\1' + T._RST + ' ]', message)
        message = T._multiple_replace(message + T._RST, T._sdict)

        return message<|MERGE_RESOLUTION|>--- conflicted
+++ resolved
@@ -11,7 +11,6 @@
 #   ..---===[[ PyP3 Setup ]]===---...
 #
 import re
-<<<<<<< HEAD
 import os
 import sys
 try:
@@ -20,10 +19,6 @@
 
 except Exception:
     term = None
-=======
-import time
-import threading
->>>>>>> 58067130
 
 
 class Terminal:
@@ -35,60 +30,9 @@
     Using **PYPE_LOG_NO_COLORS** environment variable.
     """
 
-<<<<<<< HEAD
     # shortcuts for colorama codes
     _sdict = {}
     if term:
-=======
-    # Is Terminal initialized
-    _initialized = False
-    # Thread lock for initialization to avoid race conditions
-    _init_lock = threading.Lock()
-    # Use colorized output
-    use_colors = True
-    # Output message replacements mapping - set on initialization
-    _sdict = {}
-
-    @staticmethod
-    def _initialize():
-        """Initialize Terminal class as object.
-
-        First check if colorized output is disabled by environment variable
-        `PYPE_LOG_NO_COLORS` value. By default is colorized output turned on.
-
-        Then tries to import python module that do the colors magic and create
-        it's terminal object. Colorized output is not used if import of python
-        module or terminal object creation fails.
-
-        Set `_initialized` attribute to `True` when is done.
-        """
-
-        from pype.lib import env_value_to_bool
-        use_colors = env_value_to_bool(
-            "PYPE_LOG_NO_COLORS", default=Terminal.use_colors
-        )
-        if not use_colors:
-            Terminal.use_colors = use_colors
-            Terminal._initialized = True
-            return
-
-        try:
-            # Try to import `blessed` module and create `Terminal` object
-            import blessed
-            term = blessed.Terminal()
-
-        except Exception:
-            # Do not use colors if crashed
-            Terminal.use_colors = False
-            Terminal.echo(
-                "Module `blessed` failed on import or terminal creation."
-                " Pype terminal won't use colors."
-            )
-            Terminal._initialized = True
-            return
-
-        # shortcuts for blessed codes
->>>>>>> 58067130
         _SB = term.bold
         _RST = ""
         _LR = term.tomato2
@@ -104,12 +48,8 @@
         _W = term.white
 
         # dictionary replacing string sequences with colorized one
-<<<<<<< HEAD
         _sdict = {
 
-=======
-        Terminal._sdict = {
->>>>>>> 58067130
             r">>> ": _SB + _LG + r">>> " + _RST,
             r"!!!(?!\sCRI|\sERR)": _SB + _R + r"!!! " + _RST,
             r"\-\-\- ": _SB + _C + r"--- " + _RST,
@@ -131,10 +71,71 @@
             r"(?i)error": _SB + _LR + "ERROR" + _RST
         }
 
-<<<<<<< HEAD
     def __init__(self):
         pass
-=======
+
+        from pype.lib import env_value_to_bool
+        use_colors = env_value_to_bool(
+            "PYPE_LOG_NO_COLORS", default=Terminal.use_colors
+        )
+        if not use_colors:
+            Terminal.use_colors = use_colors
+            Terminal._initialized = True
+            return
+
+        try:
+            # Try to import `blessed` module and create `Terminal` object
+            import blessed
+            term = blessed.Terminal()
+
+        except Exception:
+            # Do not use colors if crashed
+            Terminal.use_colors = False
+            Terminal.echo(
+                "Module `blessed` failed on import or terminal creation."
+                " Pype terminal won't use colors."
+            )
+            Terminal._initialized = True
+            return
+
+        # shortcuts for blessed codes
+        _SB = term.bold
+        _RST = ""
+        _LR = term.tomato2
+        _LG = term.aquamarine3
+        _LB = term.turquoise2
+        _LM = term.slateblue2
+        _LY = term.gold
+        _R = term.red
+        _G = term.green
+        _B = term.blue
+        _C = term.cyan
+        _Y = term.yellow
+        _W = term.white
+
+        # dictionary replacing string sequences with colorized one
+        Terminal._sdict = {
+            r">>> ": _SB + _LG + r">>> " + _RST,
+            r"!!!(?!\sCRI|\sERR)": _SB + _R + r"!!! " + _RST,
+            r"\-\-\- ": _SB + _C + r"--- " + _RST,
+            r"\*\*\*(?!\sWRN)": _SB + _LY + r"***" + _RST,
+            r"\*\*\* WRN": _SB + _LY + r"*** WRN" + _RST,
+            r"  \- ": _SB + _LY + r"  - " + _RST,
+            r"\[ ": _SB + _LG + r"[ " + _RST,
+            r"\]": _SB + _LG + r"]" + _RST,
+            r"{": _LG + r"{",
+            r"}": r"}" + _RST,
+            r"\(": _LY + r"(",
+            r"\)": r")" + _RST,
+            r"^\.\.\. ": _SB + _LR + r"... " + _RST,
+            r"!!! ERR: ":
+                _SB + _LR + r"!!! ERR: " + _RST,
+            r"!!! CRI: ":
+                _SB + _R + r"!!! CRI: " + _RST,
+            r"(?i)failed": _SB + _LR + "FAILED" + _RST,
+            r"(?i)error": _SB + _LR + "ERROR" + _RST
+        }
+
         Terminal._SB = _SB
         Terminal._RST = _RST
         Terminal._LR = _LR
@@ -150,7 +151,6 @@
         Terminal._W = _W
 
         Terminal._initialized = True
->>>>>>> 58067130
 
     @staticmethod
     def _multiple_replace(text, adict):
@@ -218,11 +218,7 @@
                     time.sleep(0.1)
 
         # if we dont want colors, just print raw message
-<<<<<<< HEAD
         if not T._sdict or os.environ.get('PYPE_LOG_NO_COLORS'):
-=======
-        if not T.use_colors:
->>>>>>> 58067130
             return message
 
         message = re.sub(r'\[(.*)\]', '[ ' + T._SB + T._W +
