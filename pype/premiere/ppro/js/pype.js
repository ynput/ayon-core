<<<<<<< HEAD
/*global CSInterface, $, PypeRestApiClient, SystemPath */
/* eslint-env node, es2017 */
=======
/* global CSInterface, $, PypeRestApiClient, SystemPath */
/* eslint-env node, es2017, esversion:6 */
>>>>>>> 9e99681f

class Pype {

    /**
     * Initialize important properties and load necessary JSX files.
     */
    constructor() {
        this.csi = new CSInterface();
        this.outputId = $("#output");

        this.rootFolderPath = this.csi.getSystemPath(SystemPath.EXTENSION);
        var extensionRoot = this.rootFolderPath + "/jsx/";
        this.progress("Loading premiere.jsx", true);
        this.csi.evalScript('$.evalFile("' + extensionRoot + '/PPRO/Premiere.jsx");', () => {
            this.progress("Loading pype.jsx", true);
            this.csi.evalScript('$.evalFile("' + extensionRoot + 'pype.jsx");', () => {
                this.progress("Loading batchRenamer.jsx", true);
                this.csi.evalScript('$.evalFile("' + extensionRoot + 'batchRenamer.jsx");', () => {
                    this._initialize();
                });
            });
        });
    }

    _initialize() {
        var self = this;
        // get environment
        this.csi.evalScript('$.pype.getProjectFileData();', (result) => {
            if (result == "EvalScript error.") {
                this.error("Cannot get project data.");
                throw "Cannot get project data";
            }
            process.env.EXTENSION_PATH = this.rootFolderPath;
            this.env = process.env;
            var resultData = JSON.parse(result);
            for (var key in resultData) {
                this.env[key] = resultData[key];
            }
            this.csi.evalScript('$.pype.setEnvs(' + JSON.stringify(self.env) + ')');
            this.pras = new PypeRestApiClient(this.env);
            this.progress(`Getting presets for ${this.env.AVALON_PROJECT}`, true);
            this.presets = this.pras.get_presets(this.env.AVALON_PROJECT)
            .then((presets) => {
                this.progress("transferring presets to jsx", true)
                this.presets = presets;
                this.csi.evalScript('$.pype.setProjectPreset(' + JSON.stringify(presets) + ');', () => {
                    this.progress("done", true);
                    // bind encoding jobs event listener
                    this.csi.addEventListener("pype.EncoderJobsComplete", this._encodingDone);

                    // Bind Interface buttons
                    this._bindButtons();
                });
            });
        });
    }

    /**
     * Wrapper function over clip renamer
     */
    rename () {
        let $renameId = $('#rename');
        let data = {};
        data.ep = $('input[name=episode]', $renameId).val();
        data.epSuffix = $('input[name=ep_suffix]', $renameId).val();

        if (!data.ep) {
          this.csi.evalScript('$.pype.alert_message("' + 'Need to fill episode code' + '")');
          return;
        }

        if (!data.epSuffix) {
          this.csi.evalScript('$.pype.alert_message("' + 'Need to fill episode longer suffix' + '")');
          return;
        }

        this.progress(`Doing rename [ ${data.ep} ] | [ ${data.epSuffix} ]`);
        this.csi.evalScript(
          'BatchRenamer.renameTargetedTextLayer(' + JSON.stringify(data) + ' );', (result) => {
            this.progress(`Renaming result: ${result}`, true);
          });
      }

    _bindButtons() {
        var self = this;
        $('#btn-publish').click(function () {
            self.publish();
        });

        $('#btn-rename').click(function () {
            self.rename();
        });
    }

    /**
     * Normalize slashes in path string
     * @param {String} path
     */
    static convertPathString (path) {
        return path.replace(
            new RegExp('\\\\', 'g'), '/').replace(new RegExp('//\\?/', 'g'), '');
     }
    /**
     * Gather all user UI options for publishing
     */
    _gatherPublishUI() {
        let publishId = $('#publish');
        let uiVersionUp = $('input[name=version-up]', publishId);
        let uiAudioOnly = $('input[name=audio-only]', publishId);
        let uiJsonSendPath = $('input[name=send-path]', publishId);
        let uiJsonGetPath = $('input[name=get-path]', publishId);
        this.publishUI = {
            "versionUp": uiVersionUp.prop('checked'),
            "audioOnly": uiAudioOnly.prop('checked'),
            "jsonSendPath": uiJsonSendPath.val(),
            "jsonGetPath": uiJsonGetPath.val()
        }
    }

    _getStagingDir() {
        const path = require('path');
        const UUID = require('pure-uuid');
        const os = require('os');

        const id = new UUID(4).format();
        return path.join(os.tmpdir(), id);
    }

    /**
     * Create staging directories and copy project files
     * @param {object} projectData Project JSON data
     */
    _copyProjectFiles(projectData) {
        const path = require('path');
        const fs = require('fs');
        const mkdirp = require('mkdirp');

        this.stagingDir = this._getStagingDir();

        this.progress(`Creating directory [ ${this.stagingDir} ]`, true);

        mkdirp.sync(this.stagingDir);

        let stagingDir = Pype.convertPathString(this.stagingDir);
        const destination = Pype.convertPathString(
            path.join(stagingDir, projectData.projectfile));

        this.progress(`Copying files from [ ${projectData.projectpath} ] -> [ ${destination} ]`, true);
        fs.copyFileSync(projectData.projectpath, destination);

        this.progress("Project files copied.", true);
    }

    _encodeRepresentation(repre) {
        var self = this;
        return new Promise(function(resolve, reject) {
            self.csi.evalScript('$.pype.encodeRepresentation(' + JSON.stringify(repre) + ');', (result) => {
                if (result == "EvalScript error.") {
                    reject(result);
                }
                self.progress("encoding submitted ...", true);
                const jsonfile = require('jsonfile');
                let jsonContent = JSON.parse(result);
                if (self.publishUI.jsonSendPath == "") {
                    self.publishUI.jsonSendPath = self.stagingDir + "\\publishSend.json";
                    $('#publish input[name=send-path]').val(self.publishUI.jsonSendPath);
                }
                if (self.publishUI.jsonGetPath == "") {
                    self.publishUI.jsonGetPath = self.stagingDir + "_publishGet.json";
                    $('#publish input[name=get-path]').val(self.publishUI.jsonGetPath);
                }
                jsonfile.writeFile(self.publishUI.jsonSendPath, jsonContent);
                resolve(result);
            });
        });
    }

    _getPyblishRequest(stagingDir) {
        var self = this;
        return new Promise(function(resolve, reject) {
            self.csi.evalScript("$.pype.getPyblishRequest('" + stagingDir + "', '" + self.publishUI.audioOnly + "');", (result) => {
                if (result === "null" || result === "EvalScript error.") {
                    self.error(`cannot create publish request data ${result}`);
                    reject("cannot create publish request data");
                } else {
                    console.log(`Request generated: ${result}`);
                    resolve(result);
                }
            });
        });
    }

    publish() {
        this._gatherPublishUI();
        if (this.publishUI.jsonSendPath === "") {
            // path is empty, so we first prepare data for publishing
            // and create json

<<<<<<< HEAD
            this.progress("Gathering project data ...", true)
=======
            this.progress("Gathering project data ...", true);
>>>>>>> 9e99681f
            this.csi.evalScript('$.pype.getProjectFileData();', (result) => {
                this._copyProjectFiles(JSON.parse(result))
                // create request and start encoding
                // after that is done, we should recieve event and continue in
                // _encodingDone()
                this.progress("Creating request ...", true)
                this._getPyblishRequest(Pype.convertPathString(this.stagingDir))
                .then(result => {
                    this.progress("Encoding ...", true);
                    this._encodeRepresentation(JSON.parse(result))
                    .then(result => {
                      console.log('printing result from enconding.. ' + result);
                    })
                    .catch(error => {
                        this.error(`failed to encode: ${error}`);
                    });
                }, error => {
                    this.error(`failed to publish: ${error}`);
                });
<<<<<<< HEAD
                this.progress("waiting for result ...", true);
=======
                this.progress("waiting for result", true);
                // here jsonSetPath and jsonGetPath are set to gui
                $('#publish input[name=send-path]').val("");
                $('#publish input[name=get-path]').val("");

>>>>>>> 9e99681f
            });
        } else {
            // load request
            var dataToPublish = {
                "adobePublishJsonPathSend": this.publishUI.jsonSendPath,
                "adobePublishJsonPathGet": this.publishUI.jsonGetPath,
                "project": this.env.AVALON_PROJECT,
                "asset": this.env.AVALON_ASSET,
                "task": this.env.AVALON_TASK,
                "workdir": Pype.convertPathString(this.env.AVALON_WORKDIR),
                "AVALON_APP": this.env.AVALON_APP,
                "AVALON_APP_NAME": this.env.AVALON_APP_NAME
            }
            // C:\Users\jezsc\AppData\Local\Temp\4c56ba52-8839-44de-b327-0187c79d0814\publishSend.json
            this.pras.publish(JSON.stringify(dataToPublish))
            .then((result) => {
                const fs = require('fs');
                if (fs.existsSync(result.return_data_path)) {
<<<<<<< HEAD
                    if (this.publishUI.versionUp) {
                        this.progress('Saving new version of the project file', true);
                        this.csi.evalScript('$.pype.versionUpWorkFile();');
                    }
                    // here jsonSetPath and jsonGetPath are set to gui
                    $('#publish input[name=send-path]').val("");
                    $('#publish input[name=get-path]').val("");
                    this.progress("Publishing done.", true);
                } else {
                    this.error("Publish has not finished correctly")
=======
                    // this.csi.evalScript('$.pype.dumpPublishedInstancesToMetadata(' + JSON.stringify(result) + ');');
                    if (this.publishUI.versionUp) {
                        this.progress('Saving new version of the project file');
                        this.csi.evalScript('$.pype.versionUpWorkFile();');
                    }
                } else {
                    this.error("Publish has not finished correctly");
>>>>>>> 9e99681f
                    throw "Publish has not finished correctly";
                }
            }, (error) => {
                this.error("Invalid response from server");
                console.error(error);
            });
        }
    }

    _encodingDone(event) {
        // this will be global in this context
<<<<<<< HEAD
=======
        console.debug(event);
>>>>>>> 9e99681f
        this.pype.progress("Event recieved ...", true);
        var dataToPublish = {
            "adobePublishJsonPathSend": this.pype.publishUI.jsonSendPath,
            "adobePublishJsonPathGet": this.pype.publishUI.jsonGetPath,
            "gui": true,
            // "publishPath": Pype.convertPathString(this.pype.env.PUBLISH_PATH),
            "project": this.pype.env.AVALON_PROJECT,
            "asset": this.pype.env.AVALON_ASSET,
            "task": this.pype.env.AVALON_TASK,
            "workdir": Pype.convertPathString(this.pype.env.AVALON_WORKDIR),
            "AVALON_APP": this.pype.env.AVALON_APP,
            "AVALON_APP_NAME": this.pype.env.AVALON_APP_NAME
        }

        this.pype.progress("Preparing publish ...", true);
        console.log(JSON.stringify(dataToPublish));
        this.pype.pras.publish(JSON.stringify(dataToPublish))
        .then((result) => {
            const fs = require('fs');
            if (fs.existsSync(result.return_data_path)) {
                if (this.pype.publishUI.versionUp) {
                    this.pype.progress('Saving new version of the project file', true);
                    this.pype.csi.evalScript('$.pype.versionUpWorkFile();');
                }
<<<<<<< HEAD
                // here jsonSetPath and jsonGetPath are set to gui
                $('#publish input[name=send-path]').val("");
                $('#publish input[name=get-path]').val("");
=======
>>>>>>> 9e99681f
                this.pype.progress("Publishing done.", true);
            } else {
                this.pype.error("Publish has not finished correctly")
                throw "Publish has not finished correctly";
            }
        }, (error) => {
            this.pype.error("Invalid response from server");
            console.error(error);
        });
    }

    /**
     * Display error message in div
     * @param {String} message
     */
    error(message) {
        this.outputId.html(message);
        this.outputId.addClass("error");
        console.error(message);
    }

    /**
     * Display message in output div. If append is set, new message is appended to rest with <br>
     * @param {String} message
     * @param {Boolean} append
     */
    progress(message, append=false) {
        this.outputId.removeClass("error");
        if (append) {
<<<<<<< HEAD
            this.outputId.prepend(message + "<br/>");
=======
            this.outputId.append(message + "<br/>");
>>>>>>> 9e99681f
        }
        console.info(message);
    }
}
$(function() {
    global.pype = new Pype();
});<|MERGE_RESOLUTION|>--- conflicted
+++ resolved
@@ -1,10 +1,5 @@
-<<<<<<< HEAD
-/*global CSInterface, $, PypeRestApiClient, SystemPath */
-/* eslint-env node, es2017 */
-=======
 /* global CSInterface, $, PypeRestApiClient, SystemPath */
 /* eslint-env node, es2017, esversion:6 */
->>>>>>> 9e99681f
 
 class Pype {
 
@@ -203,11 +198,7 @@
             // path is empty, so we first prepare data for publishing
             // and create json
 
-<<<<<<< HEAD
-            this.progress("Gathering project data ...", true)
-=======
             this.progress("Gathering project data ...", true);
->>>>>>> 9e99681f
             this.csi.evalScript('$.pype.getProjectFileData();', (result) => {
                 this._copyProjectFiles(JSON.parse(result))
                 // create request and start encoding
@@ -227,15 +218,7 @@
                 }, error => {
                     this.error(`failed to publish: ${error}`);
                 });
-<<<<<<< HEAD
                 this.progress("waiting for result ...", true);
-=======
-                this.progress("waiting for result", true);
-                // here jsonSetPath and jsonGetPath are set to gui
-                $('#publish input[name=send-path]').val("");
-                $('#publish input[name=get-path]').val("");
-
->>>>>>> 9e99681f
             });
         } else {
             // load request
@@ -254,7 +237,6 @@
             .then((result) => {
                 const fs = require('fs');
                 if (fs.existsSync(result.return_data_path)) {
-<<<<<<< HEAD
                     if (this.publishUI.versionUp) {
                         this.progress('Saving new version of the project file', true);
                         this.csi.evalScript('$.pype.versionUpWorkFile();');
@@ -264,16 +246,7 @@
                     $('#publish input[name=get-path]').val("");
                     this.progress("Publishing done.", true);
                 } else {
-                    this.error("Publish has not finished correctly")
-=======
-                    // this.csi.evalScript('$.pype.dumpPublishedInstancesToMetadata(' + JSON.stringify(result) + ');');
-                    if (this.publishUI.versionUp) {
-                        this.progress('Saving new version of the project file');
-                        this.csi.evalScript('$.pype.versionUpWorkFile();');
-                    }
-                } else {
                     this.error("Publish has not finished correctly");
->>>>>>> 9e99681f
                     throw "Publish has not finished correctly";
                 }
             }, (error) => {
@@ -285,10 +258,7 @@
 
     _encodingDone(event) {
         // this will be global in this context
-<<<<<<< HEAD
-=======
         console.debug(event);
->>>>>>> 9e99681f
         this.pype.progress("Event recieved ...", true);
         var dataToPublish = {
             "adobePublishJsonPathSend": this.pype.publishUI.jsonSendPath,
@@ -313,12 +283,9 @@
                     this.pype.progress('Saving new version of the project file', true);
                     this.pype.csi.evalScript('$.pype.versionUpWorkFile();');
                 }
-<<<<<<< HEAD
                 // here jsonSetPath and jsonGetPath are set to gui
                 $('#publish input[name=send-path]').val("");
                 $('#publish input[name=get-path]').val("");
-=======
->>>>>>> 9e99681f
                 this.pype.progress("Publishing done.", true);
             } else {
                 this.pype.error("Publish has not finished correctly")
@@ -348,11 +315,7 @@
     progress(message, append=false) {
         this.outputId.removeClass("error");
         if (append) {
-<<<<<<< HEAD
             this.outputId.prepend(message + "<br/>");
-=======
-            this.outputId.append(message + "<br/>");
->>>>>>> 9e99681f
         }
         console.info(message);
     }
