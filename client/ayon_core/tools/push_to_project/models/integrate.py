import os
import re
import copy
import itertools
import sys
import traceback
import uuid
<<<<<<< HEAD
from typing import Optional, Any
=======
from typing import Optional, Dict, Any
>>>>>>> 39bf605e

import ayon_api
from ayon_api.utils import create_entity_id
from ayon_api.operations import (
    OperationsSession,
    new_folder_entity,
    new_product_entity,
    new_version_entity,
    new_representation_entity,
)

from ayon_core.lib import (
    StringTemplate,
    source_hash,
)
from ayon_core.lib.file_transaction import FileTransaction
from ayon_core.pipeline.thumbnails import get_thumbnail_path
from ayon_core.settings import get_project_settings
from ayon_core.pipeline import Anatomy
from ayon_core.pipeline.version_start import get_versioning_start
from ayon_core.pipeline.template_data import get_template_data
from ayon_core.pipeline.publish import get_publish_template_name
from ayon_core.pipeline.create import get_product_name, TaskNotSetError

UNKNOWN = object()


class PushToProjectError(Exception):
    pass


class FileItem(object):
    def __init__(self, path):
        self.path = path

    @property
    def is_valid_file(self):
        return os.path.exists(self.path) and os.path.isfile(self.path)


class SourceFile(FileItem):
    def __init__(self, path, frame=None, udim=None):
        super(SourceFile, self).__init__(path)
        self.frame = frame
        self.udim = udim

    def __repr__(self):
        subparts = [self.__class__.__name__]
        if self.frame is not None:
            subparts.append("frame: {}".format(self.frame))
        if self.udim is not None:
            subparts.append("UDIM: {}".format(self.udim))

        return "<{}> '{}'".format(" - ".join(subparts), self.path)


class ResourceFile(FileItem):
    def __init__(self, path, relative_path):
        super(ResourceFile, self).__init__(path)
        self.relative_path = relative_path

    def __repr__(self):
        return "<{}> '{}'".format(self.__class__.__name__, self.relative_path)

    @property
    def is_valid_file(self):
        if not self.relative_path:
            return False
        return super(ResourceFile, self).is_valid_file


class ProjectPushItem:
    def __init__(
        self,
        src_project_name,
        src_version_id,
        dst_project_name,
        dst_folder_id,
        dst_task_name,
        variant,
        comment,
        new_folder_name,
        dst_version,
        item_id=None,
        use_original_name=False
    ):
        if not item_id:
            item_id = uuid.uuid4().hex
        self.src_project_name = src_project_name
        self.src_version_id = src_version_id
        self.dst_project_name = dst_project_name
        self.dst_folder_id = dst_folder_id
        self.dst_task_name = dst_task_name
        self.dst_version = dst_version
        self.variant = variant
        self.new_folder_name = new_folder_name
        self.comment = comment or ""
        self.item_id = item_id
        self._repr_value = None
        self.use_original_name = use_original_name

    @property
    def _repr(self):
        if not self._repr_value:
            self._repr_value = "|".join([
                self.src_project_name,
                self.src_version_id,
                self.dst_project_name,
                str(self.dst_folder_id),
                str(self.new_folder_name),
                str(self.dst_task_name),
                str(self.dst_version),
                self.use_original_name
            ])
        return self._repr_value

    def __repr__(self):
        return "<{} - {}>".format(self.__class__.__name__, self._repr)

    def to_data(self):
        return {
            "src_project_name": self.src_project_name,
            "src_version_id": self.src_version_id,
            "dst_project_name": self.dst_project_name,
            "dst_folder_id": self.dst_folder_id,
            "dst_task_name": self.dst_task_name,
            "dst_version": self.dst_version,
            "variant": self.variant,
            "comment": self.comment,
            "new_folder_name": self.new_folder_name,
            "item_id": self.item_id,
            "use_original_name": self.use_original_name
        }

    @classmethod
    def from_data(cls, data):
        return cls(**data)


class StatusMessage:
    def __init__(self, message, level):
        self.message = message
        self.level = level

    def __str__(self):
        return "{}: {}".format(self.level.upper(), self.message)

    def __repr__(self):
        return "<{} - {}> {}".format(
            self.__class__.__name__, self.level.upper, self.message
        )


class ProjectPushItemStatus:
    def __init__(
        self,
        started=False,
        failed=False,
        finished=False,
        fail_reason=None,
        full_traceback=None
    ):
        self.started = started
        self.failed = failed
        self.finished = finished
        self.fail_reason = fail_reason
        self.full_traceback = full_traceback

    def set_failed(self, fail_reason, exc_info=None):
        """Set status as failed.

        Attribute 'fail_reason' can change automatically based on passed value.
        Reason is unset if 'failed' is 'False' and is set do default reason if
        is set to 'True' and reason is not set.

        Args:
            fail_reason (str): Reason why failed.
            exc_info(tuple): Exception info.
        """

        failed = True
        if not fail_reason and not exc_info:
            failed = False

        full_traceback = None
        if exc_info is not None:
            full_traceback = "".join(traceback.format_exception(*exc_info))
            if not fail_reason:
                fail_reason = "Failed without specified reason"

        self.failed = failed
        self.fail_reason = fail_reason or None
        self.full_traceback = full_traceback

    def to_data(self):
        return {
            "started": self.started,
            "failed": self.failed,
            "finished": self.finished,
            "fail_reason": self.fail_reason,
            "full_traceback": self.full_traceback,
        }

    @classmethod
    def from_data(cls, data):
        return cls(**data)


class ProjectPushRepreItem:
    """Representation item.

    Representation item based on representation document and project roots.

    Representation document may have reference to:
    - source files: Files defined with publish template
    - resource files: Files that should be in publish directory
        but filenames are not template based.

    Args:
        repre_entity (dict[str, Ant]): Representation entity.
        roots (dict[str, str]): Project roots (based on project anatomy).
    """

    def __init__(self, repre_entity, roots):
        self._repre_entity = repre_entity
        self._roots = roots
        self._src_files = None
        self._resource_files = None
        self._frame = UNKNOWN

    @property
    def repre_entity(self):
        return self._repre_entity

    @property
    def src_files(self):
        if self._src_files is None:
            self.get_source_files()
        return self._src_files

    @property
    def resource_files(self):
        if self._resource_files is None:
            self.get_source_files()
        return self._resource_files

    @staticmethod
    def _clean_path(path):
        new_value = path.replace("\\", "/")
        while "//" in new_value:
            new_value = new_value.replace("//", "/")
        return new_value

    @staticmethod
    def _get_relative_path(path, src_dirpath):
        dirpath, basename = os.path.split(path)
        if not dirpath.lower().startswith(src_dirpath.lower()):
            return None

        relative_dir = dirpath[len(src_dirpath):].lstrip("/")
        if relative_dir:
            relative_path = "/".join([relative_dir, basename])
        else:
            relative_path = basename
        return relative_path

    @property
    def frame(self):
        """First frame of representation files.

        This value will be in representation document context if is sequence.

        Returns:
            Union[int, None]: First frame in representation files based on
                source files or None if frame is not part of filename.
        """

        if self._frame is UNKNOWN:
            frame = None
            for src_file in self.src_files:
                src_frame = src_file.frame
                if (
                    src_frame is not None
                    and (frame is None or src_frame < frame)
                ):
                    frame = src_frame
            self._frame = frame
        return self._frame

    @staticmethod
    def validate_source_files(src_files, resource_files):
        if not src_files:
            raise AssertionError((
                "Couldn't figure out source files from representation."
                " Found resource files {}"
            ).format(", ".join(str(i) for i in resource_files)))

        invalid_items = [
            item
            for item in itertools.chain(src_files, resource_files)
            if not item.is_valid_file
        ]
        if invalid_items:
            raise AssertionError((
                "Source files that were not found on disk: {}"
            ).format(", ".join(str(i) for i in invalid_items)))

    def get_source_files(self):
        if self._src_files is not None:
            return self._src_files, self._resource_files

        repre_context = self.repre_entity["context"]
        if "frame" in repre_context or "udim" in repre_context:
            src_files, resource_files = self._get_source_files_with_frames()
        else:
            src_files, resource_files = self._get_source_files()

        self.validate_source_files(src_files, resource_files)

        self._src_files = src_files
        self._resource_files = resource_files
        return self._src_files, self._resource_files

    def _get_source_files_with_frames(self):
        frame_placeholder = "__frame__"
        udim_placeholder = "__udim__"
        src_files = []
        resource_files = []
        template = self.repre_entity["attrib"]["template"]
        # Remove padding from 'udim' and 'frame' formatting keys
        # - "{frame:0>4}" -> "{frame}"
        for key in ("udim", "frame"):
            sub_part = "{" + key + "[^}]*}"
            replacement = "{{{}}}".format(key)
            template = re.sub(sub_part, replacement, template)

        repre_context = self.repre_entity["context"]
        fill_repre_context = copy.deepcopy(repre_context)
        if "frame" in fill_repre_context:
            fill_repre_context["frame"] = frame_placeholder

        if "udim" in fill_repre_context:
            fill_repre_context["udim"] = udim_placeholder

        fill_roots = fill_repre_context["root"]
        for root_name in tuple(fill_roots.keys()):
            fill_roots[root_name] = "{{root[{}]}}".format(root_name)
        repre_path = StringTemplate.format_template(
            template, fill_repre_context)
        repre_path = self._clean_path(repre_path)
        src_dirpath, src_basename = os.path.split(repre_path)
        src_basename = (
            re.escape(src_basename)
            .replace(frame_placeholder, "(?P<frame>[0-9]+)")
            .replace(udim_placeholder, "(?P<udim>[0-9]+)")
        )
        src_basename_regex = re.compile("^{}$".format(src_basename))
        for file_info in self.repre_entity["files"]:
            filepath_template = self._clean_path(file_info["path"])
            filepath = self._clean_path(
                filepath_template.format(root=self._roots)
            )
            dirpath, basename = os.path.split(filepath_template)
            if (
                dirpath.lower() != src_dirpath.lower()
                or not src_basename_regex.match(basename)
            ):
                relative_path = self._get_relative_path(filepath, src_dirpath)
                resource_files.append(ResourceFile(filepath, relative_path))
                continue

            frame = None
            udim = None
            for item in src_basename_regex.finditer(basename):
                group_name = item.lastgroup
                value = item.group(group_name)
                if group_name == "frame":
                    frame = int(value)
                elif group_name == "udim":
                    udim = value

            src_files.append(SourceFile(filepath, frame, udim))

        return src_files, resource_files

    def _get_source_files(self):
        src_files = []
        resource_files = []
        template = self.repre_entity["attrib"]["template"]
        repre_context = self.repre_entity["context"]
        fill_repre_context = copy.deepcopy(repre_context)
        fill_roots = fill_repre_context["root"]
        for root_name in tuple(fill_roots.keys()):
            fill_roots[root_name] = "{{root[{}]}}".format(root_name)
        repre_path = StringTemplate.format_template(template,
                                                    fill_repre_context)
        repre_path = self._clean_path(repre_path)
        src_dirpath = os.path.dirname(repre_path)
        for file_info in self.repre_entity["files"]:
            filepath_template = self._clean_path(file_info["path"])
            filepath = self._clean_path(
                filepath_template.format(root=self._roots))

            if filepath_template.lower() == repre_path.lower():
                src_files.append(
                    SourceFile(repre_path.format(root=self._roots))
                )
            else:
                relative_path = self._get_relative_path(
                    filepath_template, src_dirpath
                )
                resource_files.append(
                    ResourceFile(filepath, relative_path)
                )
        return src_files, resource_files


class ProjectPushItemProcess:
    """
    Args:
        model (IntegrateModel): Model which is processing item.
        item (ProjectPushItem): Item which is being processed.
    """

    # TODO where to get host?!!!
    host_name = "republisher"

    def __init__(self, model, item):
        self._model = model
        self._item = item

        self._src_folder_entity = None
        self._src_product_entity = None
        self._src_version_entity = None
        self._src_repre_items = None

        self._project_entity = None
        self._anatomy = None
        self._folder_entity = None
        self._task_info = None
        self._product_entity = None
        self._version_entity = None

        self._product_type = None
        self._product_name = None

        self._project_settings = None
        self._template_name = None

        self._status = ProjectPushItemStatus()
        self._operations = OperationsSession()
        self._file_transaction = FileTransaction()

        self._messages = []

    @property
    def item_id(self):
        return self._item.item_id

    @property
    def started(self):
        return self._status.started

    def get_status_data(self):
        return self._status.to_data()

    def integrate(self):
        self._status.started = True
        try:
            self._log_info("Process started")
            self._fill_source_variables()
            self._log_info("Source entities were found")
            self._fill_destination_project()
            self._log_info("Destination project was found")
            self._fill_or_create_destination_folder()
            self._log_info("Destination folder was determined")
            self._fill_or_create_destination_task()
            self._log_info("Destination task was determined")
            self._determine_product_type()
            self._determine_publish_template_name()
            self._determine_product_name()
            self._make_sure_product_exists()
            self._make_sure_version_exists()
            self._log_info("Prerequirements were prepared")
            self._integrate_representations()
            self._log_info("Integration finished")

        except PushToProjectError as exc:
            if not self._status.failed:
                self._status.set_failed(str(exc))

        except Exception as exc:
            _exc, _value, _tb = sys.exc_info()
            product_name = self._src_product_entity["name"]
            self._status.set_failed(
                "Unhandled error happened for `{}`: {}".format(
                    product_name, str(exc)
                ),
                (_exc, _value, _tb)
            )

        finally:
            self._status.finished = True
            self._emit_event(
                "push.finished.changed",
                {
                    "finished": True,
                    "item_id": self.item_id,
                }
            )

    def _emit_event(self, topic, data):
        self._model.emit_event(topic, data)

    # Loggin helpers
    # TODO better logging
    def _add_message(self, message, level):
        message_obj = StatusMessage(message, level)
        self._messages.append(message_obj)
        self._emit_event(
            "push.message.added",
            {
                "message": message,
                "level": level,
                "item_id": self.item_id,
            }
        )
        print(message_obj)
        return message_obj

    def _log_debug(self, message):
        return self._add_message(message, "debug")

    def _log_info(self, message):
        return self._add_message(message, "info")

    def _log_warning(self, message):
        return self._add_message(message, "warning")

    def _log_error(self, message):
        return self._add_message(message, "error")

    def _log_critical(self, message):
        return self._add_message(message, "critical")

    def _fill_source_variables(self):
        src_project_name = self._item.src_project_name
        src_version_id = self._item.src_version_id

        project_entity = ayon_api.get_project(src_project_name)
        if not project_entity:
            self._status.set_failed(
                f"Source project \"{src_project_name}\" was not found"
            )

            self._emit_event(
                "push.failed.changed",
                {"item_id": self.item_id}
            )
            raise PushToProjectError(self._status.fail_reason)

        self._log_debug(f"Project '{src_project_name}' found")

        version_entity = ayon_api.get_version_by_id(
            src_project_name, src_version_id
        )
        if not version_entity:
            self._status.set_failed((
                f"Source version with id \"{src_version_id}\""
                f" was not found in project \"{src_project_name}\""
            ))
            raise PushToProjectError(self._status.fail_reason)

        product_id = version_entity["productId"]
        product_entity = ayon_api.get_product_by_id(
            src_project_name, product_id
        )
        if not product_entity:
            self._status.set_failed((
                f"Could find product with id \"{product_id}\""
                f" in project \"{src_project_name}\""
            ))
            raise PushToProjectError(self._status.fail_reason)

        folder_id = product_entity["folderId"]
        folder_entity = ayon_api.get_folder_by_id(
            src_project_name, folder_id, own_attributes=True
        )
        if not folder_entity:
            self._status.set_failed((
                f"Could find folder with id \"{folder_id}\""
                f" in project \"{src_project_name}\""
            ))
            raise PushToProjectError(self._status.fail_reason)

        anatomy = Anatomy(src_project_name)

        repre_entities = ayon_api.get_representations(
            src_project_name,
            version_ids={src_version_id}
        )
        repre_items = [
            ProjectPushRepreItem(repre_entity, anatomy.roots)
            for repre_entity in repre_entities
        ]
        self._log_debug((
            f"Found {len(repre_items)} representations on"
            f" version {src_version_id} in project '{src_project_name}'"
        ))
        if not repre_items:
            self._status.set_failed(
                "Source version does not have representations"
                f" (Version id: {src_version_id})"
            )
            raise PushToProjectError(self._status.fail_reason)

        self._src_folder_entity = folder_entity
        self._src_product_entity = product_entity
        self._src_version_entity = version_entity
        self._src_repre_items = repre_items

    def _fill_destination_project(self):
        # --- Destination entities ---
        dst_project_name = self._item.dst_project_name
        # Validate project existence
        dst_project_entity = ayon_api.get_project(dst_project_name)
        if not dst_project_entity:
            self._status.set_failed(
                f"Destination project '{dst_project_name}' was not found"
            )
            raise PushToProjectError(self._status.fail_reason)

        self._log_debug(
            f"Destination project '{dst_project_name}' found"
        )
        self._project_entity = dst_project_entity
        self._anatomy = Anatomy(
            dst_project_name,
            project_entity=dst_project_entity
        )
        self._project_settings = get_project_settings(
            self._item.dst_project_name
        )

    def _create_folder(
        self,
        src_folder_entity: dict[str, Any],
        project_entity: dict[str, Any],
        parent_folder_entity: dict[str, Any],
        folder_name: str
    ):
        parent_id = None
        if parent_folder_entity:
            parent_id = parent_folder_entity["id"]

        folder_name_low = folder_name.lower()
        other_folder_entities = ayon_api.get_folders(
            project_entity["name"],
            parent_ids=[parent_id],
            fields={"id", "name"}
        )
        for other_folder_entity in other_folder_entities:
            other_name = other_folder_entity["name"]
            if other_name.lower() != folder_name_low:
                continue

            self._log_debug((
                f"Found already existing folder with name \"{other_name}\""
                f" which match requested name \"{folder_name}\""
            ))
            return ayon_api.get_folder_by_id(
                project_entity["name"], other_folder_entity["id"]
            )

        # TODO should we hard pass attribute values?
        data_keys = (
            "clipIn",
            "clipOut",
            "frameStart",
            "frameEnd",
            "handleStart",
            "handleEnd",
            "resolutionWidth",
            "resolutionHeight",
            "fps",
            "pixelAspect",
        )
        new_folder_attrib = {}
        src_attrib = src_folder_entity["attrib"]
        for attr_name, attr_value in src_attrib.items():
            if attr_name in data_keys:
                new_folder_attrib[attr_name] = attr_value

        new_folder_name = ayon_api.slugify_string(folder_name)
        folder_label = None
        if new_folder_name != folder_name:
            folder_label = folder_name

        src_folder_type = src_folder_entity["folderType"]
        dst_folder_type = self._get_dst_folder_type(
            project_entity,
            src_folder_type
        )
        folder_entity = new_folder_entity(
            folder_name,
            dst_folder_type,
            parent_id=parent_id,
            attribs=new_folder_attrib
        )
        if folder_label:
            folder_entity["label"] = folder_label

        self._operations.create_entity(
            project_entity["name"],
            "folder",
            folder_entity
        )
        self._log_info(
            f"Creating new folder with name \"{folder_name}\""
        )
        # Calculate path for usage in rest of logic
        parent_path = ""
        if parent_folder_entity:
            parent_path = parent_folder_entity["path"]
        folder_entity["path"] = "/".join([parent_path, folder_name])
        return folder_entity

    def _get_dst_folder_type(
        self,
        project_entity: dict[str, Any],
        src_folder_type: str
    ) -> str:
        """Get new folder type."""
        for folder_type in project_entity["folderTypes"]:
            if folder_type["name"].lower() == src_folder_type.lower():
                return folder_type["name"]

        self._status.set_failed(
            f"'{src_folder_type}' folder type is not configured in "
            f"project Anatomy."
        )
        raise PushToProjectError(self._status.fail_reason)

    def _fill_or_create_destination_folder(self):
        dst_project_name = self._item.dst_project_name
        dst_folder_id = self._item.dst_folder_id
        new_folder_name = self._item.new_folder_name
        if not dst_folder_id and not new_folder_name:
            self._status.set_failed(
                "Push item does not have defined destination folder"
            )
            raise PushToProjectError(self._status.fail_reason)

        # Get folder entity
        parent_folder_entity = None
        if dst_folder_id:
            parent_folder_entity = ayon_api.get_folder_by_id(
                self._item.dst_project_name, self._item.dst_folder_id
            )
            if not parent_folder_entity:
                self._status.set_failed(
                    f"Could find folder with id \"{dst_folder_id}\""
                    f" in project \"{dst_project_name}\""
                )
                raise PushToProjectError(self._status.fail_reason)

        if not new_folder_name:
            folder_entity = parent_folder_entity
        else:
            folder_entity = self._create_folder(
                self._src_folder_entity,
                self._project_entity,
                parent_folder_entity,
                new_folder_name
            )
        self._folder_entity = folder_entity

    def _fill_or_create_destination_task(self):
        folder_entity = self._folder_entity
        dst_task_name = self._item.dst_task_name
        dst_project_name = self._item.dst_project_name

        folder_path = folder_entity["path"]
        folder_tasks = {
            task_entity["name"].lower(): task_entity
            for task_entity in ayon_api.get_tasks(
                dst_project_name, folder_ids=[folder_entity["id"]]
            )
        }

        if not dst_task_name:
            src_task_info = self._get_src_task_info()
            if not src_task_info:  # really no task selected nor on source
                self._task_info = {}
                return

            dst_task_name = src_task_info["name"].lower()
            if dst_task_name not in folder_tasks:
                self._make_sure_task_exists(
                    folder_entity, src_task_info
                )
                task_info = copy.deepcopy(src_task_info)
                folder_tasks[dst_task_name] = task_info

        task_info = folder_tasks.get(dst_task_name.lower())
        if not task_info:
            self._status.set_failed(
                f"Could find task with name \"{dst_task_name}\""
                f" on folder \"{folder_path}\""
                f" in project \"{dst_project_name}\""
            )
            raise PushToProjectError(self._status.fail_reason)

        # Create copy of task info to avoid changing data in task entity
        task_info = copy.deepcopy(task_info)
        task_info["name"] = dst_task_name
        # Fill rest of task information based on task type
        task_type_name = task_info["taskType"]
        task_types_by_name = {
            task_type["name"]: task_type
            for task_type in self._project_entity["taskTypes"]
        }
        task_type_info = task_types_by_name.get(task_type_name, {})
        task_info.update(task_type_info)
        self._task_info = task_info

    def _determine_product_type(self):
        product_entity = self._src_product_entity
        product_type = product_entity["productType"]
        if not product_type:
            self._status.set_failed(
                "Couldn't figure out product type from source product"
            )
            raise PushToProjectError(self._status.fail_reason)

        self._log_debug(
            f"Publishing product type is '{product_type}'"
            f" (Based on source product)"
        )
        self._product_type = product_type

    def _determine_publish_template_name(self):
        template_name = get_publish_template_name(
            self._item.dst_project_name,
            self.host_name,
            self._product_type,
            self._task_info.get("name"),
            self._task_info.get("type"),
            project_settings=self._project_settings
        )
        self._log_debug(
            f"Using template '{template_name}' for integration"
        )
        self._template_name = template_name

    def _determine_product_name(self):
        if self._item.use_original_name:
            product_name = self._src_product_entity["name"]
        else:
            product_type = self._product_type
            task_info = self._task_info
            task_name = task_type = None
            if task_info:
                task_name = task_info["name"]
                task_type = task_info["taskType"]

            try:
                product_name = get_product_name(
                    self._item.dst_project_name,
                    task_name,
                    task_type,
                    self.host_name,
                    product_type,
                    self._item.variant,
                    project_settings=self._project_settings
                )
            except TaskNotSetError:
                self._status.set_failed(
                    "Target product name template requires task name. To "
                    "continue you have to select target task or change settings "  # noqa: E501
                    " <b>ayon+settings://core/tools/creator/product_name_profiles"  # noqa: E501
                    f"?project={self._item.dst_project_name}</b>."
                )
                raise PushToProjectError(self._status.fail_reason)

        self._log_info(
            f"Push will be integrating to product with name '{product_name}'"
        )
        self._product_name = product_name

    def _make_sure_product_exists(self):
        project_name = self._item.dst_project_name
        folder_id = self._folder_entity["id"]
        product_name = self._product_name
        product_type = self._product_type
        product_entity = ayon_api.get_product_by_name(
            project_name, product_name, folder_id
        )
        if product_entity:
            self._product_entity = product_entity
            return product_entity

        product_entity = new_product_entity(
            product_name,
            product_type,
            folder_id,
        )
        self._operations.create_entity(
            project_name, "product", product_entity
        )
        self._product_entity = product_entity

    def _make_sure_version_exists(self):
        """Make sure version document exits in database."""

        project_name = self._item.dst_project_name
        version = self._item.dst_version
        src_version_entity = self._src_version_entity
        product_entity = self._product_entity
        product_id = product_entity["id"]
        product_type = product_entity["productType"]
        src_attrib = src_version_entity["attrib"]

        dst_attrib = {}
        for key in {
            "productType",
            "productTypes",
            "families",
            "fps",
            "pixelAspect",
            "clipIn",
            "clipOut",
            "frameStart",
            "frameEnd",
            "handleStart",
            "handleEnd",
            "resolutionWidth",
            "resolutionHeight",
            "colorSpace",
            "source",
            "comment",
            "description",
            "intent",
        }:
            if key in src_attrib:
                dst_attrib[key] = src_attrib[key]

        if version is None:
            last_version_entity = ayon_api.get_last_version_by_product_id(
                project_name, product_id
            )
            if last_version_entity:
                version = int(last_version_entity["version"]) + 1
            else:
                version = get_versioning_start(
                    project_name,
                    self.host_name,
                    task_name=self._task_info["name"],
                    task_type=self._task_info["taskType"],
                    product_type=product_type,
                    product_name=product_entity["name"],
                )

        existing_version_entity = ayon_api.get_version_by_name(
            project_name, version, product_id
        )
        thumbnail_id = self._copy_version_thumbnail()

        # Update existing version
        if existing_version_entity:
            updata_data = {"attrib": dst_attrib}
            if thumbnail_id:
                updata_data["thumbnailId"] = thumbnail_id
            self._operations.update_entity(
                project_name,
                "version",
                existing_version_entity["id"],
                {"attrib": dst_attrib}
            )
            existing_version_entity["attrib"].update(dst_attrib)
            self._version_entity = existing_version_entity
            return

        version_entity = new_version_entity(
            version,
            product_id,
            attribs=dst_attrib,
            thumbnail_id=thumbnail_id,
        )
        self._operations.create_entity(
            project_name, "version", version_entity
        )
        self._version_entity = version_entity

    def _make_sure_task_exists(
        self,
        folder_entity: dict[str, Any],
        task_info: dict[str, Any],
    ):
        """Creates destination task from source task information"""
        project_name = self._item.dst_project_name
        _task_id = self._operations.create_task(
            project_name,
            task_info["name"],
            folder_id=folder_entity["id"],
            task_type=task_info["taskType"],
            attrib=task_info["attrib"],
        )

    def _get_src_task_info(self):
        src_version_entity = self._src_version_entity
        src_task = ayon_api.get_task_by_id(
            self._item.src_project_name, src_version_entity["taskId"]
        )
        if not src_task:
            self._status.set_failed(
                f"No task selected and couldn't find source task"
            )
            raise PushToProjectError(self._status.fail_reason)
        return src_task

    def _integrate_representations(self):
        try:
            self._real_integrate_representations()
        except Exception:
            self._operations.clear()
            self._file_transaction.rollback()
            raise

    def _real_integrate_representations(self):
        version_entity = self._version_entity
        version_id = version_entity["id"]
        existing_repres = ayon_api.get_representations(
            self._item.dst_project_name,
            version_ids={version_id}
        )
        existing_repres_by_low_name = {
            repre_entity["name"].lower(): repre_entity
            for repre_entity in existing_repres
        }
        template_name = self._template_name
        anatomy = self._anatomy
        formatting_data = get_template_data(
            self._project_entity,
            self._folder_entity,
            self._task_info,
            self.host_name
        )
        formatting_data.update({
            "subset": self._product_name,
            "family": self._product_type,
            "product": {
                "name": self._product_name,
                "type": self._product_type,
            },
            "version": version_entity["version"]
        })

        publish_template = anatomy.get_template_item("publish", template_name)
        path_template = publish_template["path"].template.replace("\\", "/")
        file_template = publish_template["file"]
        self._log_info("Preparing files to transfer")
        processed_repre_items = self._prepare_file_transactions(
            anatomy, template_name, formatting_data, file_template
        )
        self._file_transaction.process()
        self._log_info("Preparing database changes")
        self._prepare_database_operations(
            version_id,
            processed_repre_items,
            path_template,
            existing_repres_by_low_name
        )
        self._log_info("Finalization")
        self._operations.commit()
        self._file_transaction.finalize()

    def _prepare_file_transactions(
        self, anatomy, template_name, formatting_data, file_template
    ):
        processed_repre_items = []
        repre_context = None
        for repre_item in self._src_repre_items:
            repre_entity = repre_item.repre_entity
            repre_name = repre_entity["name"]
            repre_format_data = copy.deepcopy(formatting_data)

            if not repre_context:
                repre_context = self._update_repre_context(
                    copy.deepcopy(repre_entity),
                    formatting_data
                )

            repre_format_data["representation"] = repre_name
            for src_file in repre_item.src_files:
                ext = os.path.splitext(src_file.path)[-1]
                repre_format_data["ext"] = ext[1:]
                break

            # Re-use 'output' from source representation
            repre_output_name = repre_entity["context"].get("output")
            if repre_output_name is not None:
                repre_format_data["output"] = repre_output_name

            template_obj = anatomy.get_template_item(
                "publish", template_name, "directory"
            )
            folder_path = template_obj.format_strict(formatting_data)
            folder_path_rootless = folder_path.rootless
            repre_filepaths = []
            published_path = None
            for src_file in repre_item.src_files:
                file_data = copy.deepcopy(repre_format_data)
                frame = src_file.frame
                if frame is not None:
                    file_data["frame"] = frame

                udim = src_file.udim
                if udim is not None:
                    file_data["udim"] = udim

                filename = file_template.format_strict(file_data)
                dst_filepath = os.path.normpath(
                    os.path.join(folder_path, filename)
                )
                dst_rootless_path = os.path.normpath(
                    os.path.join(folder_path_rootless, filename)
                )
                if published_path is None or frame == repre_item.frame:
                    published_path = dst_filepath

                repre_filepaths.append((dst_filepath, dst_rootless_path))
                self._file_transaction.add(src_file.path, dst_filepath)

            for resource_file in repre_item.resource_files:
                dst_filepath = os.path.normpath(
                    os.path.join(folder_path, resource_file.relative_path)
                )
                dst_rootless_path = os.path.normpath(
                    os.path.join(
                        folder_path_rootless, resource_file.relative_path
                    )
                )
                repre_filepaths.append((dst_filepath, dst_rootless_path))
                self._file_transaction.add(resource_file.path, dst_filepath)
            processed_repre_items.append(
                (repre_item, repre_filepaths, repre_context, published_path)
            )
        return processed_repre_items

    def _prepare_database_operations(
        self,
        version_id,
        processed_repre_items,
        path_template,
        existing_repres_by_low_name
    ):
        added_repre_names = set()
        for item in processed_repre_items:
            (repre_item, repre_filepaths, repre_context, published_path) = item
            repre_name = repre_item.repre_entity["name"]
            added_repre_names.add(repre_name.lower())
            new_repre_attributes = {
                "path": published_path,
                "template": path_template
            }
            new_repre_files = []
            for (path, rootless_path) in repre_filepaths:
                new_repre_files.append({
                    "id": create_entity_id(),
                    "name": os.path.basename(rootless_path),
                    "path": rootless_path,
                    "size": os.path.getsize(path),
                    "hash": source_hash(path),
                    "hash_type": "op3",
                })

            existing_repre = existing_repres_by_low_name.get(
                repre_name.lower()
            )
            entity_id = None
            if existing_repre:
                entity_id = existing_repre["id"]
            repre_entity = new_representation_entity(
                repre_name,
                version_id,
                new_repre_files,
                data={"context": repre_context},
                attribs=new_repre_attributes,
                entity_id=entity_id
            )
            if not existing_repre:
                self._operations.create_entity(
                    self._item.dst_project_name,
                    "representation",
                    repre_entity
                )
            else:
                changes = {}
                for key, value in repre_entity.items():
                    if key == "attrib":
                        continue
                    if value != existing_repre.get(key):
                        changes[key] = value
                attrib_changes = {}
                for key, value in repre_entity["attrib"].items():
                    if value != existing_repre["attrib"].get(key):
                        attrib_changes[key] = value
                if attrib_changes:
                    changes["attrib"] = attrib_changes

                if changes:
                    self._operations.update_entity(
                        self._item.dst_project_name,
                        "representation",
                        entity_id,
                        changes,
                    )

        existing_repre_names = set(existing_repres_by_low_name.keys())
        for repre_name in (existing_repre_names - added_repre_names):
            repre_entity = existing_repres_by_low_name[repre_name]
            self._operations.update_entity(
                self._item.dst_project_name,
                "representation",
                repre_entity["id"],
                {"active": False}
            )

    def _copy_version_thumbnail(self) -> Optional[str]:
        thumbnail_id = self._src_version_entity["thumbnailId"]
        if not thumbnail_id:
            return None
        path = get_thumbnail_path(
            self._item.src_project_name,
            "version",
            self._src_version_entity["id"],
            thumbnail_id
        )
        if not path:
            return None
        return ayon_api.create_thumbnail(
            self._item.dst_project_name,
            path
        )

    def _update_repre_context(self, repre_entity, formatting_data):
        """Replace old context value with new ones.

        Folder might change, project definitely changes etc.
        """
        repre_context = repre_entity["context"]
        for context_key, context_value in repre_context.items():
            if context_value and isinstance(context_value, dict):
                for context_sub_key in context_value.keys():
                    value_to_update = formatting_data.get(context_key, {}).get(
                        context_sub_key)
                    if value_to_update:
                        repre_context[context_key][
                            context_sub_key] = value_to_update
            else:
                value_to_update = formatting_data.get(context_key)
                if value_to_update:
                    repre_context[context_key] = value_to_update
        if "task" not in formatting_data:
            repre_context.pop("task", None)
        return repre_context


class IntegrateModel:
    def __init__(self, controller):
        self._controller = controller
        self._process_items = {}

    def reset(self):
        self._process_items = {}

    def emit_event(self, topic, data=None, source=None):
        self._controller.emit_event(topic, data, source)

    def create_process_item(
        self,
        src_project_name,
        src_version_id,
        dst_project_name,
        dst_folder_id,
        dst_task_name,
        variant,
        comment,
        new_folder_name,
        dst_version,
        use_original_name
    ):
        """Create new item for integration.

        Args:
            src_project_name (str): Source project name.
            src_version_id (str): Source version id.
            dst_project_name (str): Destination project name.
            dst_folder_id (str): Destination folder id.
            dst_task_name (str): Destination task name.
            variant (str): Variant name.
            comment (Union[str, None]): Comment.
            new_folder_name (Union[str, None]): New folder name.
            dst_version (int): Destination version number.
            use_original_name (bool): If original product names should be used

        Returns:
            str: Item id. The id can be used to trigger integration or get
                status information.
        """

        item = ProjectPushItem(
            src_project_name,
            src_version_id,
            dst_project_name,
            dst_folder_id,
            dst_task_name,
            variant,
            comment=comment,
            new_folder_name=new_folder_name,
            dst_version=dst_version,
            use_original_name=use_original_name
        )
        process_item = ProjectPushItemProcess(self, item)
        self._process_items[item.item_id] = process_item
        return item.item_id

    def integrate_item(self, item_id):
        """Start integration of item.

        Args:
            item_id (str): Item id which should be integrated.
        """

        item = self._process_items.get(item_id)
        if item is None or item.started:
            return
        item.integrate()

    def get_items(self) -> dict[str, ProjectPushItemProcess]:
        """Returns dict of all ProjectPushItemProcess items """
        return self._process_items<|MERGE_RESOLUTION|>--- conflicted
+++ resolved
@@ -5,11 +5,7 @@
 import sys
 import traceback
 import uuid
-<<<<<<< HEAD
 from typing import Optional, Any
-=======
-from typing import Optional, Dict, Any
->>>>>>> 39bf605e
 
 import ayon_api
 from ayon_api.utils import create_entity_id
