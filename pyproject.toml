--- conflicted
+++ resolved
@@ -13,16 +13,6 @@
 
 [tool.poetry.dependencies]
 python = ">=3.9.1,<3.10"
-<<<<<<< HEAD
-pydantic = "^2.9.2"
-pre-commit = "^4.0.0"
-clique = "^2"
-pyblish-base = "^1.8"
-attrs = "^24.2.0"
-pydantic-core = "==2.29.0"
-speedcopy = "^2.0.0"
-=======
->>>>>>> a5228b05
 
 [tool.poetry.group.dev.dependencies]
 # test dependencies
@@ -34,16 +24,12 @@
 pre-commit = "^4"
 codespell = "^2.2.6"
 semver = "^3.0.2"
-<<<<<<< HEAD
-mypy = "==1.15.0"
-=======
 mypy = "^1.14.0"
 mock = "^5.0.0"
 attrs = "^25.0.0"
 pyblish-base = "^1.8.7"
 clique = "^2.0.0"
 opentimelineio = "^0.17.0"
->>>>>>> a5228b05
 
 
 [tool.ruff]
