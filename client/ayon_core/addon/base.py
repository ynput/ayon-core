--- conflicted
+++ resolved
@@ -54,11 +54,8 @@
     "celaction": VersionInfo(0, 2, 0),
     "clockify": VersionInfo(0, 2, 0),
     "flame": VersionInfo(0, 2, 0),
-<<<<<<< HEAD
     "harmony": VersionInfo(0, 2, 0),
-=======
     "max": VersionInfo(0, 2, 0),
->>>>>>> 48a0b310
     "traypublisher": VersionInfo(0, 2, 0),
     "tvpaint": VersionInfo(0, 2, 0),
     "nuke": VersionInfo(0, 2, 0),
