--- conflicted
+++ resolved
@@ -367,11 +367,7 @@
         now = datetime.now().strftime("%d/%m/%Y %H:%M:%S")
         header = {
             "__metadata__": {
-<<<<<<< HEAD
-                "openpype-version": os.getenv("PYPE_VERSION", "N/A"),
-=======
-                "pype-version": os.getenv("OPENPYPE_VERSION", "N/A"),
->>>>>>> bd97ebd1
+                "openpype-version": os.getenv("OPENPYPE_VERSION", "N/A"),
                 "generated": now
             },
             "registry": {}
