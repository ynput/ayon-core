# -*- coding: utf-8 -*-
"""Load Alembic Animation."""

from ayon_core.pipeline import (
    get_representation_path,
    AYON_CONTAINER_ID
)
from ayon_core.hosts.unreal.api.plugin import UnrealBaseLoader
from ayon_core.hosts.unreal.api.pipeline import (
    send_request,
    containerise,
    AYON_ASSET_DIR,
)


class AnimationAlembicLoader(UnrealBaseLoader):
    """Load Unreal SkeletalMesh from Alembic"""

    product_types = {"animation"}
    label = "Import Alembic Animation"
    representations = {"abc"}
    icon = "cube"
    color = "orange"

    @staticmethod
    def _import_abc_task(
        filename, destination_path, destination_name, replace
    ):
        conversion = {
            "flip_u": False,
            "flip_v": False,
            "rotation": [0.0, 0.0, 0.0],
            "scale": [1.0, 1.0, -1.0],
        }

        params = {
            "filename": filename,
            "destination_path": destination_path,
            "destination_name": destination_name,
            "replace_existing": replace,
            "automated": True,
            "save": True,
            "options_properties": [
                ['import_type', 'unreal.AlembicImportType.SKELETAL']
            ],
            "conversion_settings": conversion
        }

        send_request("import_abc_task", params=params)

    def load(self, context, name=None, namespace=None, options=None):
        """Load and containerise representation into Content Browser.

        This is two step process. First, import FBX to temporary path and
        then call `containerise()` on it - this moves all content to new
        directory and then it will create AssetContainer there and imprint it
        with metadata. This will mark this path as container.

        Args:
            context (dict): application context
            name (str): Product name
            namespace (str): in Unreal this is basically path to container.
                             This is not passed here, so namespace is set
                             by `containerise()` because only then we know
                             real path.
            options (dict): Those would be data to be imprinted. This is not
                            used now, data are imprinted by `containerise()`.
        """

        # Create directory for asset and ayon container
<<<<<<< HEAD
        root = AYON_ASSET_DIR
        asset = context.get('asset').get('name')
        asset_name = f"{asset}_{name}" if asset else f"{name}"
        version = context.get('version')
=======
        root = unreal_pipeline.AYON_ASSET_DIR
        folder_name = context["folder"]["name"]
        folder_path = context["folder"]["path"]
        product_type = context["product"]["productType"]
        suffix = "_CON"
        if folder_name:
            asset_name = "{}_{}".format(folder_name, name)
        else:
            asset_name = "{}".format(name)
        version = context["version"]["version"]
        # Check if version is hero version and use different name
        if version < 0:
            name_version = f"{name}_hero"
        else:
            name_version = f"{name}_v{version:03d}"

        tools = unreal.AssetToolsHelpers().get_asset_tools()
        asset_dir, container_name = tools.create_unique_asset_name(
            f"{root}/{folder_name}/{name_version}", suffix="")

        container_name += suffix

        if not unreal.EditorAssetLibrary.does_directory_exist(asset_dir):
            unreal.EditorAssetLibrary.make_directory(asset_dir)
>>>>>>> 2b76b3dd

        asset_dir, container_name = send_request(
            "create_unique_asset_name", params={
                "root": root,
                "asset": asset,
                "name": name,
                "version": version})

        if not send_request(
                "does_directory_exist", params={"directory_path": asset_dir}):
            send_request(
                "make_directory", params={"directory_path": asset_dir})

            self._import_abc_task(
                self.fname, asset_dir, asset_name, False)

        data = {
            "schema": "ayon:container-2.0",
            "id": AYON_CONTAINER_ID,
            "folder_path": folder_path,
            "namespace": asset_dir,
            "container_name": container_name,
            "asset_name": asset_name,
<<<<<<< HEAD
            "loader": self.__class__.__name__,
            "representation_id": str(context["representation"]["_id"]),
            "version_id": str(context["representation"]["parent"]),
            "family": context["representation"]["context"]["family"]
=======
            "loader": str(self.__class__.__name__),
            "representation": context["representation"]["id"],
            "parent": context["representation"]["versionId"],
            "product_type": product_type,
            # TODO these should be probably removed
            "asset": folder_path,
            "family": product_type,
>>>>>>> 2b76b3dd
        }

        containerise(asset_dir, container_name, data)

        return send_request(
            "list_assets", params={
                "directory_path": asset_dir,
                "recursive": True,
                "include_folder": True})

<<<<<<< HEAD
    def update(self, container, representation):
        filename = get_representation_path(representation)
        asset_dir = container["namespace"]
        asset_name = container["asset_name"]
=======
    def update(self, container, context):
        folder_name = container["asset_name"]
        repre_entity = context["representation"]
        source_path = get_representation_path(repre_entity)
        destination_path = container["namespace"]

        task = self.get_task(
            source_path, destination_path, folder_name, True
        )

        # do import fbx and replace existing data
        asset_tools = unreal.AssetToolsHelpers.get_asset_tools()
        asset_tools.import_asset_tasks([task])

        container_path = f"{container['namespace']}/{container['objectName']}"

        # update metadata
        unreal_pipeline.imprint(
            container_path,
            {
                "representation": repre_entity["id"],
                "parent": repre_entity["versionId"],
            })

        asset_content = unreal.EditorAssetLibrary.list_assets(
            destination_path, recursive=True, include_folder=True
        )

        for a in asset_content:
            unreal.EditorAssetLibrary.save_asset(a)

    def remove(self, container):
        path = container["namespace"]
        parent_path = os.path.dirname(path)

        unreal.EditorAssetLibrary.delete_directory(path)
>>>>>>> 2b76b3dd

        self._import_abc_task(filename, asset_dir, asset_name, True)

        super(UnrealBaseLoader, self).update(container, representation)<|MERGE_RESOLUTION|>--- conflicted
+++ resolved
@@ -18,7 +18,7 @@
 
     product_types = {"animation"}
     label = "Import Alembic Animation"
-    representations = {"abc"}
+    representations = ["abc"]
     icon = "cube"
     color = "orange"
 
@@ -68,42 +68,17 @@
         """
 
         # Create directory for asset and ayon container
-<<<<<<< HEAD
         root = AYON_ASSET_DIR
-        asset = context.get('asset').get('name')
-        asset_name = f"{asset}_{name}" if asset else f"{name}"
-        version = context.get('version')
-=======
-        root = unreal_pipeline.AYON_ASSET_DIR
         folder_name = context["folder"]["name"]
         folder_path = context["folder"]["path"]
         product_type = context["product"]["productType"]
-        suffix = "_CON"
-        if folder_name:
-            asset_name = "{}_{}".format(folder_name, name)
-        else:
-            asset_name = "{}".format(name)
+        asset_name = f"{folder_name}_{name}" if folder_name else f"{name}"
         version = context["version"]["version"]
-        # Check if version is hero version and use different name
-        if version < 0:
-            name_version = f"{name}_hero"
-        else:
-            name_version = f"{name}_v{version:03d}"
-
-        tools = unreal.AssetToolsHelpers().get_asset_tools()
-        asset_dir, container_name = tools.create_unique_asset_name(
-            f"{root}/{folder_name}/{name_version}", suffix="")
-
-        container_name += suffix
-
-        if not unreal.EditorAssetLibrary.does_directory_exist(asset_dir):
-            unreal.EditorAssetLibrary.make_directory(asset_dir)
->>>>>>> 2b76b3dd
 
         asset_dir, container_name = send_request(
             "create_unique_asset_name", params={
                 "root": root,
-                "asset": asset,
+                "folder_name": folder_name,
                 "name": name,
                 "version": version})
 
@@ -122,20 +97,13 @@
             "namespace": asset_dir,
             "container_name": container_name,
             "asset_name": asset_name,
-<<<<<<< HEAD
             "loader": self.__class__.__name__,
-            "representation_id": str(context["representation"]["_id"]),
-            "version_id": str(context["representation"]["parent"]),
-            "family": context["representation"]["context"]["family"]
-=======
-            "loader": str(self.__class__.__name__),
-            "representation": context["representation"]["id"],
-            "parent": context["representation"]["versionId"],
+            "representation_id": str(context["representation"]["id"]),
+            "version_id": str(context["representation"]["versionId"]),
             "product_type": product_type,
             # TODO these should be probably removed
             "asset": folder_path,
             "family": product_type,
->>>>>>> 2b76b3dd
         }
 
         containerise(asset_dir, container_name, data)
@@ -146,50 +114,12 @@
                 "recursive": True,
                 "include_folder": True})
 
-<<<<<<< HEAD
-    def update(self, container, representation):
-        filename = get_representation_path(representation)
+    def update(self, container, context):
+        repre_entity = context["representation"]
+        filename = get_representation_path(repre_entity)
         asset_dir = container["namespace"]
         asset_name = container["asset_name"]
-=======
-    def update(self, container, context):
-        folder_name = container["asset_name"]
-        repre_entity = context["representation"]
-        source_path = get_representation_path(repre_entity)
-        destination_path = container["namespace"]
-
-        task = self.get_task(
-            source_path, destination_path, folder_name, True
-        )
-
-        # do import fbx and replace existing data
-        asset_tools = unreal.AssetToolsHelpers.get_asset_tools()
-        asset_tools.import_asset_tasks([task])
-
-        container_path = f"{container['namespace']}/{container['objectName']}"
-
-        # update metadata
-        unreal_pipeline.imprint(
-            container_path,
-            {
-                "representation": repre_entity["id"],
-                "parent": repre_entity["versionId"],
-            })
-
-        asset_content = unreal.EditorAssetLibrary.list_assets(
-            destination_path, recursive=True, include_folder=True
-        )
-
-        for a in asset_content:
-            unreal.EditorAssetLibrary.save_asset(a)
-
-    def remove(self, container):
-        path = container["namespace"]
-        parent_path = os.path.dirname(path)
-
-        unreal.EditorAssetLibrary.delete_directory(path)
->>>>>>> 2b76b3dd
 
         self._import_abc_task(filename, asset_dir, asset_name, True)
 
-        super(UnrealBaseLoader, self).update(container, representation)+        super(UnrealBaseLoader, self).update(container, context)