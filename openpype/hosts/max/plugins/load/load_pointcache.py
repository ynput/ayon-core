--- conflicted
+++ resolved
@@ -39,12 +39,7 @@
         }
 
         rt.AlembicImport.ImportToRoot = False
-<<<<<<< HEAD
-        rt.importFile(
-            file_path, rt.name("noPrompt"), using=rt.AlembicImport)
-=======
         rt.importFile(file_path, rt.name("noPrompt"), using=rt.AlembicImport)
->>>>>>> c8b6bcf9
 
         abc_after = {
             c
