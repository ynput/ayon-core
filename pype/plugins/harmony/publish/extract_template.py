import os
import shutil

import pype.api
from avalon import harmony
import pype.hosts.harmony


class ExtractTemplate(pype.api.Extractor):
    """Extract the connected nodes to the composite instance."""

    label = "Extract Template"
    hosts = ["harmony"]
    families = ["harmony.template"]

    def process(self, instance):
        staging_dir = self.staging_dir(instance)
        filepath = os.path.join(staging_dir, "{}.tpl".format(instance.name))

        self.log.info("Outputting template to {}".format(staging_dir))

        dependencies = []
        self.get_dependencies(instance[0], dependencies)

        # Get backdrops.
        backdrops = {}
        for dependency in dependencies:
            for backdrop in self.get_backdrops(dependency):
                backdrops[backdrop["title"]["text"]] = backdrop
        unique_backdrops = [backdrops[x] for x in set(backdrops.keys())]

        # Get non-connected nodes within backdrops.
<<<<<<< HEAD
        all_nodes = instance.context.data.get("allNodes")
=======
        all_nodes = harmony.send(
            {"function": "node.subNodes", "args": ["Top"]}
        )["result"]
>>>>>>> 1c5c9f44
        for node in [x for x in all_nodes if x not in dependencies]:
            within_unique_backdrops = bool(
                [x for x in self.get_backdrops(node) if x in unique_backdrops]
            )
            if within_unique_backdrops:
                dependencies.append(node)

        # Make sure we dont export the instance node.
        if instance[0] in dependencies:
            dependencies.remove(instance[0])

        # Export template.
        pype.hosts.harmony.export_template(
            unique_backdrops, dependencies, filepath
        )

        # Prep representation.
        os.chdir(staging_dir)
        shutil.make_archive(
            "{}".format(instance.name),
            "zip",
            os.path.join(staging_dir, "{}.tpl".format(instance.name))
        )

        representation = {
            "name": "tpl",
            "ext": "zip",
            "files": "{}.zip".format(instance.name),
            "stagingDir": staging_dir
        }
        instance.data["representations"] = [representation]

    def get_backdrops(self, node):
        sig = harmony.signature()
        func = """function %s(probe_node)
        {
            var backdrops = Backdrop.backdrops("Top");
            var valid_backdrops = [];
            for(var i=0; i<backdrops.length; i++)
            {
                var position = backdrops[i].position;

                var x_valid = false;
                var node_x = node.coordX(probe_node);
                if (position.x < node_x && node_x < (position.x + position.w)){
                    x_valid = true
                };

                var y_valid = false;
                var node_y = node.coordY(probe_node);
                if (position.y < node_y && node_y < (position.y + position.h)){
                    y_valid = true
                };

                if (x_valid && y_valid){
                    valid_backdrops.push(backdrops[i])
                };
            }
            return valid_backdrops;
        }
        %s
        """ % (sig, sig)
        return harmony.send(
            {"function": func, "args": [node]}
        )["result"]

    def get_dependencies(self, node, dependencies):
        sig = harmony.signature()
        func = """function %s(args)
        {
            var target_node = args[0];
            var numInput = node.numberOfInputPorts(target_node);
            var dependencies = [];
            for (var i = 0 ; i < numInput; i++)
            {
                dependencies.push(node.srcNode(target_node, i));
            }
            return dependencies;
        }
        %s
        """ % (sig, sig)

        current_dependencies = harmony.send(
            {"function": func, "args": [node]}
        )["result"]

        for dependency in current_dependencies:
            if not dependency:
                continue

            if dependency in dependencies:
                continue

            dependencies.append(dependency)

            self.get_dependencies(dependency, dependencies)<|MERGE_RESOLUTION|>--- conflicted
+++ resolved
@@ -15,9 +15,9 @@
 
     def process(self, instance):
         staging_dir = self.staging_dir(instance)
-        filepath = os.path.join(staging_dir, "{}.tpl".format(instance.name))
+        filepath = os.path.join(staging_dir, f"{instance.name}.tpl")
 
-        self.log.info("Outputting template to {}".format(staging_dir))
+        self.log.info(f"Outputting template to {staging_dir}")
 
         dependencies = []
         self.get_dependencies(instance[0], dependencies)
@@ -30,13 +30,7 @@
         unique_backdrops = [backdrops[x] for x in set(backdrops.keys())]
 
         # Get non-connected nodes within backdrops.
-<<<<<<< HEAD
         all_nodes = instance.context.data.get("allNodes")
-=======
-        all_nodes = harmony.send(
-            {"function": "node.subNodes", "args": ["Top"]}
-        )["result"]
->>>>>>> 1c5c9f44
         for node in [x for x in all_nodes if x not in dependencies]:
             within_unique_backdrops = bool(
                 [x for x in self.get_backdrops(node) if x in unique_backdrops]
@@ -56,15 +50,15 @@
         # Prep representation.
         os.chdir(staging_dir)
         shutil.make_archive(
-            "{}".format(instance.name),
+            f"{instance.name}",
             "zip",
-            os.path.join(staging_dir, "{}.tpl".format(instance.name))
+            os.path.join(staging_dir, f"{instance.name}.tpl")
         )
 
         representation = {
             "name": "tpl",
             "ext": "zip",
-            "files": "{}.zip".format(instance.name),
+            "files": f"{instance.name}.zip",
             "stagingDir": staging_dir
         }
         instance.data["representations"] = [representation]
