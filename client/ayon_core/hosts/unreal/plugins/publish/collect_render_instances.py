--- conflicted
+++ resolved
@@ -67,18 +67,11 @@
 
                     new_data["folderPath"] = f"/{s.get('output')}"
                     new_data["setMembers"] = seq_name
-<<<<<<< HEAD
-                    new_data["family"] = "render"
-                    new_data["families"] = ["render", "review"]
-                    new_data["version_id"] = data.get("version_id")
-                    new_data["subset"] = f"{data.get('subset')}_{seq_name}"
-=======
                     new_data["productName"] = new_product_name
                     new_data["productType"] = product_type
                     new_data["family"] = product_type
                     new_data["families"] = [product_type, "review"]
-                    new_data["parent"] = data.get("parent")
->>>>>>> 2b76b3dd
+                    new_data["version_id"] = data.get("version_id")
                     new_data["level"] = data.get("level")
                     new_data["output"] = s.get('output')
                     new_data["fps"] = seq.get_display_rate().numerator
