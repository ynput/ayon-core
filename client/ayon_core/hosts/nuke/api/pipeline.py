--- conflicted
+++ resolved
@@ -283,16 +283,9 @@
 
 
 def _install_menu():
-<<<<<<< HEAD
-    """Install Avalon menu into Nuke's main menu bar."""
-    nuke_addon_settings = get_current_project_settings()["nuke"]
-    
-    # uninstall original avalon menu
-=======
     """Install AYON menu into Nuke's main menu bar."""
 
     # uninstall original AYON menu
->>>>>>> c131071c
     main_window = get_main_window()
     menubar = nuke.menu("Nuke")
     menu = menubar.addMenu(MENU_LABEL)
