--- conflicted
+++ resolved
@@ -8,11 +8,8 @@
     PreLaunchHook,
     ApplicationLaunchFailed,
     ApplicationNotFound,
-<<<<<<< HEAD
     get_workfile_template_key,
     get_openpype_execute_args
-=======
->>>>>>> 5472201f
 )
 from openpype.pipeline.workfile import get_workfile_template_key
 import openpype.hosts.unreal.lib as unreal_lib
