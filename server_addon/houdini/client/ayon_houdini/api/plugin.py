--- conflicted
+++ resolved
@@ -128,19 +128,14 @@
 
             folder_path = instance_data["folderPath"]
 
-<<<<<<< HEAD
             with no_auto_create_publishable():
                 instance_node = self.create_instance_node(
-                    folder_path, product_name, "/out", node_type)
-=======
-            instance_node = self.create_instance_node(
-                folder_path,
-                product_name,
-                "/out",
-                node_type,
-                pre_create_data
-            )
->>>>>>> 8fafba1b
+                    folder_path,
+                    product_name,
+                    "/out",
+                    node_type,
+                    pre_create_data
+                )
 
             self.customize_node_look(instance_node)
 
