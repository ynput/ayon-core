from copy import deepcopy
import re
import os
import json
import platform
import contextlib
import tempfile
from openpype import PACKAGE_DIR
from openpype.settings import get_project_settings
from openpype.lib import (
    StringTemplate,
    run_openpype_process,
    Logger
)
from openpype.pipeline import Anatomy

log = Logger.get_logger(__name__)


class CashedData:
    remapping = None
    python3compatible = None


@contextlib.contextmanager
def _make_temp_json_file():
    """Wrapping function for json temp file
    """
    try:
        # Store dumped json to temporary file
        temporary_json_file = tempfile.NamedTemporaryFile(
            mode="w", suffix=".json", delete=False
        )
        temporary_json_file.close()
        temporary_json_filepath = temporary_json_file.name.replace(
            "\\", "/"
        )

        yield temporary_json_filepath

    except IOError as _error:
        raise IOError(
            "Unable to create temp json file: {}".format(
                _error
            )
        )

    finally:
        # Remove the temporary json
        os.remove(temporary_json_filepath)


def get_ocio_config_script_path():
    """Get path to ocio wrapper script

    Returns:
        str: path string
    """
    return os.path.normpath(
        os.path.join(
            PACKAGE_DIR,
            "scripts",
            "ocio_wrapper.py"
        )
    )


def get_imageio_colorspace_from_filepath(
    path, host_name, project_name,
    config_data=None, file_rules=None,
    project_settings=None,
    validate=True
):
    """Get colorspace name from filepath

    ImageIO Settings file rules are tested for matching rule.

    Args:
        path (str): path string, file rule pattern is tested on it
        host_name (str): host name
        project_name (str): project name
        config_data (dict, optional): config path and template in dict.
                                      Defaults to None.
        file_rules (dict, optional): file rule data from settings.
                                     Defaults to None.
        project_settings (dict, optional): project settings. Defaults to None.
        validate (bool, optional): should resulting colorspace be validated
                                   with config file? Defaults to True.

    Returns:
        str: name of colorspace
    """
    if not any([config_data, file_rules]):
        project_settings = project_settings or get_project_settings(
            project_name
        )
        config_data = get_imageio_config(
            project_name, host_name, project_settings)

        # in case host color management is not enabled
        if not config_data:
            return None

        file_rules = get_imageio_file_rules(
            project_name, host_name, project_settings)

    # match file rule from path
    colorspace_name = None
    for _frule_name, file_rule in file_rules.items():
        pattern = file_rule["pattern"]
        extension = file_rule["ext"]
        ext_match = re.match(
            r".*(?=.{})".format(extension), path
        )
        file_match = re.search(
            pattern, path
        )

        if ext_match and file_match:
            colorspace_name = file_rule["colorspace"]

    # if no file rule matched, try to get colorspace
    # from filepath with OCIO v2 way
    # QUESTION: should we override file rules from our settings and
    #           in ocio v2 only focus on file rules set in config file?
    # TODO: do the ocio v compatibility check inside of wrapper script
    #       because of implementation `parseColorSpaceFromString`
    if (
        compatibility_check_config_version(config_data["path"], major=2)
        and not colorspace_name
    ):
        colorspace_name = get_colorspace_from_filepath(
            config_data["path"], path)

    if not colorspace_name:
        log.info("No imageio file rule matched input path: '{}'".format(
            path
        ))
        return None

    # validate matching colorspace with config
    if validate and config_data:
        validate_imageio_colorspace_in_config(
            config_data["path"], colorspace_name)

    return colorspace_name


def get_colorspace_from_filepath(config_path, filepath):
    """Get colorspace from file path wrapper.

    Wrapper function for getting colorspace from file path.

    Args:
        config_path (str): path leading to config.ocio file
        filepath (str): path leading to a file

    Returns:
        Any[str, None]: matching colorspace name
    """
    if not compatibility_check():
        # python environment is not compatible with PyOpenColorIO
        # needs to be run in subprocess
        result_data = get_wrapped_with_subprocess(
            "colorspace", "get_colorspace_from_filepath",
            config_path=config_path,
            filepath=filepath
        )
        if result_data:
            return result_data[0]

    from openpype.scripts.ocio_wrapper import _get_colorspace_from_filepath

    result_data = _get_colorspace_from_filepath(config_path, filepath)

    if result_data:
        return result_data[0]


def parse_colorspace_from_filepath(
    path, host_name, project_name,
    config_data=None,
    project_settings=None
):
    """Parse colorspace name from filepath

    An input path can have colorspace name used as part of name
    or as folder name.

    Args:
        path (str): path string
        host_name (str): host name
        project_name (str): project name
        config_data (dict, optional): config path and template in dict.
                                      Defaults to None.
        project_settings (dict, optional): project settings. Defaults to None.

    Returns:
        str: name of colorspace
    """
    if not config_data:
        project_settings = project_settings or get_project_settings(
            project_name
        )
        config_data = get_imageio_config(
            project_name, host_name, project_settings)

    config_path = config_data["path"]

    # match file rule from path
    colorspace_name = None
    colorspaces = get_ocio_config_colorspaces(config_path)
    for colorspace_key in colorspaces:
        # check underscored variant of colorspace name
        # since we are reformatting it in integrate.py
        if colorspace_key.replace(" ", "_") in path:
            colorspace_name = colorspace_key
            break
        if colorspace_key in path:
            colorspace_name = colorspace_key
            break

    if not colorspace_name:
        log.info("No matching colorspace in config '{}' for path: '{}'".format(
            config_path, path
        ))
        return None

    return colorspace_name


def validate_imageio_colorspace_in_config(config_path, colorspace_name):
    """Validator making sure colorspace name is used in config.ocio

    Args:
        config_path (str): path leading to config.ocio file
        colorspace_name (str): tested colorspace name

    Raises:
        KeyError: missing colorspace name

    Returns:
        bool: True if exists
    """
    colorspaces = get_ocio_config_colorspaces(config_path)
    if colorspace_name not in colorspaces:
        raise KeyError(
            "Missing colorspace '{}' in config file '{}'".format(
                colorspace_name, config_path)
        )
    return True


# TODO: remove this in future - backward compatibility
def get_data_subprocess(config_path, data_type):
    """[Deprecated] Get data via subprocess

    Wrapper for Python 2 hosts.

    Args:
        config_path (str): path leading to config.ocio file
    """
    with _make_temp_json_file() as tmp_json_path:
        # Prepare subprocess arguments
        args = [
            "run", get_ocio_config_script_path(),
            "config", data_type,
            "--in_path", config_path,
            "--out_path", tmp_json_path
        ]
        log.info("Executing: {}".format(" ".join(args)))

        process_kwargs = {
            "logger": log
        }

        run_openpype_process(*args, **process_kwargs)

        # return all colorspaces
        return_json_data = open(tmp_json_path).read()
        return json.loads(return_json_data)


def get_wrapped_with_subprocess(command_group, command, **kwargs):
    """Get data via subprocess

    Wrapper for Python 2 hosts.

    Args:
        command_group (str): command group name
        command (str): command name
        **kwargs: command arguments

    Returns:
        Any[dict, None]: data
    """
    with _make_temp_json_file() as tmp_json_path:
        # Prepare subprocess arguments
        args = [
            "run", get_ocio_config_script_path(),
            command_group, command
        ]

        for key_, value_ in kwargs.items():
            args.extend(("--{}".format(key_), value_))

        args.append("--out_path")
        args.append(tmp_json_path)

        log.info("Executing: {}".format(" ".join(args)))

        process_kwargs = {
            "logger": log
        }

        run_openpype_process(*args, **process_kwargs)

        # return all colorspaces
        return_json_data = open(tmp_json_path).read()
        return json.loads(return_json_data)


def compatibility_check():
<<<<<<< HEAD
    """Making sure PyOpenColorIO is importable"""
    if CashedData.python3compatible is not None:
        return CashedData.python3compatible

    try:
        import PyOpenColorIO  # noqa: F401
        CashedData.python3compatible = True
    except ImportError:
        CashedData.python3compatible = False

    # compatible
    return CashedData.python3compatible


def compatibility_check_config_version(config_path, major=1, minor=None):
    """Making sure PyOpenColorIO config version is compatible"""

    if not compatibility_check():
        # python environment is not compatible with PyOpenColorIO
        # needs to be run in subprocess
        version_data = get_wrapped_with_subprocess(
            "config", "get_version", config_path=config_path
        )

    from openpype.scripts.ocio_wrapper import _get_version_data

    version_data = _get_version_data(config_path)

    # check major version
    if version_data["major"] != major:
        return False

    # check minor version
    if minor and version_data["minor"] != minor:
=======
    """checking if user has a compatible PyOpenColorIO >= 2.

    It's achieved by checking if PyOpenColorIO is importable
    and calling any version 2 specific function
    """
    try:
        import PyOpenColorIO

        # ocio versions lower than 2 will raise AttributeError
        PyOpenColorIO.GetVersion()
    except (ImportError, AttributeError):
>>>>>>> 437f483b
        return False

    # compatible
    return True


def get_ocio_config_colorspaces(config_path):
    """Get all colorspace data

    Wrapper function for aggregating all names and its families.
    Families can be used for building menu and submenus in gui.

    Args:
        config_path (str): path leading to config.ocio file

    Returns:
        dict: colorspace and family in couple
    """
    if not compatibility_check():
        # python environment is not compatible with PyOpenColorIO
        # needs to be run in subprocess
        return get_wrapped_with_subprocess(
            "config", "get_colorspace", in_path=config_path
        )

    from openpype.scripts.ocio_wrapper import _get_colorspace_data

    return _get_colorspace_data(config_path)


# TODO: remove this in future - backward compatibility
def get_colorspace_data_subprocess(config_path):
    """[Deprecated] Get colorspace data via subprocess

    Wrapper for Python 2 hosts.

    Args:
        config_path (str): path leading to config.ocio file

    Returns:
        dict: colorspace and family in couple
    """
    return get_wrapped_with_subprocess(
        "config", "get_colorspace", in_path=config_path
    )


def get_ocio_config_views(config_path):
    """Get all viewer data

    Wrapper function for aggregating all display and related viewers.
    Key can be used for building gui menu with submenus.

    Args:
        config_path (str): path leading to config.ocio file

    Returns:
        dict: `display/viewer` and viewer data
    """
    if not compatibility_check():
        # python environment is not compatible with PyOpenColorIO
        # needs to be run in subprocess
        return get_wrapped_with_subprocess(
            "config", "get_views", in_path=config_path
        )

    from openpype.scripts.ocio_wrapper import _get_views_data

    return _get_views_data(config_path)


# TODO: remove this in future - backward compatibility
def get_views_data_subprocess(config_path):
    """[Deprecated] Get viewers data via subprocess

    Wrapper for Python 2 hosts.

    Args:
        config_path (str): path leading to config.ocio file

    Returns:
        dict: `display/viewer` and viewer data
    """
    return get_wrapped_with_subprocess(
        "config", "get_views", in_path=config_path
    )


def get_imageio_config(
    project_name,
    host_name,
    project_settings=None,
    anatomy_data=None,
    anatomy=None,
    env=None
):
    """Returns config data from settings

    Config path is formatted in `path` key
    and original settings input is saved into `template` key.

    Args:
        project_name (str): project name
        host_name (str): host name
        project_settings (Optional[dict]): Project settings.
        anatomy_data (Optional[dict]): anatomy formatting data.
        anatomy (Optional[Anatomy]): Anatomy object.
        env (Optional[dict]): Environment variables.

    Returns:
        dict: config path data or empty dict
    """
    project_settings = project_settings or get_project_settings(project_name)
    anatomy = anatomy or Anatomy(project_name)

    if not anatomy_data:
        from openpype.pipeline.context_tools import (
            get_template_data_from_session)
        anatomy_data = get_template_data_from_session()

    formatting_data = deepcopy(anatomy_data)

    # Add project roots to anatomy data
    formatting_data["root"] = anatomy.roots
    formatting_data["platform"] = platform.system().lower()

    # Get colorspace settings
    imageio_global, imageio_host = _get_imageio_settings(
        project_settings, host_name)

    # Host 'ocio_config' is optional
    host_ocio_config = imageio_host.get("ocio_config") or {}

    # Global color management must be enabled to be able to use host settings
    activate_color_management = imageio_global.get(
        "activate_global_color_management")
    # TODO: remove this in future - backward compatibility
    # For already saved overrides from previous version look for 'enabled'
    #   on host settings.
    if activate_color_management is None:
        activate_color_management = host_ocio_config.get("enabled", False)

    if not activate_color_management:
        # if global settings are disabled return empty dict because
        # it is expected that no colorspace management is needed
        log.info("Colorspace management is disabled globally.")
        return {}

    # Check if host settings group is having 'activate_host_color_management'
    # - if it does not have activation key then default it to True so it uses
    #       global settings
    # This is for backward compatibility.
    # TODO: in future rewrite this to be more explicit
    activate_host_color_management = imageio_host.get(
        "activate_host_color_management")

    # TODO: remove this in future - backward compatibility
    if activate_host_color_management is None:
        activate_host_color_management = host_ocio_config.get("enabled", False)

    if not activate_host_color_management:
        # if host settings are disabled return False because
        # it is expected that no colorspace management is needed
        log.info(
            "Colorspace management for host '{}' is disabled.".format(
                host_name)
        )
        return {}

    # get config path from either global or host settings
    # depending on override flag
    # TODO: in future rewrite this to be more explicit
    override_global_config = host_ocio_config.get("override_global_config")
    if override_global_config is None:
        # for already saved overrides from previous version
        # TODO: remove this in future - backward compatibility
        override_global_config = host_ocio_config.get("enabled")

    if override_global_config:
        config_data = _get_config_data(
            host_ocio_config["filepath"], formatting_data, env
        )
    else:
        # get config path from global
        config_global = imageio_global["ocio_config"]
        config_data = _get_config_data(
            config_global["filepath"], formatting_data, env
        )

    if not config_data:
        raise FileExistsError(
            "No OCIO config found in settings. It is "
            "either missing or there is typo in path inputs"
        )

    return config_data


def _get_config_data(path_list, anatomy_data, env=None):
    """Return first existing path in path list.

    If template is used in path inputs,
    then it is formatted by anatomy data
    and environment variables

    Args:
        path_list (list[str]): list of abs paths
        anatomy_data (dict): formatting data
        env (Optional[dict]): Environment variables.

    Returns:
        dict: config data
    """
    formatting_data = deepcopy(anatomy_data)

    environment_vars = env or dict(**os.environ)

    # format the path for potential env vars
    formatting_data.update(environment_vars)

    # first try host config paths
    for path_ in path_list:
        formatted_path = _format_path(path_, formatting_data)

        if not os.path.exists(formatted_path):
            continue

        return {
            "path": os.path.normpath(formatted_path),
            "template": path_
        }


def _format_path(template_path, formatting_data):
    """Single template path formatting.

    Args:
        template_path (str): template string
        formatting_data (dict): data to be used for
                                template formatting

    Returns:
        str: absolute formatted path
    """
    # format path for anatomy keys
    formatted_path = StringTemplate(template_path).format(
        formatting_data)

    return os.path.abspath(formatted_path)


def get_imageio_file_rules(project_name, host_name, project_settings=None):
    """Get ImageIO File rules from project settings

    Args:
        project_name (str): project name
        host_name (str): host name
        project_settings (dict, optional): project settings.
                                           Defaults to None.

    Returns:
        dict: file rules data
    """
    project_settings = project_settings or get_project_settings(project_name)

    imageio_global, imageio_host = _get_imageio_settings(
        project_settings, host_name)

    # get file rules from global and host_name
    frules_global = imageio_global["file_rules"]
    activate_global_rules = (
        frules_global.get("activate_global_file_rules", False)
        # TODO: remove this in future - backward compatibility
        or frules_global.get("enabled")
    )
    global_rules = frules_global["rules"]

    if not activate_global_rules:
        log.info(
            "Colorspace global file rules are disabled."
        )
        global_rules = {}

    # host is optional, some might not have any settings
    frules_host = imageio_host.get("file_rules", {})

    # compile file rules dictionary
    activate_host_rules = frules_host.get("activate_host_rules")
    if activate_host_rules is None:
        # TODO: remove this in future - backward compatibility
        activate_host_rules = frules_host.get("enabled", False)

    # return host rules if activated or global rules
    return frules_host["rules"] if activate_host_rules else global_rules


def get_remapped_colorspace_to_native(
    ocio_colorspace_name, host_name, imageio_host_settings
):
    """Return native colorspace name.

    Args:
        ocio_colorspace_name (str | None): ocio colorspace name
        host_name (str): Host name.
        imageio_host_settings (dict[str, Any]): ImageIO host settings.

    Returns:
        Union[str, None]: native colorspace name defined in remapping or None
    """

    CashedData.remapping.setdefault(host_name, {})
    if CashedData.remapping[host_name].get("to_native") is None:
        remapping_rules = imageio_host_settings["remapping"]["rules"]
        CashedData.remapping[host_name]["to_native"] = {
            rule["ocio_name"]: rule["host_native_name"]
            for rule in remapping_rules
        }

    return CashedData.remapping[host_name]["to_native"].get(
        ocio_colorspace_name)


def get_remapped_colorspace_from_native(
    host_native_colorspace_name, host_name, imageio_host_settings
):
    """Return ocio colorspace name remapped from host native used name.

    Args:
        host_native_colorspace_name (str): host native colorspace name
        host_name (str): Host name.
        imageio_host_settings (dict[str, Any]): ImageIO host settings.

    Returns:
        Union[str, None]: Ocio colorspace name defined in remapping or None.
    """

    CashedData.remapping.setdefault(host_name, {})
    if CashedData.remapping[host_name].get("from_native") is None:
        remapping_rules = imageio_host_settings["remapping"]["rules"]
        CashedData.remapping[host_name]["from_native"] = {
            rule["host_native_name"]: rule["ocio_name"]
            for rule in remapping_rules
        }

    return CashedData.remapping[host_name]["from_native"].get(
        host_native_colorspace_name)


def _get_imageio_settings(project_settings, host_name):
    """Get ImageIO settings for global and host

    Args:
        project_settings (dict): project settings.
                                 Defaults to None.
        host_name (str): host name

    Returns:
        tuple[dict, dict]: image io settings for global and host
    """
    # get image io from global and host_name
    imageio_global = project_settings["global"]["imageio"]
    # host is optional, some might not have any settings
    imageio_host = project_settings.get(host_name, {}).get("imageio", {})

    return imageio_global, imageio_host<|MERGE_RESOLUTION|>--- conflicted
+++ resolved
@@ -321,7 +321,6 @@
 
 
 def compatibility_check():
-<<<<<<< HEAD
     """Making sure PyOpenColorIO is importable"""
     if CashedData.python3compatible is not None:
         return CashedData.python3compatible
@@ -356,19 +355,6 @@
 
     # check minor version
     if minor and version_data["minor"] != minor:
-=======
-    """checking if user has a compatible PyOpenColorIO >= 2.
-
-    It's achieved by checking if PyOpenColorIO is importable
-    and calling any version 2 specific function
-    """
-    try:
-        import PyOpenColorIO
-
-        # ocio versions lower than 2 will raise AttributeError
-        PyOpenColorIO.GetVersion()
-    except (ImportError, AttributeError):
->>>>>>> 437f483b
         return False
 
     # compatible
