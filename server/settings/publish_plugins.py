--- conflicted
+++ resolved
@@ -928,16 +928,10 @@
                     "any of the links is in use creating issues with updating "
                     "hero versions.")
 
-<<<<<<< HEAD
-class CollectRenderedFilesModel(BaseSettingsModel):
-    remove_files: bool = SettingsField(
-        True,
-=======
 
 class CollectRenderedFilesModel(BaseSettingsModel):
     remove_files: bool = SettingsField(
         False,
->>>>>>> c1d7cde3
         title="Remove rendered files",
         description=(
             "Remove rendered files and metadata json on publish.\n\n"
@@ -947,11 +941,8 @@
             "either case."
         )
     )
-<<<<<<< HEAD
-=======
-
-
->>>>>>> c1d7cde3
+
+
 class CleanUpModel(BaseSettingsModel):
     _isGroup = True
     paterns: list[str] = SettingsField(  # codespell:ignore paterns
@@ -1460,11 +1451,7 @@
         "enabled": True,
     },
     "CollectRenderedFiles": {
-<<<<<<< HEAD
-        "remove_files": True
-=======
         "remove_files": False
->>>>>>> c1d7cde3
     },
     "CleanUp": {
         "paterns": [],  # codespell:ignore paterns
