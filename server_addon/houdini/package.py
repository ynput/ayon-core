--- conflicted
+++ resolved
@@ -1,10 +1,6 @@
 name = "houdini"
 title = "Houdini"
-<<<<<<< HEAD
-version = "0.3.1"
-=======
 version = "0.3.2"
->>>>>>> 86d5ae6a
 
 client_dir = "ayon_houdini"
 
