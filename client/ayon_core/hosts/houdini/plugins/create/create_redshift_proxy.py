# -*- coding: utf-8 -*-
"""Creator plugin for creating Redshift proxies."""
from ayon_core.hosts.houdini.api import plugin
import hou
from ayon_core.lib import BoolDef


class CreateRedshiftProxy(plugin.HoudiniCreator):
    """Redshift Proxy"""
    identifier = "io.openpype.creators.houdini.redshiftproxy"
    label = "Redshift Proxy"
    product_type = "redshiftproxy"
    icon = "magic"
    staging_dir = "$HIP/ayon/{product[name]}/{product[name]}.$F4.rs"

    def create(self, product_name, instance_data, pre_create_data):

        # Remove the active, we are checking the bypass flag of the nodes
        instance_data.pop("active", None)

        # Redshift provides a `Redshift_Proxy_Output` node type which shows
        # a limited set of parameters by default and is set to extract a
        # Redshift Proxy. However when "imprinting" extra parameters needed
        # for OpenPype it starts showing all its parameters again. It's unclear
        # why this happens.
        # TODO: Somehow enforce so that it only shows the original limited
        #       attributes of the Redshift_Proxy_Output node type
        instance_data.update({"node_type": "Redshift_Proxy_Output"})
        creator_attributes = instance_data.setdefault(
            "creator_attributes", dict())
        creator_attributes["farm"] = pre_create_data["farm"]

        instance = super(CreateRedshiftProxy, self).create(
            product_name,
            instance_data,
            pre_create_data)

        instance_node = hou.node(instance.get("instance_node"))

        filepath = self.staging_dir.format(
            product={"name": subset_name},
        )

        parms = {
<<<<<<< HEAD
            "RS_archive_file": filepath,
=======
            "RS_archive_file": '$HIP/pyblish/{}.$F4.rs'.format(product_name),
>>>>>>> d856bd0c
        }

        if self.selected_nodes:
            parms["RS_archive_sopPath"] = self.selected_nodes[0].path()

        instance_node.setParms(parms)

        # Lock some Avalon attributes
        to_lock = ["productType", "id", "prim_to_detail_pattern"]
        self.lock_parameters(instance_node, to_lock)

    def get_network_categories(self):
        return [
            hou.ropNodeTypeCategory(),
            hou.sopNodeTypeCategory()
        ]

    def get_instance_attr_defs(self):
        return [
            BoolDef("farm",
                    label="Submitting to Farm",
                    default=False)
        ]

    def get_pre_create_attr_defs(self):
        attrs = super().get_pre_create_attr_defs()
        # Use same attributes as for instance attributes
        return attrs + self.get_instance_attr_defs()<|MERGE_RESOLUTION|>--- conflicted
+++ resolved
@@ -38,15 +38,11 @@
         instance_node = hou.node(instance.get("instance_node"))
 
         filepath = self.staging_dir.format(
-            product={"name": subset_name},
+            product={"name": product_name},
         )
 
         parms = {
-<<<<<<< HEAD
             "RS_archive_file": filepath,
-=======
-            "RS_archive_file": '$HIP/pyblish/{}.$F4.rs'.format(product_name),
->>>>>>> d856bd0c
         }
 
         if self.selected_nodes:
