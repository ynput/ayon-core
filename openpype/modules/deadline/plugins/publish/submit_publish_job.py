# -*- coding: utf-8 -*-
"""Submit publishing job to farm."""
import os
import json
import re
from copy import copy, deepcopy
import requests
import clique

import pyblish.api

from openpype.client import (
    get_last_version_by_subset_name,
)
from openpype.pipeline import (
    legacy_io,
)
<<<<<<< HEAD
from openpype.pipeline import publish
=======
from openpype.pipeline.publish import OpenPypePyblishPluginMixin
>>>>>>> 9d702a93
from openpype.lib import EnumDef
from openpype.tests.lib import is_in_tests
from openpype.lib import is_running_from_build

from openpype.pipeline.farm.pyblish_functions import (
    create_skeleton_instance,
    create_instances_for_aov,
    attach_instances_to_subset,
    prepare_representations,
    create_metadata_path
)


def get_resource_files(resources, frame_range=None):
    """Get resource files at given path.

    If `frame_range` is specified those outside will be removed.

    Arguments:
        resources (list): List of resources
        frame_range (list): Frame range to apply override

    Returns:
        list of str: list of collected resources

    """
    res_collections, _ = clique.assemble(resources)
    assert len(res_collections) == 1, "Multiple collections found"
    res_collection = res_collections[0]

    # Remove any frames
    if frame_range is not None:
        for frame in frame_range:
            if frame not in res_collection.indexes:
                continue
            res_collection.indexes.remove(frame)

    return list(res_collection)


class ProcessSubmittedJobOnFarm(pyblish.api.InstancePlugin,
<<<<<<< HEAD
                                publish.OpenPypePyblishPluginMixin,
                                publish.ColormanagedPyblishPluginMixin):
=======
                                OpenPypePyblishPluginMixin):
>>>>>>> 9d702a93
    """Process Job submitted on farm.

    These jobs are dependent on a deadline or muster job
    submission prior to this plug-in.

    - In case of Deadline, it creates dependent job on farm publishing
      rendered image sequence.

    - In case of Muster, there is no need for such thing as dependent job,
      post action will be executed and rendered sequence will be published.

    Options in instance.data:
        - deadlineSubmissionJob (dict, Required): The returned .json
          data from the job submission to deadline.

        - musterSubmissionJob (dict, Required): same as deadline.

        - outputDir (str, Required): The output directory where the metadata
            file should be generated. It's assumed that this will also be
            final folder containing the output files.

        - ext (str, Optional): The extension (including `.`) that is required
            in the output filename to be picked up for image sequence
            publishing.

        - publishJobState (str, Optional): "Active" or "Suspended"
            This defaults to "Suspended"

        - expectedFiles (list or dict): explained below

    """

    label = "Submit image sequence jobs to Deadline or Muster"
    order = pyblish.api.IntegratorOrder + 0.2
    icon = "tractor"
    deadline_plugin = "OpenPype"
    targets = ["local"]

    hosts = ["fusion", "max", "maya", "nuke", "houdini",
             "celaction", "aftereffects", "harmony"]

    families = ["render.farm", "prerender.farm",
                "renderlayer", "imagesequence",
                "vrayscene", "maxrender",
                "arnold_rop", "mantra_rop",
                "karma_rop", "vray_rop",
                "redshift_rop"]

    aov_filter = {"maya": [r".*([Bb]eauty).*"],
                  "aftereffects": [r".*"],  # for everything from AE
                  "harmony": [r".*"],  # for everything from AE
                  "celaction": [r".*"],
                  "max": [r".*"]}

    environ_job_filter = [
        "OPENPYPE_METADATA_FILE"
    ]

    environ_keys = [
        "FTRACK_API_USER",
        "FTRACK_API_KEY",
        "FTRACK_SERVER",
        "AVALON_APP_NAME",
        "OPENPYPE_USERNAME",
        "OPENPYPE_SG_USER"
    ]

    # Add OpenPype version if we are running from build.
    if is_running_from_build():
        environ_keys.append("OPENPYPE_VERSION")

    # custom deadline attributes
    deadline_department = ""
    deadline_pool = ""
    deadline_pool_secondary = ""
    deadline_group = ""
    deadline_chunk_size = 1
    deadline_priority = None

    # regex for finding frame number in string
    R_FRAME_NUMBER = re.compile(r'.+\.(?P<frame>[0-9]+)\..+')

    # mapping of instance properties to be transferred to new instance
    #     for every specified family
    instance_transfer = {
        "slate": ["slateFrames", "slate"],
        "review": ["lutPath"],
        "render2d": ["bakingNukeScripts", "version"],
        "renderlayer": ["convertToScanline"]
    }

    # list of family names to transfer to new family if present
    families_transfer = ["render3d", "render2d", "ftrack", "slate"]
    plugin_pype_version = "3.0"

    # script path for publish_filesequence.py
    publishing_script = None

    # poor man exclusion
    skip_integration_repre_list = []

    def _submit_deadline_post_job(self, instance, job, instances):
        """Submit publish job to Deadline.

        Deadline specific code separated from :meth:`process` for sake of
        more universal code. Muster post job is sent directly by Muster
        submitter, so this type of code isn't necessary for it.

        Returns:
            (str): deadline_publish_job_id
        """
        data = instance.data.copy()
        subset = data["subset"]
        job_name = "Publish - {subset}".format(subset=subset)

        anatomy = instance.context.data['anatomy']

        # instance.data.get("subset") != instances[0]["subset"]
        # 'Main' vs 'renderMain'
        override_version = None
        instance_version = instance.data.get("version")  # take this if exists
        if instance_version != 1:
            override_version = instance_version

        output_dir = self._get_publish_folder(
            anatomy,
            deepcopy(instance.data["anatomyData"]),
            instance.data.get("asset"),
            instances[0]["subset"],
            'render',
            override_version
        )

        # Transfer the environment from the original job to this dependent
        # job so they use the same environment
        metadata_path, rootless_metadata_path = \
            create_metadata_path(instance, anatomy)

        environment = {
            "AVALON_PROJECT": instance.context.data["projectName"],
            "AVALON_ASSET": instance.context.data["asset"],
            "AVALON_TASK": instance.context.data["task"],
            "OPENPYPE_USERNAME": instance.context.data["user"],
            "OPENPYPE_PUBLISH_JOB": "1",
            "OPENPYPE_RENDER_JOB": "0",
            "OPENPYPE_REMOTE_JOB": "0",
            "OPENPYPE_LOG_NO_COLORS": "1",
            "IS_TEST": str(int(is_in_tests()))
        }

        # add environments from self.environ_keys
        for env_key in self.environ_keys:
            if os.getenv(env_key):
                environment[env_key] = os.environ[env_key]

        # pass environment keys from self.environ_job_filter
        job_environ = job["Props"].get("Env", {})
        for env_j_key in self.environ_job_filter:
            if job_environ.get(env_j_key):
                environment[env_j_key] = job_environ[env_j_key]

        # Add mongo url if it's enabled
        if instance.context.data.get("deadlinePassMongoUrl"):
            mongo_url = os.environ.get("OPENPYPE_MONGO")
            if mongo_url:
                environment["OPENPYPE_MONGO"] = mongo_url

        priority = self.deadline_priority or instance.data.get("priority", 50)

        instance_settings = self.get_attr_values_from_data(instance.data)
        initial_status = instance_settings.get("publishJobState", "Active")
        # TODO: Remove this backwards compatibility of `suspend_publish`
        if instance.data.get("suspend_publish"):
            initial_status = "Suspended"

        args = [
            "--headless",
            'publish',
            '"{}"'.format(rootless_metadata_path),
            "--targets", "deadline",
            "--targets", "farm"
        ]

        if is_in_tests():
            args.append("--automatic-tests")

        # Generate the payload for Deadline submission
        secondary_pool = (
            self.deadline_pool_secondary or instance.data.get("secondaryPool")
        )
        payload = {
            "JobInfo": {
                "Plugin": self.deadline_plugin,
                "BatchName": job["Props"]["Batch"],
                "Name": job_name,
                "UserName": job["Props"]["User"],
                "Comment": instance.context.data.get("comment", ""),

                "Department": self.deadline_department,
                "ChunkSize": self.deadline_chunk_size,
                "Priority": priority,
                "InitialStatus": initial_status,

                "Group": self.deadline_group,
                "Pool": self.deadline_pool or instance.data.get("primaryPool"),
                "SecondaryPool": secondary_pool,
                # ensure the outputdirectory with correct slashes
                "OutputDirectory0": output_dir.replace("\\", "/")
            },
            "PluginInfo": {
                "Version": self.plugin_pype_version,
                "Arguments": " ".join(args),
                "SingleFrameOnly": "True",
            },
            # Mandatory for Deadline, may be empty
            "AuxFiles": [],
        }

        # add assembly jobs as dependencies
        if instance.data.get("tileRendering"):
            self.log.info("Adding tile assembly jobs as dependencies...")
            job_index = 0
            for assembly_id in instance.data.get("assemblySubmissionJobs"):
                payload["JobInfo"]["JobDependency{}".format(
                    job_index)] = assembly_id  # noqa: E501
                job_index += 1
        elif instance.data.get("bakingSubmissionJobs"):
            self.log.info("Adding baking submission jobs as dependencies...")
            job_index = 0
            for assembly_id in instance.data["bakingSubmissionJobs"]:
                payload["JobInfo"]["JobDependency{}".format(
                    job_index)] = assembly_id  # noqa: E501
                job_index += 1
        else:
            payload["JobInfo"]["JobDependency0"] = job["_id"]

        for index, (key_, value_) in enumerate(environment.items()):
            payload["JobInfo"].update(
                {
                    "EnvironmentKeyValue%d"
                    % index: "{key}={value}".format(
                        key=key_, value=value_
                    )
                }
            )
        # remove secondary pool
        payload["JobInfo"].pop("SecondaryPool", None)

        self.log.info("Submitting Deadline job ...")

        url = "{}/api/jobs".format(self.deadline_url)
        response = requests.post(url, json=payload, timeout=10)
        if not response.ok:
            raise Exception(response.text)

        deadline_publish_job_id = response.json()["_id"]

        return deadline_publish_job_id

<<<<<<< HEAD
=======
    def _copy_extend_frames(self, instance, representation):
        """Copy existing frames from latest version.

        This will copy all existing frames from subset's latest version back
        to render directory and rename them to what renderer is expecting.

        Arguments:
            instance (pyblish.plugin.Instance): instance to get required
                data from
            representation (dict): presentation to operate on

        """
        import speedcopy

        self.log.info("Preparing to copy ...")
        start = instance.data.get("frameStart")
        end = instance.data.get("frameEnd")

        # get latest version of subset
        # this will stop if subset wasn't published yet
        project_name = self.context.data["projectName"]
        version = get_last_version_by_subset_name(
            project_name,
            instance.data.get("subset"),
            asset_name=instance.data.get("asset")
        )

        # get its files based on extension
        subset_resources = get_resources(
            project_name, version, representation.get("ext")
        )
        r_col, _ = clique.assemble(subset_resources)

        # if override remove all frames we are expecting to be rendered
        # so we'll copy only those missing from current render
        if instance.data.get("overrideExistingFrame"):
            for frame in range(start, end + 1):
                if frame not in r_col.indexes:
                    continue
                r_col.indexes.remove(frame)

        # now we need to translate published names from representation
        # back. This is tricky, right now we'll just use same naming
        # and only switch frame numbers
        resource_files = []
        r_filename = os.path.basename(
            representation.get("files")[0])  # first file
        op = re.search(self.R_FRAME_NUMBER, r_filename)
        pre = r_filename[:op.start("frame")]
        post = r_filename[op.end("frame"):]
        assert op is not None, "padding string wasn't found"
        for frame in list(r_col):
            fn = re.search(self.R_FRAME_NUMBER, frame)
            # silencing linter as we need to compare to True, not to
            # type
            assert fn is not None, "padding string wasn't found"
            # list of tuples (source, destination)
            staging = representation.get("stagingDir")
            staging = self.anatomy.fill_root(staging)
            resource_files.append(
                (frame,
                 os.path.join(staging,
                              "{}{}{}".format(pre,
                                              fn.group("frame"),
                                              post)))
            )

        # test if destination dir exists and create it if not
        output_dir = os.path.dirname(representation.get("files")[0])
        if not os.path.isdir(output_dir):
            os.makedirs(output_dir)

        # copy files
        for source in resource_files:
            speedcopy.copy(source[0], source[1])
            self.log.info("  > {}".format(source[1]))

        self.log.info(
            "Finished copying %i files" % len(resource_files))

    def _create_instances_for_aov(
        self, instance_data, exp_files, additional_data, do_not_add_review
    ):
        """Create instance for each AOV found.

        This will create new instance for every aov it can detect in expected
        files list.

        Arguments:
            instance_data (pyblish.plugin.Instance): skeleton data for instance
                (those needed) later by collector
            exp_files (list): list of expected files divided by aovs
            additional_data (dict):
            do_not_add_review (bool): explicitly skip review

        Returns:
            list of instances

        """
        task = self.context.data["task"]
        host_name = self.context.data["hostName"]
        subset = instance_data["subset"]
        cameras = instance_data.get("cameras", [])
        instances = []
        # go through aovs in expected files
        for aov, files in exp_files[0].items():
            cols, rem = clique.assemble(files)
            # we shouldn't have any reminders. And if we do, it should
            # be just one item for single frame renders.
            if not cols and rem:
                assert len(rem) == 1, ("Found multiple non related files "
                                       "to render, don't know what to do "
                                       "with them.")
                col = rem[0]
                ext = os.path.splitext(col)[1].lstrip(".")
            else:
                # but we really expect only one collection.
                # Nothing else make sense.
                assert len(cols) == 1, "only one image sequence type is expected"  # noqa: E501
                ext = cols[0].tail.lstrip(".")
                col = list(cols[0])

            self.log.debug(col)
            # create subset name `familyTaskSubset_AOV`
            group_name = 'render{}{}{}{}'.format(
                task[0].upper(), task[1:],
                subset[0].upper(), subset[1:])

            cam = [c for c in cameras if c in col.head]
            if cam:
                if aov:
                    subset_name = '{}_{}_{}'.format(group_name, cam, aov)
                else:
                    subset_name = '{}_{}'.format(group_name, cam)
            else:
                if aov:
                    subset_name = '{}_{}'.format(group_name, aov)
                else:
                    subset_name = '{}'.format(group_name)

            if isinstance(col, (list, tuple)):
                staging = os.path.dirname(col[0])
            else:
                staging = os.path.dirname(col)

            success, rootless_staging_dir = (
                self.anatomy.find_root_template_from_path(staging)
            )
            if success:
                staging = rootless_staging_dir
            else:
                self.log.warning((
                    "Could not find root path for remapping \"{}\"."
                    " This may cause issues on farm."
                ).format(staging))

            self.log.info("Creating data for: {}".format(subset_name))

            if isinstance(col, list):
                render_file_name = os.path.basename(col[0])
            else:
                render_file_name = os.path.basename(col)
            aov_patterns = self.aov_filter

            preview = match_aov_pattern(
                host_name, aov_patterns, render_file_name
            )
            # toggle preview on if multipart is on

            if instance_data.get("multipartExr"):
                self.log.debug("Adding preview tag because its multipartExr")
                preview = True
            self.log.debug("preview:{}".format(preview))
            new_instance = deepcopy(instance_data)
            new_instance["subset"] = subset_name
            new_instance["subsetGroup"] = group_name

            preview = preview and not do_not_add_review
            if preview:
                new_instance["review"] = True

            # create representation
            if isinstance(col, (list, tuple)):
                files = [os.path.basename(f) for f in col]
            else:
                files = os.path.basename(col)

            # Copy render product "colorspace" data to representation.
            colorspace = ""
            products = additional_data["renderProducts"].layer_data.products
            for product in products:
                if product.productName == aov:
                    colorspace = product.colorspace
                    break

            rep = {
                "name": ext,
                "ext": ext,
                "files": files,
                "frameStart": int(instance_data.get("frameStartHandle")),
                "frameEnd": int(instance_data.get("frameEndHandle")),
                # If expectedFile are absolute, we need only filenames
                "stagingDir": staging,
                "fps": new_instance.get("fps"),
                "tags": ["review"] if preview else [],
                "colorspaceData": {
                    "colorspace": colorspace,
                    "config": {
                        "path": additional_data["colorspaceConfig"],
                        "template": additional_data["colorspaceTemplate"]
                    },
                    "display": additional_data["display"],
                    "view": additional_data["view"]
                }
            }

            # support conversion from tiled to scanline
            if instance_data.get("convertToScanline"):
                self.log.info("Adding scanline conversion.")
                rep["tags"].append("toScanline")

            # poor man exclusion
            if ext in self.skip_integration_repre_list:
                rep["tags"].append("delete")

            self._solve_families(new_instance, preview)

            new_instance["representations"] = [rep]

            # if extending frames from existing version, copy files from there
            # into our destination directory
            if new_instance.get("extendFrames", False):
                self._copy_extend_frames(new_instance, rep)
            instances.append(new_instance)
            self.log.debug("instances:{}".format(instances))
        return instances

    def _get_representations(self, instance_data, exp_files,
                             do_not_add_review):
        """Create representations for file sequences.

        This will return representations of expected files if they are not
        in hierarchy of aovs. There should be only one sequence of files for
        most cases, but if not - we create representation from each of them.

        Arguments:
            instance_data (dict): instance.data for which we are
                             setting representations
            exp_files (list): list of expected files
            do_not_add_review (bool): explicitly skip review

        Returns:
            list of representations

        """
        representations = []
        host_name = self.context.data["hostName"]
        collections, remainders = clique.assemble(exp_files)

        # create representation for every collected sequence
        for collection in collections:
            ext = collection.tail.lstrip(".")
            preview = False
            # TODO 'useSequenceForReview' is temporary solution which does
            #   not work for 100% of cases. We must be able to tell what
            #   expected files contains more explicitly and from what
            #   should be review made.
            # - "review" tag is never added when is set to 'False'
            if instance_data["useSequenceForReview"]:
                # toggle preview on if multipart is on
                if instance_data.get("multipartExr", False):
                    self.log.debug(
                        "Adding preview tag because its multipartExr"
                    )
                    preview = True
                else:
                    render_file_name = list(collection)[0]
                    # if filtered aov name is found in filename, toggle it for
                    # preview video rendering
                    preview = match_aov_pattern(
                        host_name, self.aov_filter, render_file_name
                    )

            staging = os.path.dirname(list(collection)[0])
            success, rootless_staging_dir = (
                self.anatomy.find_root_template_from_path(staging)
            )
            if success:
                staging = rootless_staging_dir
            else:
                self.log.warning((
                    "Could not find root path for remapping \"{}\"."
                    " This may cause issues on farm."
                ).format(staging))

            frame_start = int(instance_data.get("frameStartHandle"))
            if instance_data.get("slate"):
                frame_start -= 1

            preview = preview and not do_not_add_review
            rep = {
                "name": ext,
                "ext": ext,
                "files": [os.path.basename(f) for f in list(collection)],
                "frameStart": frame_start,
                "frameEnd": int(instance_data.get("frameEndHandle")),
                # If expectedFile are absolute, we need only filenames
                "stagingDir": staging,
                "fps": instance_data.get("fps"),
                "tags": ["review"] if preview else [],
            }

            # poor man exclusion
            if ext in self.skip_integration_repre_list:
                rep["tags"].append("delete")

            if instance_data.get("multipartExr", False):
                rep["tags"].append("multipartExr")

            # support conversion from tiled to scanline
            if instance_data.get("convertToScanline"):
                self.log.info("Adding scanline conversion.")
                rep["tags"].append("toScanline")

            representations.append(rep)

            self._solve_families(instance_data, preview)

        # add remainders as representations
        for remainder in remainders:
            ext = remainder.split(".")[-1]

            staging = os.path.dirname(remainder)
            success, rootless_staging_dir = (
                self.anatomy.find_root_template_from_path(staging)
            )
            if success:
                staging = rootless_staging_dir
            else:
                self.log.warning((
                    "Could not find root path for remapping \"{}\"."
                    " This may cause issues on farm."
                ).format(staging))

            rep = {
                "name": ext,
                "ext": ext,
                "files": os.path.basename(remainder),
                "stagingDir": staging,
            }

            preview = match_aov_pattern(
                host_name, self.aov_filter, remainder
            )
            preview = preview and not do_not_add_review
            if preview:
                rep.update({
                    "fps": instance_data.get("fps"),
                    "tags": ["review"]
                })
            self._solve_families(instance_data, preview)

            already_there = False
            for repre in instance_data.get("representations", []):
                # might be added explicitly before by publish_on_farm
                already_there = repre.get("files") == rep["files"]
                if already_there:
                    self.log.debug("repre {} already_there".format(repre))
                    break

            if not already_there:
                representations.append(rep)

        for rep in representations:
            # inject colorspace data
            self.set_representation_colorspace(
                rep, self.context,
                colorspace=instance_data["colorspace"]
            )

        return representations

    def _solve_families(self, instance, preview=False):
        families = instance.get("families")

        # if we have one representation with preview tag
        # flag whole instance for review and for ftrack
        if preview:
            if "ftrack" not in families:
                if os.environ.get("FTRACK_SERVER"):
                    self.log.debug(
                        "Adding \"ftrack\" to families because of preview tag."
                    )
                    families.append("ftrack")
            if "review" not in families:
                self.log.debug(
                    "Adding \"review\" to families because of preview tag."
                )
                families.append("review")
            instance["families"] = families

>>>>>>> 9d702a93
    def process(self, instance):
        # type: (pyblish.api.Instance) -> None
        """Process plugin.

        Detect type of render farm submission and create and post dependent
        job in case of Deadline. It creates json file with metadata needed for
        publishing in directory of render.

        Args:
            instance (pyblish.api.Instance): Instance data.

        """
        if not instance.data.get("farm"):
            self.log.debug("Skipping local instance.")
            return

<<<<<<< HEAD
        anatomy = instance.context.data["anatomy"]
=======
        data = instance.data.copy()
        context = instance.context
        self.context = context
        self.anatomy = instance.context.data["anatomy"]

        asset = data.get("asset") or context.data["asset"]
        subset = data.get("subset")

        start = instance.data.get("frameStart")
        if start is None:
            start = context.data["frameStart"]

        end = instance.data.get("frameEnd")
        if end is None:
            end = context.data["frameEnd"]

        handle_start = instance.data.get("handleStart")
        if handle_start is None:
            handle_start = context.data["handleStart"]

        handle_end = instance.data.get("handleEnd")
        if handle_end is None:
            handle_end = context.data["handleEnd"]

        fps = instance.data.get("fps")
        if fps is None:
            fps = context.data["fps"]

        if data.get("extendFrames", False):
            start, end = self._extend_frames(
                asset,
                subset,
                start,
                end,
                data["overrideExistingFrame"])

        try:
            source = data["source"]
        except KeyError:
            source = context.data["currentFile"]

        success, rootless_path = (
            self.anatomy.find_root_template_from_path(source)
        )
        if success:
            source = rootless_path

        else:
            # `rootless_path` is not set to `source` if none of roots match
            self.log.warning((
                "Could not find root path for remapping \"{}\"."
                " This may cause issues."
            ).format(source))

        family = "render"
        if ("prerender" in instance.data["families"] or
                "prerender.farm" in instance.data["families"]):
            family = "prerender"
        families = [family]

        # pass review to families if marked as review
        do_not_add_review = False
        if data.get("review"):
            families.append("review")
        elif data.get("review") == False:
            self.log.debug("Instance has review explicitly disabled.")
            do_not_add_review = True

        instance_skeleton_data = {
            "family": family,
            "subset": subset,
            "families": families,
            "asset": asset,
            "frameStart": start,
            "frameEnd": end,
            "handleStart": handle_start,
            "handleEnd": handle_end,
            "frameStartHandle": start - handle_start,
            "frameEndHandle": end + handle_end,
            "comment": instance.data["comment"],
            "fps": fps,
            "source": source,
            "extendFrames": data.get("extendFrames"),
            "overrideExistingFrame": data.get("overrideExistingFrame"),
            "pixelAspect": data.get("pixelAspect", 1),
            "resolutionWidth": data.get("resolutionWidth", 1920),
            "resolutionHeight": data.get("resolutionHeight", 1080),
            "multipartExr": data.get("multipartExr", False),
            "jobBatchName": data.get("jobBatchName", ""),
            "useSequenceForReview": data.get("useSequenceForReview", True),
            # map inputVersions `ObjectId` -> `str` so json supports it
            "inputVersions": list(map(str, data.get("inputVersions", []))),
            "colorspace": instance.data.get("colorspace")
        }

        # skip locking version if we are creating v01
        instance_version = instance.data.get("version")  # take this if exists
        if instance_version != 1:
            instance_skeleton_data["version"] = instance_version

        # transfer specific families from original instance to new render
        for item in self.families_transfer:
            if item in instance.data.get("families", []):
                instance_skeleton_data["families"] += [item]

        # transfer specific properties from original instance based on
        # mapping dictionary `instance_transfer`
        for key, values in self.instance_transfer.items():
            if key in instance.data.get("families", []):
                for v in values:
                    instance_skeleton_data[v] = instance.data.get(v)

        # look into instance data if representations are not having any
        # which are having tag `publish_on_farm` and include them
        for repre in instance.data.get("representations", []):
            staging_dir = repre.get("stagingDir")
            if staging_dir:
                success, rootless_staging_dir = (
                    self.anatomy.find_root_template_from_path(
                        staging_dir
                    )
                )
                if success:
                    repre["stagingDir"] = rootless_staging_dir
                else:
                    self.log.warning((
                        "Could not find root path for remapping \"{}\"."
                        " This may cause issues on farm."
                    ).format(staging_dir))
                    repre["stagingDir"] = staging_dir

            if "publish_on_farm" in repre.get("tags"):
                # create representations attribute of not there
                if "representations" not in instance_skeleton_data.keys():
                    instance_skeleton_data["representations"] = []

                instance_skeleton_data["representations"].append(repre)

        instances = None
        assert data.get("expectedFiles"), ("Submission from old Pype version"
                                           " - missing expectedFiles")
>>>>>>> 9d702a93

        instance_skeleton_data = create_skeleton_instance(
            instance, families_transfer=self.families_transfer,
            instance_transfer=self.instance_transfer)
        """
        if content of `expectedFiles` list are dictionaries, we will handle
        it as list of AOVs, creating instance for every one of them.

        Example:
        --------

        expectedFiles = [
            {
                "beauty": [
                    "foo_v01.0001.exr",
                    "foo_v01.0002.exr"
                ],

                "Z": [
                    "boo_v01.0001.exr",
                    "boo_v01.0002.exr"
                ]
            }
        ]

        This will create instances for `beauty` and `Z` subset
        adding those files to their respective representations.

        If we have only list of files, we collect all file sequences.
        More then one doesn't probably make sense, but we'll handle it
        like creating one instance with multiple representations.

        Example:
        --------

        expectedFiles = [
            "foo_v01.0001.exr",
            "foo_v01.0002.exr",
            "xxx_v01.0001.exr",
            "xxx_v01.0002.exr"
        ]

        This will result in one instance with two representations:
        `foo` and `xxx`
        """
        do_not_add_review = False
        if instance.data.get("review") is False:
            self.log.debug("Instance has review explicitly disabled.")
            do_not_add_review = True

        if isinstance(instance.data.get("expectedFiles")[0], dict):
            instances = create_instances_for_aov(
                instance, instance_skeleton_data,
                self.aov_filter, self.skip_integration_repre_list,
                do_not_add_review)
        else:
            representations = prepare_representations(
                instance_skeleton_data,
                instance.data.get("expectedFiles"),
                anatomy,
                self.aov_filter,
                self.skip_integration_repre_list,
                do_not_add_review,
                instance.context,
                self
            )

            if "representations" not in instance_skeleton_data.keys():
                instance_skeleton_data["representations"] = []

            # add representation
            instance_skeleton_data["representations"] += representations
            instances = [instance_skeleton_data]

        # attach instances to subset
        if instance.data.get("attachTo"):
            instances = attach_instances_to_subset(
                instance.data.get("attachTo"), instances
            )

        r''' SUBMiT PUBLiSH JOB 2 D34DLiN3
          ____
        '     '            .---.  .---. .--. .---. .--..--..--..--. .---.
        |     |   --= \   |  .  \/   _|/    \|  .  \  ||  ||   \  |/   _|
        | JOB |   --= /   |  |  ||  __|  ..  |  |  |  |;_ ||  \   ||  __|
        |     |           |____./ \.__|._||_.|___./|_____|||__|\__|\.___|
        ._____.

        '''

        render_job = None
        submission_type = ""
        if instance.data.get("toBeRenderedOn") == "deadline":
            render_job = instance.data.pop("deadlineSubmissionJob", None)
            submission_type = "deadline"

        if instance.data.get("toBeRenderedOn") == "muster":
            render_job = instance.data.pop("musterSubmissionJob", None)
            submission_type = "muster"

        if not render_job and instance.data.get("tileRendering") is False:
            raise AssertionError(("Cannot continue without valid Deadline "
                                  "or Muster submission."))

        if not render_job:
            import getpass

            render_job = {}
            self.log.info("Faking job data ...")
            render_job["Props"] = {}
            # Render job doesn't exist because we do not have prior submission.
            # We still use data from it so lets fake it.
            #
            # Batch name reflect original scene name

            if instance.data.get("assemblySubmissionJobs"):
                render_job["Props"]["Batch"] = instance.data.get(
                    "jobBatchName")
            else:
                batch = os.path.splitext(os.path.basename(
                    instance.context.data.get("currentFile")))[0]
                render_job["Props"]["Batch"] = batch
            # User is deadline user
            render_job["Props"]["User"] = instance.context.data.get(
                "deadlineUser", getpass.getuser())

            render_job["Props"]["Env"] = {
                "FTRACK_API_USER": os.environ.get("FTRACK_API_USER"),
                "FTRACK_API_KEY": os.environ.get("FTRACK_API_KEY"),
                "FTRACK_SERVER": os.environ.get("FTRACK_SERVER"),
            }

        if submission_type == "deadline":
            # get default deadline webservice url from deadline module
            self.deadline_url = instance.context.data["defaultDeadline"]
            # if custom one is set in instance, use that
            if instance.data.get("deadlineUrl"):
                self.deadline_url = instance.data.get("deadlineUrl")
            assert self.deadline_url, "Requires Deadline Webservice URL"

            deadline_publish_job_id = \
                self._submit_deadline_post_job(instance, render_job, instances)

            # Inject deadline url to instances.
            for inst in instances:
                inst["deadlineUrl"] = self.deadline_url

        # publish job file
        publish_job = {
            "asset": instance_skeleton_data["asset"],
            "frameStart": instance_skeleton_data["frameStart"],
            "frameEnd": instance_skeleton_data["frameEnd"],
            "fps": instance_skeleton_data["fps"],
            "source": instance_skeleton_data["source"],
            "user": instance.context.data["user"],
            "version": instance.context.data["version"],  # workfile version
            "intent": instance.context.data.get("intent"),
            "comment": instance.context.data.get("comment"),
            "job": render_job or None,
            "session": legacy_io.Session.copy(),
            "instances": instances
        }

        if deadline_publish_job_id:
            publish_job["deadline_publish_job_id"] = deadline_publish_job_id

        # add audio to metadata file if available
        audio_file = instance.context.data.get("audioFile")
        if audio_file and os.path.isfile(audio_file):
            publish_job.update({"audio": audio_file})

        # pass Ftrack credentials in case of Muster
        if submission_type == "muster":
            ftrack = {
                "FTRACK_API_USER": os.environ.get("FTRACK_API_USER"),
                "FTRACK_API_KEY": os.environ.get("FTRACK_API_KEY"),
                "FTRACK_SERVER": os.environ.get("FTRACK_SERVER"),
            }
            publish_job.update({"ftrack": ftrack})

        metadata_path, rootless_metadata_path = \
            create_metadata_path(instance, anatomy)

        with open(metadata_path, "w") as f:
            json.dump(publish_job, f, indent=4, sort_keys=True)

<<<<<<< HEAD
=======
    def _extend_frames(self, asset, subset, start, end):
        """Get latest version of asset nad update frame range.

        Based on minimum and maximuma values.

        Arguments:
            asset (str): asset name
            subset (str): subset name
            start (int): start frame
            end (int): end frame

        Returns:
            (int, int): upddate frame start/end

        """
        # Frame comparison
        prev_start = None
        prev_end = None

        project_name = self.context.data["projectName"]
        version = get_last_version_by_subset_name(
            project_name,
            subset,
            asset_name=asset
        )

        # Set prev start / end frames for comparison
        if not prev_start and not prev_end:
            prev_start = version["data"]["frameStart"]
            prev_end = version["data"]["frameEnd"]

        updated_start = min(start, prev_start)
        updated_end = max(end, prev_end)

        self.log.info(
            "Updating start / end frame : "
            "{} - {}".format(updated_start, updated_end)
        )

        return updated_start, updated_end

>>>>>>> 9d702a93
    def _get_publish_folder(self, anatomy, template_data,
                            asset, subset,
                            family='render', version=None):
        """
            Extracted logic to pre-calculate real publish folder, which is
            calculated in IntegrateNew inside of Deadline process.
            This should match logic in:
                'collect_anatomy_instance_data' - to
                    get correct anatomy, family, version for subset and
                'collect_resources_path'
                    get publish_path

        Args:
            anatomy (openpype.pipeline.anatomy.Anatomy):
            template_data (dict): pre-calculated collected data for process
            asset (string): asset name
            subset (string): subset name (actually group name of subset)
            family (string): for current deadline process it's always 'render'
                TODO - for generic use family needs to be dynamically
                    calculated like IntegrateNew does
            version (int): override version from instance if exists

        Returns:
            (string): publish folder where rendered and published files will
                be stored
                based on 'publish' template
        """

        project_name = self.context.data["projectName"]
        if not version:
            version = get_last_version_by_subset_name(
                project_name,
                subset,
                asset_name=asset
            )
            if version:
                version = int(version["name"]) + 1
            else:
                version = 1

        template_data["subset"] = subset
        template_data["family"] = "render"
        template_data["version"] = version

        render_templates = anatomy.templates_obj["render"]
        if "folder" in render_templates:
            publish_folder = render_templates["folder"].format_strict(
                template_data
            )
        else:
            # solve deprecated situation when `folder` key is not underneath
            # `publish` anatomy
            self.log.warning((
                "Deprecation warning: Anatomy does not have set `folder`"
                " key underneath `publish` (in global of for project `{}`)."
            ).format(project_name))

            file_path = render_templates["path"].format_strict(template_data)
            publish_folder = os.path.dirname(file_path)

        return publish_folder

    @classmethod
    def get_attribute_defs(cls):
        return [
            EnumDef("publishJobState",
                    label="Publish Job State",
                    items=["Active", "Suspended"],
                    default="Active")
        ]<|MERGE_RESOLUTION|>--- conflicted
+++ resolved
@@ -15,11 +15,7 @@
 from openpype.pipeline import (
     legacy_io,
 )
-<<<<<<< HEAD
 from openpype.pipeline import publish
-=======
-from openpype.pipeline.publish import OpenPypePyblishPluginMixin
->>>>>>> 9d702a93
 from openpype.lib import EnumDef
 from openpype.tests.lib import is_in_tests
 from openpype.lib import is_running_from_build
@@ -61,12 +57,8 @@
 
 
 class ProcessSubmittedJobOnFarm(pyblish.api.InstancePlugin,
-<<<<<<< HEAD
                                 publish.OpenPypePyblishPluginMixin,
                                 publish.ColormanagedPyblishPluginMixin):
-=======
-                                OpenPypePyblishPluginMixin):
->>>>>>> 9d702a93
     """Process Job submitted on farm.
 
     These jobs are dependent on a deadline or muster job
@@ -326,410 +318,7 @@
 
         return deadline_publish_job_id
 
-<<<<<<< HEAD
-=======
-    def _copy_extend_frames(self, instance, representation):
-        """Copy existing frames from latest version.
-
-        This will copy all existing frames from subset's latest version back
-        to render directory and rename them to what renderer is expecting.
-
-        Arguments:
-            instance (pyblish.plugin.Instance): instance to get required
-                data from
-            representation (dict): presentation to operate on
-
-        """
-        import speedcopy
-
-        self.log.info("Preparing to copy ...")
-        start = instance.data.get("frameStart")
-        end = instance.data.get("frameEnd")
-
-        # get latest version of subset
-        # this will stop if subset wasn't published yet
-        project_name = self.context.data["projectName"]
-        version = get_last_version_by_subset_name(
-            project_name,
-            instance.data.get("subset"),
-            asset_name=instance.data.get("asset")
-        )
-
-        # get its files based on extension
-        subset_resources = get_resources(
-            project_name, version, representation.get("ext")
-        )
-        r_col, _ = clique.assemble(subset_resources)
-
-        # if override remove all frames we are expecting to be rendered
-        # so we'll copy only those missing from current render
-        if instance.data.get("overrideExistingFrame"):
-            for frame in range(start, end + 1):
-                if frame not in r_col.indexes:
-                    continue
-                r_col.indexes.remove(frame)
-
-        # now we need to translate published names from representation
-        # back. This is tricky, right now we'll just use same naming
-        # and only switch frame numbers
-        resource_files = []
-        r_filename = os.path.basename(
-            representation.get("files")[0])  # first file
-        op = re.search(self.R_FRAME_NUMBER, r_filename)
-        pre = r_filename[:op.start("frame")]
-        post = r_filename[op.end("frame"):]
-        assert op is not None, "padding string wasn't found"
-        for frame in list(r_col):
-            fn = re.search(self.R_FRAME_NUMBER, frame)
-            # silencing linter as we need to compare to True, not to
-            # type
-            assert fn is not None, "padding string wasn't found"
-            # list of tuples (source, destination)
-            staging = representation.get("stagingDir")
-            staging = self.anatomy.fill_root(staging)
-            resource_files.append(
-                (frame,
-                 os.path.join(staging,
-                              "{}{}{}".format(pre,
-                                              fn.group("frame"),
-                                              post)))
-            )
-
-        # test if destination dir exists and create it if not
-        output_dir = os.path.dirname(representation.get("files")[0])
-        if not os.path.isdir(output_dir):
-            os.makedirs(output_dir)
-
-        # copy files
-        for source in resource_files:
-            speedcopy.copy(source[0], source[1])
-            self.log.info("  > {}".format(source[1]))
-
-        self.log.info(
-            "Finished copying %i files" % len(resource_files))
-
-    def _create_instances_for_aov(
-        self, instance_data, exp_files, additional_data, do_not_add_review
-    ):
-        """Create instance for each AOV found.
-
-        This will create new instance for every aov it can detect in expected
-        files list.
-
-        Arguments:
-            instance_data (pyblish.plugin.Instance): skeleton data for instance
-                (those needed) later by collector
-            exp_files (list): list of expected files divided by aovs
-            additional_data (dict):
-            do_not_add_review (bool): explicitly skip review
-
-        Returns:
-            list of instances
-
-        """
-        task = self.context.data["task"]
-        host_name = self.context.data["hostName"]
-        subset = instance_data["subset"]
-        cameras = instance_data.get("cameras", [])
-        instances = []
-        # go through aovs in expected files
-        for aov, files in exp_files[0].items():
-            cols, rem = clique.assemble(files)
-            # we shouldn't have any reminders. And if we do, it should
-            # be just one item for single frame renders.
-            if not cols and rem:
-                assert len(rem) == 1, ("Found multiple non related files "
-                                       "to render, don't know what to do "
-                                       "with them.")
-                col = rem[0]
-                ext = os.path.splitext(col)[1].lstrip(".")
-            else:
-                # but we really expect only one collection.
-                # Nothing else make sense.
-                assert len(cols) == 1, "only one image sequence type is expected"  # noqa: E501
-                ext = cols[0].tail.lstrip(".")
-                col = list(cols[0])
-
-            self.log.debug(col)
-            # create subset name `familyTaskSubset_AOV`
-            group_name = 'render{}{}{}{}'.format(
-                task[0].upper(), task[1:],
-                subset[0].upper(), subset[1:])
-
-            cam = [c for c in cameras if c in col.head]
-            if cam:
-                if aov:
-                    subset_name = '{}_{}_{}'.format(group_name, cam, aov)
-                else:
-                    subset_name = '{}_{}'.format(group_name, cam)
-            else:
-                if aov:
-                    subset_name = '{}_{}'.format(group_name, aov)
-                else:
-                    subset_name = '{}'.format(group_name)
-
-            if isinstance(col, (list, tuple)):
-                staging = os.path.dirname(col[0])
-            else:
-                staging = os.path.dirname(col)
-
-            success, rootless_staging_dir = (
-                self.anatomy.find_root_template_from_path(staging)
-            )
-            if success:
-                staging = rootless_staging_dir
-            else:
-                self.log.warning((
-                    "Could not find root path for remapping \"{}\"."
-                    " This may cause issues on farm."
-                ).format(staging))
-
-            self.log.info("Creating data for: {}".format(subset_name))
-
-            if isinstance(col, list):
-                render_file_name = os.path.basename(col[0])
-            else:
-                render_file_name = os.path.basename(col)
-            aov_patterns = self.aov_filter
-
-            preview = match_aov_pattern(
-                host_name, aov_patterns, render_file_name
-            )
-            # toggle preview on if multipart is on
-
-            if instance_data.get("multipartExr"):
-                self.log.debug("Adding preview tag because its multipartExr")
-                preview = True
-            self.log.debug("preview:{}".format(preview))
-            new_instance = deepcopy(instance_data)
-            new_instance["subset"] = subset_name
-            new_instance["subsetGroup"] = group_name
-
-            preview = preview and not do_not_add_review
-            if preview:
-                new_instance["review"] = True
-
-            # create representation
-            if isinstance(col, (list, tuple)):
-                files = [os.path.basename(f) for f in col]
-            else:
-                files = os.path.basename(col)
-
-            # Copy render product "colorspace" data to representation.
-            colorspace = ""
-            products = additional_data["renderProducts"].layer_data.products
-            for product in products:
-                if product.productName == aov:
-                    colorspace = product.colorspace
-                    break
-
-            rep = {
-                "name": ext,
-                "ext": ext,
-                "files": files,
-                "frameStart": int(instance_data.get("frameStartHandle")),
-                "frameEnd": int(instance_data.get("frameEndHandle")),
-                # If expectedFile are absolute, we need only filenames
-                "stagingDir": staging,
-                "fps": new_instance.get("fps"),
-                "tags": ["review"] if preview else [],
-                "colorspaceData": {
-                    "colorspace": colorspace,
-                    "config": {
-                        "path": additional_data["colorspaceConfig"],
-                        "template": additional_data["colorspaceTemplate"]
-                    },
-                    "display": additional_data["display"],
-                    "view": additional_data["view"]
-                }
-            }
-
-            # support conversion from tiled to scanline
-            if instance_data.get("convertToScanline"):
-                self.log.info("Adding scanline conversion.")
-                rep["tags"].append("toScanline")
-
-            # poor man exclusion
-            if ext in self.skip_integration_repre_list:
-                rep["tags"].append("delete")
-
-            self._solve_families(new_instance, preview)
-
-            new_instance["representations"] = [rep]
-
-            # if extending frames from existing version, copy files from there
-            # into our destination directory
-            if new_instance.get("extendFrames", False):
-                self._copy_extend_frames(new_instance, rep)
-            instances.append(new_instance)
-            self.log.debug("instances:{}".format(instances))
-        return instances
-
-    def _get_representations(self, instance_data, exp_files,
-                             do_not_add_review):
-        """Create representations for file sequences.
-
-        This will return representations of expected files if they are not
-        in hierarchy of aovs. There should be only one sequence of files for
-        most cases, but if not - we create representation from each of them.
-
-        Arguments:
-            instance_data (dict): instance.data for which we are
-                             setting representations
-            exp_files (list): list of expected files
-            do_not_add_review (bool): explicitly skip review
-
-        Returns:
-            list of representations
-
-        """
-        representations = []
-        host_name = self.context.data["hostName"]
-        collections, remainders = clique.assemble(exp_files)
-
-        # create representation for every collected sequence
-        for collection in collections:
-            ext = collection.tail.lstrip(".")
-            preview = False
-            # TODO 'useSequenceForReview' is temporary solution which does
-            #   not work for 100% of cases. We must be able to tell what
-            #   expected files contains more explicitly and from what
-            #   should be review made.
-            # - "review" tag is never added when is set to 'False'
-            if instance_data["useSequenceForReview"]:
-                # toggle preview on if multipart is on
-                if instance_data.get("multipartExr", False):
-                    self.log.debug(
-                        "Adding preview tag because its multipartExr"
-                    )
-                    preview = True
-                else:
-                    render_file_name = list(collection)[0]
-                    # if filtered aov name is found in filename, toggle it for
-                    # preview video rendering
-                    preview = match_aov_pattern(
-                        host_name, self.aov_filter, render_file_name
-                    )
-
-            staging = os.path.dirname(list(collection)[0])
-            success, rootless_staging_dir = (
-                self.anatomy.find_root_template_from_path(staging)
-            )
-            if success:
-                staging = rootless_staging_dir
-            else:
-                self.log.warning((
-                    "Could not find root path for remapping \"{}\"."
-                    " This may cause issues on farm."
-                ).format(staging))
-
-            frame_start = int(instance_data.get("frameStartHandle"))
-            if instance_data.get("slate"):
-                frame_start -= 1
-
-            preview = preview and not do_not_add_review
-            rep = {
-                "name": ext,
-                "ext": ext,
-                "files": [os.path.basename(f) for f in list(collection)],
-                "frameStart": frame_start,
-                "frameEnd": int(instance_data.get("frameEndHandle")),
-                # If expectedFile are absolute, we need only filenames
-                "stagingDir": staging,
-                "fps": instance_data.get("fps"),
-                "tags": ["review"] if preview else [],
-            }
-
-            # poor man exclusion
-            if ext in self.skip_integration_repre_list:
-                rep["tags"].append("delete")
-
-            if instance_data.get("multipartExr", False):
-                rep["tags"].append("multipartExr")
-
-            # support conversion from tiled to scanline
-            if instance_data.get("convertToScanline"):
-                self.log.info("Adding scanline conversion.")
-                rep["tags"].append("toScanline")
-
-            representations.append(rep)
-
-            self._solve_families(instance_data, preview)
-
-        # add remainders as representations
-        for remainder in remainders:
-            ext = remainder.split(".")[-1]
-
-            staging = os.path.dirname(remainder)
-            success, rootless_staging_dir = (
-                self.anatomy.find_root_template_from_path(staging)
-            )
-            if success:
-                staging = rootless_staging_dir
-            else:
-                self.log.warning((
-                    "Could not find root path for remapping \"{}\"."
-                    " This may cause issues on farm."
-                ).format(staging))
-
-            rep = {
-                "name": ext,
-                "ext": ext,
-                "files": os.path.basename(remainder),
-                "stagingDir": staging,
-            }
-
-            preview = match_aov_pattern(
-                host_name, self.aov_filter, remainder
-            )
-            preview = preview and not do_not_add_review
-            if preview:
-                rep.update({
-                    "fps": instance_data.get("fps"),
-                    "tags": ["review"]
-                })
-            self._solve_families(instance_data, preview)
-
-            already_there = False
-            for repre in instance_data.get("representations", []):
-                # might be added explicitly before by publish_on_farm
-                already_there = repre.get("files") == rep["files"]
-                if already_there:
-                    self.log.debug("repre {} already_there".format(repre))
-                    break
-
-            if not already_there:
-                representations.append(rep)
-
-        for rep in representations:
-            # inject colorspace data
-            self.set_representation_colorspace(
-                rep, self.context,
-                colorspace=instance_data["colorspace"]
-            )
-
-        return representations
-
-    def _solve_families(self, instance, preview=False):
-        families = instance.get("families")
-
-        # if we have one representation with preview tag
-        # flag whole instance for review and for ftrack
-        if preview:
-            if "ftrack" not in families:
-                if os.environ.get("FTRACK_SERVER"):
-                    self.log.debug(
-                        "Adding \"ftrack\" to families because of preview tag."
-                    )
-                    families.append("ftrack")
-            if "review" not in families:
-                self.log.debug(
-                    "Adding \"review\" to families because of preview tag."
-                )
-                families.append("review")
-            instance["families"] = families
-
->>>>>>> 9d702a93
+
     def process(self, instance):
         # type: (pyblish.api.Instance) -> None
         """Process plugin.
@@ -746,151 +335,7 @@
             self.log.debug("Skipping local instance.")
             return
 
-<<<<<<< HEAD
         anatomy = instance.context.data["anatomy"]
-=======
-        data = instance.data.copy()
-        context = instance.context
-        self.context = context
-        self.anatomy = instance.context.data["anatomy"]
-
-        asset = data.get("asset") or context.data["asset"]
-        subset = data.get("subset")
-
-        start = instance.data.get("frameStart")
-        if start is None:
-            start = context.data["frameStart"]
-
-        end = instance.data.get("frameEnd")
-        if end is None:
-            end = context.data["frameEnd"]
-
-        handle_start = instance.data.get("handleStart")
-        if handle_start is None:
-            handle_start = context.data["handleStart"]
-
-        handle_end = instance.data.get("handleEnd")
-        if handle_end is None:
-            handle_end = context.data["handleEnd"]
-
-        fps = instance.data.get("fps")
-        if fps is None:
-            fps = context.data["fps"]
-
-        if data.get("extendFrames", False):
-            start, end = self._extend_frames(
-                asset,
-                subset,
-                start,
-                end,
-                data["overrideExistingFrame"])
-
-        try:
-            source = data["source"]
-        except KeyError:
-            source = context.data["currentFile"]
-
-        success, rootless_path = (
-            self.anatomy.find_root_template_from_path(source)
-        )
-        if success:
-            source = rootless_path
-
-        else:
-            # `rootless_path` is not set to `source` if none of roots match
-            self.log.warning((
-                "Could not find root path for remapping \"{}\"."
-                " This may cause issues."
-            ).format(source))
-
-        family = "render"
-        if ("prerender" in instance.data["families"] or
-                "prerender.farm" in instance.data["families"]):
-            family = "prerender"
-        families = [family]
-
-        # pass review to families if marked as review
-        do_not_add_review = False
-        if data.get("review"):
-            families.append("review")
-        elif data.get("review") == False:
-            self.log.debug("Instance has review explicitly disabled.")
-            do_not_add_review = True
-
-        instance_skeleton_data = {
-            "family": family,
-            "subset": subset,
-            "families": families,
-            "asset": asset,
-            "frameStart": start,
-            "frameEnd": end,
-            "handleStart": handle_start,
-            "handleEnd": handle_end,
-            "frameStartHandle": start - handle_start,
-            "frameEndHandle": end + handle_end,
-            "comment": instance.data["comment"],
-            "fps": fps,
-            "source": source,
-            "extendFrames": data.get("extendFrames"),
-            "overrideExistingFrame": data.get("overrideExistingFrame"),
-            "pixelAspect": data.get("pixelAspect", 1),
-            "resolutionWidth": data.get("resolutionWidth", 1920),
-            "resolutionHeight": data.get("resolutionHeight", 1080),
-            "multipartExr": data.get("multipartExr", False),
-            "jobBatchName": data.get("jobBatchName", ""),
-            "useSequenceForReview": data.get("useSequenceForReview", True),
-            # map inputVersions `ObjectId` -> `str` so json supports it
-            "inputVersions": list(map(str, data.get("inputVersions", []))),
-            "colorspace": instance.data.get("colorspace")
-        }
-
-        # skip locking version if we are creating v01
-        instance_version = instance.data.get("version")  # take this if exists
-        if instance_version != 1:
-            instance_skeleton_data["version"] = instance_version
-
-        # transfer specific families from original instance to new render
-        for item in self.families_transfer:
-            if item in instance.data.get("families", []):
-                instance_skeleton_data["families"] += [item]
-
-        # transfer specific properties from original instance based on
-        # mapping dictionary `instance_transfer`
-        for key, values in self.instance_transfer.items():
-            if key in instance.data.get("families", []):
-                for v in values:
-                    instance_skeleton_data[v] = instance.data.get(v)
-
-        # look into instance data if representations are not having any
-        # which are having tag `publish_on_farm` and include them
-        for repre in instance.data.get("representations", []):
-            staging_dir = repre.get("stagingDir")
-            if staging_dir:
-                success, rootless_staging_dir = (
-                    self.anatomy.find_root_template_from_path(
-                        staging_dir
-                    )
-                )
-                if success:
-                    repre["stagingDir"] = rootless_staging_dir
-                else:
-                    self.log.warning((
-                        "Could not find root path for remapping \"{}\"."
-                        " This may cause issues on farm."
-                    ).format(staging_dir))
-                    repre["stagingDir"] = staging_dir
-
-            if "publish_on_farm" in repre.get("tags"):
-                # create representations attribute of not there
-                if "representations" not in instance_skeleton_data.keys():
-                    instance_skeleton_data["representations"] = []
-
-                instance_skeleton_data["representations"].append(repre)
-
-        instances = None
-        assert data.get("expectedFiles"), ("Submission from old Pype version"
-                                           " - missing expectedFiles")
->>>>>>> 9d702a93
 
         instance_skeleton_data = create_skeleton_instance(
             instance, families_transfer=self.families_transfer,
@@ -1077,50 +522,6 @@
         with open(metadata_path, "w") as f:
             json.dump(publish_job, f, indent=4, sort_keys=True)
 
-<<<<<<< HEAD
-=======
-    def _extend_frames(self, asset, subset, start, end):
-        """Get latest version of asset nad update frame range.
-
-        Based on minimum and maximuma values.
-
-        Arguments:
-            asset (str): asset name
-            subset (str): subset name
-            start (int): start frame
-            end (int): end frame
-
-        Returns:
-            (int, int): upddate frame start/end
-
-        """
-        # Frame comparison
-        prev_start = None
-        prev_end = None
-
-        project_name = self.context.data["projectName"]
-        version = get_last_version_by_subset_name(
-            project_name,
-            subset,
-            asset_name=asset
-        )
-
-        # Set prev start / end frames for comparison
-        if not prev_start and not prev_end:
-            prev_start = version["data"]["frameStart"]
-            prev_end = version["data"]["frameEnd"]
-
-        updated_start = min(start, prev_start)
-        updated_end = max(end, prev_end)
-
-        self.log.info(
-            "Updating start / end frame : "
-            "{} - {}".format(updated_start, updated_end)
-        )
-
-        return updated_start, updated_end
-
->>>>>>> 9d702a93
     def _get_publish_folder(self, anatomy, template_data,
                             asset, subset,
                             family='render', version=None):
