--- conflicted
+++ resolved
@@ -1041,7 +1041,10 @@
         default_factory=ExtractModelModel,
         title="Extract Model (Maya Scene)"
     )
-<<<<<<< HEAD
+    ExtractAlembic: ExtractAlembicModel = SettingsField(
+        default_factory=ExtractAlembicModel,
+        title="Extract Alembic"
+    )
     ExtractMayaUsdModel: ExtractMayaUsdModelModel = SettingsField(
         default_factory=ExtractMayaUsdModelModel,
         title="Extract Maya USD with Model"
@@ -1053,11 +1056,6 @@
     ExtractMayaUsdAnimation: ExtractMayaUsdAnimationModel = SettingsField(
         default_factory=ExtractMayaUsdAnimationModel,
         title="Extract Maya USD with Animation"
-=======
-    ExtractAlembic: ExtractAlembicModel = SettingsField(
-        default_factory=ExtractAlembicModel,
-        title="Extract Alembic"
->>>>>>> 47f7073b
     )
 
 
@@ -1612,24 +1610,6 @@
     "ExtractModel": {
         "enabled": True,
         "optional": True,
-<<<<<<< HEAD
-        "active": True,
-    },
-    "ExtractMayaUsdModel": {
-        "enabled": True,
-        "optional": True,
-        "active": False,
-    },
-    "ExtractMayaUsdPointcache": {
-        "enabled": True,
-        "optional": True,
-        "active": False,
-    },
-    "ExtractMayaUsdAnimation": {
-        "enabled": True,
-        "optional": True,
-        "active": False,
-=======
         "active": True
     },
     "ExtractAlembic": {
@@ -1677,6 +1657,21 @@
         "writeNormals": True,
         "writeUVSets": False,
         "writeVisibility": False
->>>>>>> 47f7073b
+        "active": True,
+    },
+    "ExtractMayaUsdModel": {
+        "enabled": True,
+        "optional": True,
+        "active": False,
+    },
+    "ExtractMayaUsdPointcache": {
+        "enabled": True,
+        "optional": True,
+        "active": False,
+    },
+    "ExtractMayaUsdAnimation": {
+        "enabled": True,
+        "optional": True,
+        "active": False,
     }
 }