--- conflicted
+++ resolved
@@ -1890,144 +1890,4 @@
     )
 
     data["env"]["AYON_LAST_WORKFILE"] = last_workfile_path
-    data["last_workfile_path"] = last_workfile_path
-
-
-<<<<<<< HEAD
-def should_start_last_workfile(
-    project_name, host_name, task_name, task_type, default_output=False
-):
-    """Define if host should start last version workfile if possible.
-
-    Default output is `False`. Can be overridden with environment variable
-    `AYON_OPEN_LAST_WORKFILE`, valid values without case sensitivity are
-    `"0", "1", "true", "false", "yes", "no"`.
-
-    Args:
-        project_name (str): Name of project.
-        host_name (str): Name of host which is launched. In avalon's
-            application context it's value stored in app definition under
-            key `"application_dir"`. Is not case sensitive.
-        task_name (str): Name of task which is used for launching the host.
-            Task name is not case sensitive.
-
-    Returns:
-        bool: True if host should start workfile.
-
-    """
-
-    project_settings = get_project_settings(project_name)
-    profiles = (
-        project_settings
-        ["core"]
-        ["tools"]
-        ["Workfiles"]
-        ["last_workfile_on_startup"]
-    )
-
-    if not profiles:
-        return default_output
-
-    filter_data = {
-        "tasks": task_name,
-        "task_types": task_type,
-        "hosts": host_name
-    }
-    matching_item = filter_profiles(profiles, filter_data)
-
-    output = None
-    if matching_item:
-        output = matching_item.get("enabled")
-
-    if output is None:
-        return default_output
-    return output
-
-
-def should_workfile_tool_start(
-    project_name, host_name, task_name, task_type, default_output=False
-):
-    """Define if host should start workfile tool at host launch.
-
-    Default output is `False`. Can be overridden with environment variable
-    `AYON_WORKFILE_TOOL_ON_START`, valid values without case sensitivity are
-    `"0", "1", "true", "false", "yes", "no"`.
-
-    Args:
-        project_name (str): Name of project.
-        host_name (str): Name of host which is launched. In avalon's
-            application context it's value stored in app definition under
-            key `"application_dir"`. Is not case sensitive.
-        task_name (str): Name of task which is used for launching the host.
-            Task name is not case sensitive.
-
-    Returns:
-        bool: True if host should start workfile.
-
-    """
-
-    project_settings = get_project_settings(project_name)
-    profiles = (
-        project_settings
-        ["core"]
-        ["tools"]
-        ["Workfiles"]
-        ["open_workfile_tool_on_startup"]
-    )
-
-    if not profiles:
-        return default_output
-
-    filter_data = {
-        "tasks": task_name,
-        "task_types": task_type,
-        "hosts": host_name
-    }
-    matching_item = filter_profiles(profiles, filter_data)
-
-    output = None
-    if matching_item:
-        output = matching_item.get("enabled")
-
-    if output is None:
-        return default_output
-    return output
-=======
-def get_non_python_host_kwargs(kwargs, allow_console=True):
-    """Explicit setting of kwargs for Popen for AE/PS/Harmony.
-
-    Expected behavior
-    - ayon_console opens window with logs
-    - ayon has stdout/stderr available for capturing
-
-    Args:
-        kwargs (dict) or None
-        allow_console (bool): use False for inner Popen opening app itself or
-           it will open additional console (at least for Harmony)
-    """
-
-    if kwargs is None:
-        kwargs = {}
-
-    if platform.system().lower() != "windows":
-        return kwargs
-
-    executable_path = os.environ.get("AYON_EXECUTABLE")
-
-    executable_filename = ""
-    if executable_path:
-        executable_filename = os.path.basename(executable_path)
-
-    is_gui_executable = "ayon_console" not in executable_filename
-    if is_gui_executable:
-        kwargs.update({
-            "creationflags": subprocess.CREATE_NO_WINDOW,
-            "stdout": subprocess.DEVNULL,
-            "stderr": subprocess.DEVNULL
-        })
-    elif allow_console:
-        kwargs.update({
-            "creationflags": subprocess.CREATE_NEW_CONSOLE
-        })
-    return kwargs
->>>>>>> 22107e60
+    data["last_workfile_path"] = last_workfile_path