--- conflicted
+++ resolved
@@ -5,11 +5,8 @@
     ComboBox,
     CustomTextComboBox,
     PlaceholderLineEdit,
-<<<<<<< HEAD
     ElideLabel,
-=======
     HintedLineEdit,
->>>>>>> 84b8880e
     ExpandingTextEdit,
     BaseClickableFrame,
     ClickableFrame,
@@ -93,11 +90,8 @@
     "ComboBox",
     "CustomTextComboBox",
     "PlaceholderLineEdit",
-<<<<<<< HEAD
     "ElideLabel",
-=======
     "HintedLineEdit",
->>>>>>> 84b8880e
     "ExpandingTextEdit",
     "BaseClickableFrame",
     "ClickableFrame",
