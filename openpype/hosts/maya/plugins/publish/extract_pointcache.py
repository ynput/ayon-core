--- conflicted
+++ resolved
@@ -52,29 +52,18 @@
         filename = "{name}.abc".format(**instance.data)
         path = os.path.join(parent_dir, filename)
 
-        options = {"selection": True}
-        option_keys = [
-            "dataFormat",
-            "eulerFilter",
-            "noNormals",
-            "preRoll",
-            "preRollStartFrame",
-            "renderableOnly",
-            "step",
-            "stripNamespaces",
-            "uvWrite",
-            "verbose",
-            "wholeFrameGeo",
-            "worldSpace",
-            "writeColorSets",
-            "writeCreases",
-            "writeFaceSets",
-            "writeUVSets",
-            "writeVisibility",
-        ]
-        for key in option_keys:
-            if key in instance.data:
-                options[key] = instance.data[key]
+        options = {
+            "step": instance.data.get("step", 1.0),
+            "attr": attrs,
+            "attrPrefix": attr_prefixes,
+            "writeVisibility": True,
+            "writeCreases": True,
+            "writeColorSets": instance.data.get("writeColorSets", False),
+            "writeFaceSets": instance.data.get("writeFaceSets", False),
+            "uvWrite": True,
+            "selection": True,
+            "worldSpace": instance.data.get("worldSpace", True)
+        }
 
         if not instance.data.get("includeParentHierarchy", True):
             # Set the root nodes if we don't want to include parents
@@ -82,21 +71,21 @@
             # direct members of the set
             options["root"] = roots
 
+        if int(cmds.about(version=True)) >= 2017:
+            # Since Maya 2017 alembic supports multiple uv sets - write them.
+            options["writeUVSets"] = True
+
         if instance.data.get("visibleOnly", False):
             # If we only want to include nodes that are visible in the frame
             # range then we need to do our own check. Alembic's `visibleOnly`
             # flag does not filter out those that are only hidden on some
             # frames as it counts "animated" or "connected" visibilities as
             # if it's always visible.
-            nodes = list(
-                iter_visible_nodes_in_range(nodes, start=start, end=end)
-            )
+            nodes = list(iter_visible_nodes_in_range(nodes,
+                                                     start=start,
+                                                     end=end))
 
         suspend = not instance.data.get("refresh", False)
-<<<<<<< HEAD
-        self.log.debug(nodes)
-=======
->>>>>>> 5991a4a8
         with suspended_refresh(suspend=suspend):
             with maintained_selection():
                 cmds.select(nodes, noExpand=True)
