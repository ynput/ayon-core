--- conflicted
+++ resolved
@@ -1,10 +1,6 @@
 name = "maya"
 title = "Maya"
-<<<<<<< HEAD
-version = "0.2.5"
-=======
-version = "0.2.6"
->>>>>>> 12a6464d
+version = "0.2.7"
 client_dir = "ayon_maya"
 
 ayon_required_addons = {
