"""Loads publishing context from json and continues in publish process.

Requires:
    anatomy -> context["anatomy"] *(pyblish.api.CollectorOrder - 0.4)

Provides:
    context, instances -> All data from previous publishing process.
"""

import os
import json

import pyblish.api

from ayon_core.pipeline import KnownPublishError
from ayon_core.pipeline.publish.lib import add_repre_files_for_cleanup


class CollectRenderedFiles(pyblish.api.ContextPlugin):
    """
    This collector will try to find json files in provided
    `AYON_PUBLISH_DATA`. Those files _MUST_ share same context.

    Note:
        We should split this collector and move the part which handle reading
            of file and it's context from session data before collect anatomy
            and instance creation dependent on anatomy can be done here.
    """

    order = pyblish.api.CollectorOrder - 0.2
    # Keep "filesequence" for backwards compatibility of older jobs
    targets = ["filesequence", "farm"]
    label = "Collect rendered frames"
    settings_category = "core"
<<<<<<< HEAD
=======

    remove_files = False
>>>>>>> c1d7cde3

    remove_files = True
    _context = None

    def _load_json(self, path):
        path = path.strip('\"')

        if not os.path.isfile(path):
            raise FileNotFoundError(
                f"Path to json file doesn't exist. \"{path}\"")

        data = None
        with open(path, "r") as json_file:
            try:
                data = json.load(json_file)
            except Exception as exc:
                self.log.error(
                    "Error loading json: %s - Exception: %s", path, exc)
        return data

    def _fill_staging_dir(self, data_object, anatomy):
        staging_dir = data_object.get("stagingDir")
        if staging_dir:
            data_object["stagingDir"] = anatomy.fill_root(staging_dir)
            self.log.debug("Filling stagingDir with root to: %s",
                           data_object["stagingDir"])

    def _process_path(self, data, anatomy):
        """Process data of a single JSON publish metadata file.

        Args:
            data: The loaded metadata from the JSON file
            anatomy: Anatomy for the current context

        Returns:
            bool: Whether any instance of this particular metadata file
                has a persistent staging dir.

        """
        # validate basic necessary data
        data_err = "invalid json file - missing data"
        required = ["user", "comment",
                    "job", "instances", "version"]

        if any(elem not in data for elem in required):
            raise ValueError(data_err)

        if "folderPath" not in data and "asset" not in data:
            raise ValueError(data_err)

        if "folderPath" not in data:
            data["folderPath"] = data.pop("asset")

        # ftrack credentials are passed as environment variables by Deadline
        # to publish job, but Muster doesn't pass them.
        if data.get("ftrack") and not os.environ.get("FTRACK_API_USER"):
            ftrack = data.get("ftrack")
            os.environ["FTRACK_API_USER"] = ftrack["FTRACK_API_USER"]
            os.environ["FTRACK_API_KEY"] = ftrack["FTRACK_API_KEY"]
            os.environ["FTRACK_SERVER"] = ftrack["FTRACK_SERVER"]

        # now we can just add instances from json file and we are done
        any_staging_dir_persistent = False
        for instance_data in data["instances"]:
            self.log.debug("  - processing instance for {}".format(
                instance_data.get("productName")))
            instance = self._context.create_instance(
                instance_data.get("productName")
            )

            self._fill_staging_dir(instance_data, anatomy)
            instance.data.update(instance_data)

            # stash render job id for later validation
            instance.data["publishJobMetadata"] = data
            # TODO remove 'render_job_id' here and rather use
            #   'publishJobMetadata' where is needed.
            #   - this is deadline specific
            # LBS below line commented and added new lines 
            #instance.data["render_job_id"] = data.get("job", {}).get("_id")
            job_data = data.get("job")
            if isinstance(job_data, dict):
                instance.data["render_job_id"] = job_data.get("_id")
            else:
                instance.data["render_job_id"] = None
            staging_dir_persistent = instance.data.get(
                "stagingDir_persistent", False
            )
            if staging_dir_persistent:
                any_staging_dir_persistent = True

            representations = []
            for repre_data in instance_data.get("representations") or []:
                self._fill_staging_dir(repre_data, anatomy)
                representations.append(repre_data)

                if self.remove_files and not staging_dir_persistent:
                    add_repre_files_for_cleanup(instance, repre_data)

            instance.data["representations"] = representations

            # add audio if in metadata data
            if data.get("audio"):
                instance.data.update({
                    "audio": [{
                        "filename": data.get("audio"),
                        "offset": 0
                    }]
                })
                self.log.debug(
                    f"Adding audio to instance: {instance.data['audio']}")

        return any_staging_dir_persistent

    def process(self, context):
        self._context = context

        publish_data_paths = os.environ.get("AYON_PUBLISH_DATA")
        if not publish_data_paths:
            raise KnownPublishError("Missing `AYON_PUBLISH_DATA`")

        # QUESTION
        #   Do we support (or want support) multiple files in the variable?
        #   - what if they have different context?
        paths = publish_data_paths.split(os.pathsep)

        # Using already collected Anatomy
        anatomy = context.data["anatomy"]
        self.log.debug("Getting root setting for project \"{}\"".format(
            anatomy.project_name
        ))

        self.log.debug("Anatomy roots: {}".format(anatomy.roots))
        try:
            session_is_set = False
            for path in paths:
                path = anatomy.fill_root(path)
                data = self._load_json(path)
                assert data, "failed to load json file"
                session_data = data.get("session")
                if not session_is_set and session_data:
                    session_is_set = True
                    self.log.debug("Setting session using data from file")
                    os.environ.update(session_data)

                staging_dir_persistent = self._process_path(data, anatomy)
                if self.remove_files and not staging_dir_persistent:
                    context.data["cleanupFullPaths"].append(path)
                    context.data["cleanupEmptyDirs"].append(
                        os.path.dirname(path)
                    )

            # Remap workdir if it's set
            workdir = os.getenv("AYON_WORKDIR")
            remapped_workdir = None
            if workdir:
                remapped_workdir = anatomy.roots_obj.path_remapper(
                    os.getenv("AYON_WORKDIR")
                )
            if remapped_workdir:
                os.environ["AYON_WORKDIR"] = remapped_workdir
        except Exception as e:
            self.log.error(e, exc_info=True)
            raise Exception("Error") from e<|MERGE_RESOLUTION|>--- conflicted
+++ resolved
@@ -32,11 +32,8 @@
     targets = ["filesequence", "farm"]
     label = "Collect rendered frames"
     settings_category = "core"
-<<<<<<< HEAD
-=======
 
     remove_files = False
->>>>>>> c1d7cde3
 
     remove_files = True
     _context = None
