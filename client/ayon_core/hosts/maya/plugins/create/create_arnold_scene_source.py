from maya import cmds

from ayon_core.hosts.maya.api import (
    lib,
    plugin
)
from ayon_core.lib import (
    NumberDef,
    BoolDef
)


class CreateArnoldSceneSource(plugin.MayaCreator):
    """Arnold Scene Source"""

    identifier = "io.openpype.creators.maya.ass"
    label = "Arnold Scene Source"
    product_type = "ass"
    icon = "cube"
    settings_name = "CreateAss"

    expandProcedurals = False
    motionBlur = True
    motionBlurKeys = 2
    motionBlurLength = 0.5
    maskOptions = False
    maskCamera = False
    maskLight = False
    maskShape = False
    maskShader = False
    maskOverride = False
    maskDriver = False
    maskFilter = False
    maskColor_manager = False
    maskOperator = False

    def get_instance_attr_defs(self):

        defs = lib.collect_animation_defs()

        defs.extend([
            BoolDef("expandProcedural",
                    label="Expand Procedural",
                    default=self.expandProcedurals),
            BoolDef("motionBlur",
                    label="Motion Blur",
                    default=self.motionBlur),
            NumberDef("motionBlurKeys",
                      label="Motion Blur Keys",
                      decimals=0,
                      default=self.motionBlurKeys),
            NumberDef("motionBlurLength",
                      label="Motion Blur Length",
                      decimals=3,
                      default=self.motionBlurLength),

            # Masks
            BoolDef("maskOptions",
                    label="Export Options",
                    default=self.maskOptions),
            BoolDef("maskCamera",
                    label="Export Cameras",
                    default=self.maskCamera),
            BoolDef("maskLight",
                    label="Export Lights",
                    default=self.maskLight),
            BoolDef("maskShape",
                    label="Export Shapes",
                    default=self.maskShape),
            BoolDef("maskShader",
                    label="Export Shaders",
                    default=self.maskShader),
            BoolDef("maskOverride",
                    label="Export Override Nodes",
                    default=self.maskOverride),
            BoolDef("maskDriver",
                    label="Export Drivers",
                    default=self.maskDriver),
            BoolDef("maskFilter",
                    label="Export Filters",
                    default=self.maskFilter),
            BoolDef("maskOperator",
                    label="Export Operators",
                    default=self.maskOperator),
            BoolDef("maskColor_manager",
                    label="Export Color Managers",
                    default=self.maskColor_manager),
        ])

        return defs


class CreateArnoldSceneSourceProxy(CreateArnoldSceneSource):
    """Arnold Scene Source Proxy

    This product type facilitates working with proxy geometry in the viewport.
    """

    identifier = "io.openpype.creators.maya.assproxy"
    label = "Arnold Scene Source Proxy"
    product_type = "assProxy"
    icon = "cube"

    def create(self, product_name, instance_data, pre_create_data):
        instance = super(CreateArnoldSceneSource, self).create(
            product_name, instance_data, pre_create_data
        )

        instance_node = instance.get("instance_node")

        proxy = cmds.sets(name=instance_node + "_proxy_SET", empty=True)
<<<<<<< HEAD
        cmds.sets([content, proxy], forceElement=instance_node)

        return instance
=======
        cmds.sets([proxy], forceElement=instance_node)
>>>>>>> 3bf7bfe7
<|MERGE_RESOLUTION|>--- conflicted
+++ resolved
@@ -109,10 +109,6 @@
         instance_node = instance.get("instance_node")
 
         proxy = cmds.sets(name=instance_node + "_proxy_SET", empty=True)
-<<<<<<< HEAD
-        cmds.sets([content, proxy], forceElement=instance_node)
+        cmds.sets([proxy], forceElement=instance_node)
 
-        return instance
-=======
-        cmds.sets([proxy], forceElement=instance_node)
->>>>>>> 3bf7bfe7
+        return instance