--- conflicted
+++ resolved
@@ -10,11 +10,8 @@
 ayon_launcher_version = ">=1.0.2"
 ayon_required_addons = {}
 ayon_compatible_addons = {
-<<<<<<< HEAD
     "ayon_ocio": ">=1.2.0",
-=======
     "harmony": ">0.4.0",
     "fusion": ">=0.3.3",
     "openrv": ">=1.0.2",
->>>>>>> 3bd3c2f6
 }