"""
Requires:
    context     -> anatomy
    context     -> anatomyData

Provides:
    instance    -> publishDir
    instance    -> resourcesDir
"""

import os
import copy

import pyblish.api


class CollectResourcesPath(pyblish.api.InstancePlugin):
    """Generate directory path where the files and resources will be stored.

    Collects folder name and file name from files, if exists, for in-situ
    publishing.
    """

    label = "Collect Resources Path"
    order = pyblish.api.CollectorOrder + 0.495
    families = ["workfile",
                "pointcache",
                "proxyAbc",
                "camera",
                "animation",
                "model",
                "mayaAscii",
                "mayaScene",
                "setdress",
                "layout",
                "ass",
                "vdbcache",
                "scene",
                "vrayproxy",
                "render",
                "prerender",
                "imagesequence",
                "rendersetup",
                "rig",
                "plate",
                "look",
                "mvLook",
                "yetiRig",
                "yeticache",
                "nukenodes",
                "gizmo",
                "source",
                "matchmove",
                "image",
                "source",
                "assembly",
                "fbx",
                "gltf",
                "textures",
                "action",
                "background",
                "effect",
                "staticMesh",
                "skeletalMesh",
                "xgen",
                "yeticacheUE",
                "tycache",
<<<<<<< HEAD
                "tyspline",
                "usd"
=======
                "usd",
                "oxrig"
>>>>>>> 36a69bd1
                ]

    def process(self, instance):
        anatomy = instance.context.data["anatomy"]

        template_data = copy.deepcopy(instance.data["anatomyData"])

        # This is for cases of Deprecated anatomy without `folder`
        # TODO remove when all clients have solved this issue
        template_data.update({
            "frame": "FRAME_TEMP",
            "representation": "TEMP"
        })

        publish_templates = anatomy.get_template_item(
            "publish", "default", "directory"
        )
        publish_folder = os.path.normpath(
            publish_templates.format_strict(template_data)
        )
        resources_folder = os.path.join(publish_folder, "resources")

        instance.data["publishDir"] = publish_folder
        instance.data["resourcesDir"] = resources_folder

        self.log.debug("publishDir: \"{}\"".format(publish_folder))
        self.log.debug("resourcesDir: \"{}\"".format(resources_folder))<|MERGE_RESOLUTION|>--- conflicted
+++ resolved
@@ -65,13 +65,9 @@
                 "xgen",
                 "yeticacheUE",
                 "tycache",
-<<<<<<< HEAD
                 "tyspline",
-                "usd"
-=======
                 "usd",
                 "oxrig"
->>>>>>> 36a69bd1
                 ]
 
     def process(self, instance):
