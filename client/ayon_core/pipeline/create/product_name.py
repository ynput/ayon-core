--- conflicted
+++ resolved
@@ -1,16 +1,10 @@
-<<<<<<< HEAD
+"""Functions for handling product names."""
 from __future__ import annotations
 
 import warnings
 from functools import wraps
-from typing import Optional, Any, overload
-=======
-"""Functions for handling product names."""
-from __future__ import annotations
-
-from typing import Any, Optional, Union
+from typing import Any, Optional, Union, overload
 from warnings import warn
->>>>>>> a6570229
 
 import ayon_api
 from ayon_core.lib import (
@@ -46,15 +40,10 @@
         product_type (str): Product type for which the product name is
             calculated.
         host_name (str): Name of host in which the product name is calculated.
-<<<<<<< HEAD
-        task_name (str): Name of task in which context the product is created.
-        task_type (str): Type of task in which context the product is created.
-=======
         task_name (Optional[str]): Name of task in which context the
             product is created.
         task_type (Optional[str]): Type of task in which context the
             product is created.
->>>>>>> a6570229
         default_template (Optional[str]): Default template which is used if
             settings won't find any matching possibility. Constant
             'DEFAULT_PRODUCT_TEMPLATE' is used if not defined.
@@ -112,6 +101,7 @@
     project_settings: Optional[dict[str, Any]] = None,
     product_type_filter: Optional[str] = None,
     project_entity: Optional[dict[str, Any]] = None,
+    product_base_type: Optional[str] = None,
 ) -> TemplateResult:
     warnings.warn(
         "Used deprecated 'task_name' and 'task_type' arguments."
@@ -123,13 +113,14 @@
         return StringTemplate("").format({})
 
     template = get_product_name_template(
-        project_name,
-        product_type_filter or product_type,
-        task_name,
-        task_type,
-        host_name,
+        project_name=project_name,
+        product_type=product_type_filter or product_type,
+        task_name=task_name,
+        task_type=task_type,
+        host_name=host_name,
         default_template=default_template,
-        project_settings=project_settings
+        project_settings=project_settings,
+        product_base_type=product_base_type,
     )
 
     template_low = template.lower()
@@ -160,12 +151,22 @@
         task_short = task_types_by_name.get(task_type, {}).get("shortName")
         task_value["short"] = task_short
 
-    fill_pairs = {
+    if not product_base_type and "{product[basetype]}" in template.lower():
+        warn(
+            "You have Product base type in product name template, "
+            "but it is not provided by the creator, please update your "
+            "creation code to include it. It will be required in "
+            "the future.",
+            DeprecationWarning,
+            stacklevel=2)
+
+    fill_pairs: dict[str, Union[str, dict[str, str]]] = {
         "variant": variant,
         "family": product_type,
         "task": task_value,
         "product": {
-            "type": product_type
+            "type": product_type,
+            "basetype": product_base_type or product_type,
         }
     }
 
@@ -180,10 +181,11 @@
             data=prepare_template_data(fill_pairs)
         )
     except KeyError as exp:
-        raise TemplateFillError(
-            "Value for {} key is missing in template '{}'."
-            " Available values are {}".format(str(exp), template, fill_pairs)
-        )
+        msg = (
+            f"Value for {exp} key is missing in template '{template}'."
+            f" Available values are {fill_pairs}"
+        )
+        raise TemplateFillError(msg) from exp
 
 
 def _backwards_compatibility_product_name(func):
@@ -218,9 +220,9 @@
         if "folder_entity" in kwargs or "task_entity" in kwargs:
             return func(*args, **kwargs)
 
-        # Using more than 6 positional arguments is not allowed
+        # Using more than 7 positional arguments is not allowed
         #   in the new function
-        if len(args) > 6:
+        if len(args) > 7:
             return _get_product_name_old(*args, **kwargs)
 
         if len(args) > 1:
@@ -294,7 +296,6 @@
 
 @overload
 def get_product_name(
-<<<<<<< HEAD
     project_name,
     task_name,
     task_type,
@@ -307,21 +308,6 @@
     product_type_filter=None,
     project_entity=None,
 ) -> TemplateResult:
-=======
-    project_name: str,
-    task_name: Optional[str],
-    task_type: Optional[str],
-    host_name: str,
-    product_type: str,
-    variant: str,
-    default_template: Optional[str] = None,
-    dynamic_data: Optional[dict[str, Any]] = None,
-    project_settings: Optional[dict[str, Any]] = None,
-    product_type_filter: Optional[str] = None,
-    project_entity: Optional[dict[str, Any]] = None,
-    product_base_type: Optional[str] = None
-):
->>>>>>> a6570229
     """Calculate product name based on passed context and AYON settings.
 
     Product name templates are defined in `project_settings/global/tools
@@ -332,21 +318,9 @@
     That's main reason why so many arguments are required to calculate product
     name.
 
-<<<<<<< HEAD
     Deprecated:
         This function is using deprecate signature that does not support
             folder entity data to be used.
-=======
-    Deprecation:
-        The `product_base_type` argument is optional now, but it will be
-        mandatory in future versions. It is recommended to pass it now to
-        avoid issues in the future. If it is not passed, a warning will be
-        raised to inform about this change.
-
-    Todos:
-        Find better filtering options to avoid requirement of
-            argument 'family_filter'.
->>>>>>> a6570229
 
     Args:
         project_name (str): Project name.
@@ -367,8 +341,6 @@
             not passed.
         project_entity (Optional[Dict[str, Any]]): Project entity used when
             task short name is required by template.
-        product_base_type (Optional[str]): Base type of product.
-            This will be mandatory in future versions.
 
     Returns:
         TemplateResult: Product name.
@@ -382,15 +354,16 @@
     project_name: str,
     folder_entity: dict[str, Any],
     task_entity: Optional[dict[str, Any]],
+    product_base_type: str,
+    product_type: str,
     host_name: str,
-    product_type: str,
     variant: str,
     *,
-    default_template: Optional[str] = None,
     dynamic_data: Optional[dict[str, Any]] = None,
     project_settings: Optional[dict[str, Any]] = None,
-    product_type_filter: Optional[str] = None,
     project_entity: Optional[dict[str, Any]] = None,
+    default_template: Optional[str] = None,
+    product_base_type_filter: Optional[str] = None,
 ) -> TemplateResult:
     """Calculate product name based on passed context and AYON settings.
 
@@ -407,20 +380,21 @@
         folder_entity (Optional[dict[str, Any]]): Folder entity.
         task_entity (Optional[dict[str, Any]]): Task entity.
         host_name (str): Host name.
+        product_base_type (str): Product base type.
         product_type (str): Product type.
         variant (str): In most of the cases it is user input during creation.
-        default_template (Optional[str]): Default template if any profile does
-            not match passed context. Constant 'DEFAULT_PRODUCT_TEMPLATE'
-            is used if is not passed.
         dynamic_data (Optional[dict[str, Any]]): Dynamic data specific for
             a creator which creates instance.
         project_settings (Optional[dict[str, Any]]): Prepared settings
             for project. Settings are queried if not passed.
-        product_type_filter (Optional[str]): Use different product type for
-            product template filtering. Value of `product_type` is used when
-            not passed.
         project_entity (Optional[dict[str, Any]]): Project entity used when
             task short name is required by template.
+        default_template (Optional[str]): Default template if any profile does
+            not match passed context. Constant 'DEFAULT_PRODUCT_TEMPLATE'
+            is used if is not passed.
+        product_base_type_filter (Optional[str]): Use different product base
+            type for product template filtering. Value of
+            `product_base_type_filter` is used when not passed.
 
     Returns:
         TemplateResult: Product name.
@@ -441,13 +415,13 @@
 
     template = get_product_name_template(
         project_name=project_name,
-        product_type=product_type_filter or product_type,
+        product_base_type=product_base_type_filter or product_base_type,
+        product_type=product_type,
         task_name=task_name,
         task_type=task_type,
         host_name=host_name,
         default_template=default_template,
         project_settings=project_settings,
-        product_base_type=product_base_type,
     )
 
     template_low = template.lower()
@@ -472,39 +446,27 @@
         if project_entity is None:
             project_entity = ayon_api.get_project(project_name)
         task_types_by_name = {
-            task["name"]: task for task in
-            project_entity["taskTypes"]
+            task["name"]: task
+            for task in project_entity["taskTypes"]
         }
         task_short = task_types_by_name.get(task_type, {}).get("shortName")
         task_value["short"] = task_short
 
-    if not product_base_type and "{product[basetype]}" in template.lower():
-        warn(
-            "You have Product base type in product name template, "
-            "but it is not provided by the creator, please update your "
-            "creation code to include it. It will be required in "
-            "the future.",
-            DeprecationWarning,
-            stacklevel=2)
-
-    fill_pairs: dict[str, Union[str, dict[str, str]]] = {
+    fill_pairs = {
         "variant": variant,
         # TODO We should stop support 'family' key.
         "family": product_type,
         "task": task_value,
         "product": {
             "type": product_type,
-            "basetype": product_base_type or product_type,
+            "basetype": product_base_type,
         }
     }
-<<<<<<< HEAD
     if folder_entity:
         fill_pairs["folder"] = {
             "name": folder_entity["name"],
             "type": folder_entity["folderType"],
         }
-=======
->>>>>>> a6570229
 
     if dynamic_data:
         # Dynamic data may override default values
@@ -517,15 +479,8 @@
             data=prepare_template_data(fill_pairs)
         )
     except KeyError as exp:
-<<<<<<< HEAD
-        raise TemplateFillError(
-            f"Value for {exp} key is missing in template '{template}'."
-            f" Available values are {fill_pairs}"
-        )
-=======
         msg = (
             f"Value for {exp} key is missing in template '{template}'."
             f" Available values are {fill_pairs}"
         )
-        raise TemplateFillError(msg) from exp
->>>>>>> a6570229
+        raise TemplateFillError(msg)