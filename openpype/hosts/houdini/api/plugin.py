--- conflicted
+++ resolved
@@ -14,10 +14,6 @@
     pass
 
 
-<<<<<<< HEAD
-class Creator(PypeCreatorMixin, houdini.Creator):
-    defaults = ['Main']
-=======
 class Creator(PypeCreatorMixin, avalon.api.Creator):
     """Creator plugin to create instances in Houdini
 
@@ -34,11 +30,11 @@
     the node.
 
     """
+    defaults = ['Main']
 
     def __init__(self, *args, **kwargs):
         super(Creator, self).__init__(*args, **kwargs)
         self.nodes = list()
->>>>>>> 3d1ad125
 
     def process(self):
         """This is the base functionality to create instances in Houdini
