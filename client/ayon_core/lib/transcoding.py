--- conflicted
+++ resolved
@@ -1468,14 +1468,9 @@
     review_channels = get_convert_rgb_channels(channel_names)
 
     if review_channels is None:
-<<<<<<< HEAD
-        raise ValueError(
+        raise UnknownRGBAChannelsError(
             "Couldn't find channels that can be used for conversion "
             f"among channels: {channel_names}."
-=======
-        raise UnknownRGBAChannelsError(
-            "Couldn't find channels that can be used for conversion."
->>>>>>> 5f82473a
         )
 
     red, green, blue, alpha = review_channels
