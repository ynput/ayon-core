--- conflicted
+++ resolved
@@ -105,7 +105,6 @@
             self.setPalette(filter_palette)
 
 
-<<<<<<< HEAD
 class ElideLabel(QtWidgets.QLabel):
     """Label which elide text.
 
@@ -200,7 +199,8 @@
     def _on_copy_text(self):
         clipboard = QtWidgets.QApplication.clipboard()
         clipboard.setText(self._text)
-=======
+
+
 class _LocalCache:
     down_arrow_icon = None
 
@@ -350,7 +350,6 @@
 
     def _on_option_action(self, action):
         self.setText(action.text())
->>>>>>> 84b8880e
 
 
 class ExpandingTextEdit(QtWidgets.QTextEdit):
