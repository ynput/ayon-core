import os
import sys
import subprocess
import platform
import json
import tempfile
from string import Formatter

<<<<<<< HEAD
import opentimelineio_contrib.adapters.ffmpeg_burnins as ffmpeg_burnins
from PIL import ImageFont

=======
try:
    from otio_burnins_adapter import ffmpeg_burnins
except ImportError:
    import opentimelineio_contrib.adapters.ffmpeg_burnins as ffmpeg_burnins
>>>>>>> e28fd255
from ayon_core.lib import (
    get_ffmpeg_tool_args,
    get_ffmpeg_codec_args,
    get_ffmpeg_format_args,
    convert_ffprobe_fps_value,
)

FFMPEG_EXE_COMMAND = subprocess.list2cmdline(get_ffmpeg_tool_args("ffmpeg"))
FFMPEG = (
    '{}%(input_args)s -i "%(input)s" %(filters)s %(args)s%(output)s'
).format(FFMPEG_EXE_COMMAND)

DRAWTEXT = (
    "drawtext@'%(label)s'=fontfile='%(font)s':text=\\'%(text)s\\':"
    "x=%(x)s:y=%(y)s:fontcolor=%(color)s@%(opacity).1f:fontsize=%(size)d"
)
TIMECODE = (
    "drawtext=timecode=\\'%(timecode)s\\':text=\\'%(text)s\\'"
    ":timecode_rate=%(fps).2f:x=%(x)s:y=%(y)s:fontcolor="
    "%(color)s@%(opacity).1f:fontsize=%(size)d:fontfile='%(font)s'"
)

MISSING_KEY_VALUE = "N/A"
CURRENT_FRAME_KEY = "{current_frame}"
CURRENT_FRAME_SPLITTER = "_-_CURRENT_FRAME_-_"
TIMECODE_KEY = "{timecode}"
SOURCE_TIMECODE_KEY = "{source_timecode}"


def _drawtext(align, resolution, text, options):
    """
    :rtype: {'x': int, 'y': int}
    """
    x_pos = "0"
    if align in (ffmpeg_burnins.TOP_CENTERED, ffmpeg_burnins.BOTTOM_CENTERED):
        x_pos = "w/2-tw/2"

    elif align in (ffmpeg_burnins.TOP_RIGHT, ffmpeg_burnins.BOTTOM_RIGHT):
        ifont = ImageFont.truetype(options["font"], options["font_size"])
        if hasattr(ifont, "getbox"):
            left, top, right, bottom = ifont.getbbox(text)
            box_size = right - left, bottom - top
        else:
            box_size = ifont.getsize(text)
        x_pos = resolution[0] - (box_size[0] + options["x_offset"])
    elif align in (ffmpeg_burnins.TOP_LEFT, ffmpeg_burnins.BOTTOM_LEFT):
        x_pos = options["x_offset"]

    if align in (
        ffmpeg_burnins.TOP_CENTERED,
        ffmpeg_burnins.TOP_RIGHT,
        ffmpeg_burnins.TOP_LEFT
    ):
        y_pos = "%d" % options["y_offset"]
    else:
        y_pos = "h-text_h-%d" % (options["y_offset"])
    return {"x": x_pos, "y": y_pos}


ffmpeg_burnins._drawtext = _drawtext


def _get_ffprobe_data(source):
    """Reimplemented from otio burnins to be able use full path to ffprobe
    :param str source: source media file
    :rtype: [{}, ...]
    """
    command = get_ffmpeg_tool_args(
        "ffprobe",
        "-v", "quiet",
        "-print_format", "json",
        "-show_format",
        "-show_streams",
        source
    )
    kwargs = {
        "stdout": subprocess.PIPE,
    }
    if platform.system().lower() == "windows":
        kwargs["creationflags"] = (
            subprocess.CREATE_NEW_PROCESS_GROUP
            | getattr(subprocess, "DETACHED_PROCESS", 0)
            | getattr(subprocess, "CREATE_NO_WINDOW", 0)
        )
    proc = subprocess.Popen(command, **kwargs)
    out = proc.communicate()[0]
    if proc.returncode != 0:
        raise RuntimeError("Failed to run: %s" % command)
    return json.loads(out)


class ModifiedBurnins(ffmpeg_burnins.Burnins):
    '''
    This is modification of OTIO FFmpeg Burnin adapter.
    - requires FFmpeg in PATH

    Offers 6 positions for burnin text. Each can be set with:
    - static text
    - frames
    - timecode

    Options - dictionary which sets the final look.
    - Datatypes explanation:
    <color> string format must be supported by FFmpeg.
        Examples: "#000000", "0x000000", "black"
    <font> must be accesible by ffmpeg = name of registered Font in system
        or path to font file.
        Examples: "Arial", "C:/Windows/Fonts/arial.ttf"

    - Possible keys:
    "opacity" - Opacity of text - <float, Range:0-1>
    "bg_opacity" - Opacity of background (box around text) - <float, Range:0-1>
    "bg_color" - Background color - <color>
    "bg_padding" - Background padding in pixels - <int>
    "x_offset" - offsets burnin vertically by entered pixels
        from border - <int>
    "y_offset" - offsets burnin horizontally by entered pixels
        from border - <int>
    - x_offset & y_offset should be set at least to same value as bg_padding!!
    "font" - Font Family for text - <font>
    "font_size" - Font size in pixels - <int>
    "font_color" - Color of text - <color>
    "frame_offset" - Default start frame - <int>
        - required IF start frame is not set when using frames
          or timecode burnins

    On initializing class can be set General options through
        "options_init" arg.
    General options can be overridden when adding burnin.

    '''
    TOP_CENTERED = ffmpeg_burnins.TOP_CENTERED
    BOTTOM_CENTERED = ffmpeg_burnins.BOTTOM_CENTERED
    TOP_LEFT = ffmpeg_burnins.TOP_LEFT
    BOTTOM_LEFT = ffmpeg_burnins.BOTTOM_LEFT
    TOP_RIGHT = ffmpeg_burnins.TOP_RIGHT
    BOTTOM_RIGHT = ffmpeg_burnins.BOTTOM_RIGHT

    options_init = {
        'opacity': 1,
        'x_offset': 5,
        'y_offset': 5,
        'bg_padding': 5,
        'bg_opacity': 0.5,
        'font_size': 42
    }

    def __init__(
        self, source, ffprobe_data=None, options_init=None, first_frame=None
    ):
        if not ffprobe_data:
            ffprobe_data = _get_ffprobe_data(source)

        # Validate 'streams' before calling super to raise more specific
        #   error
        source_streams = ffprobe_data.get("streams")
        if not source_streams:
            raise ValueError((
                "Input file \"{}\" does not contain any streams"
                " with image/video content."
            ).format(source))

        self.ffprobe_data = ffprobe_data
        self.first_frame = first_frame
        self.input_args = []
        self.cleanup_paths = []

        super().__init__(source, source_streams)

        if options_init:
            self.options_init.update(options_init)

    def add_text(
        self,
        text,
        align,
        frame_start=None,
        frame_end=None,
        options=None,
    ):
        """
        Adding static text to a filter.

        :param str text: text to apply to the drawtext
        :param enum align: alignment, must use provided enum flags
        :param int frame_start: starting frame for burnins current frame
        :param dict options: recommended to use TextOptions
        """
        if not options:
            options = ffmpeg_burnins.TextOptions(**self.options_init)

        options = options.copy()
        if frame_start is not None:
            options["frame_offset"] = frame_start

        # `frame_end` is only for meassurements of text position
        if frame_end is not None:
            options["frame_end"] = frame_end

        options["label"] = align
        self._add_burnin(text, align, options, DRAWTEXT)

    def add_timecode(
        self, align, frame_start=None, frame_end=None, frame_start_tc=None,
        text=None, options=None
    ):
        """
        Convenience method to create the frame number expression.

        :param enum align: alignment, must use provided enum flags
        :param int frame_start:  starting frame for burnins current frame
        :param int frame_start_tc:  starting frame for burnins timecode
        :param str text: text that will be before timecode
        :param dict options: recommended to use TimeCodeOptions
        """
        if not options:
            options = ffmpeg_burnins.TimeCodeOptions(**self.options_init)

        options = options.copy()
        if frame_start is not None:
            options["frame_offset"] = frame_start

        # `frame_end` is only for meassurements of text position
        if frame_end is not None:
            options["frame_end"] = frame_end

        if not frame_start_tc:
            frame_start_tc = options["frame_offset"]

        if not text:
            text = ""

        if not options.get("fps"):
            options["fps"] = self.frame_rate

        if isinstance(frame_start_tc, str):
            options["timecode"] = frame_start_tc
        else:
            options["timecode"] = ffmpeg_burnins._frames_to_timecode(
                frame_start_tc,
                self.frame_rate
            )

        self._add_burnin(text, align, options, TIMECODE)

    def add_per_frame_text(
        self,
        text,
        align,
        frame_start,
        frame_end,
        listed_keys,
        options=None
    ):
        """Add text that changes per frame.

        Args:
            text (str): Template string with unfilled keys that are changed
                per frame.
            align (str): Alignment of text.
            frame_start (int): Starting frame for burnins current frame.
            frame_end (int): Ending frame for burnins current frame.
            listed_keys (list): List of keys that are changed per frame.
            options (Optional[dict]): Options to affect style of burnin.
        """

        if not options:
            options = ffmpeg_burnins.TimeCodeOptions(**self.options_init)

        options = options.copy()
        if frame_start is None:
            frame_start = options["frame_offset"]

        # `frame_end` is only for meassurements of text position
        if frame_end is None:
            frame_end = options["frame_end"]

        fps = options.get("fps")
        if not fps:
            fps = self.frame_rate

        text_for_size = text
        if CURRENT_FRAME_SPLITTER in text:
            expr = self._get_current_frame_expression(frame_start, frame_end)
            if expr is None:
                expr = MISSING_KEY_VALUE
                text_for_size = text_for_size.replace(
                    CURRENT_FRAME_SPLITTER, MISSING_KEY_VALUE)
            text = text.replace(CURRENT_FRAME_SPLITTER, expr)

        # Find longest list with values
        longest_list_len = max(
            len(item["values"]) for item in listed_keys.values()
        )
        # Where to store formatted values per frame by key
        new_listed_keys = [{} for _ in range(longest_list_len)]
        # Find the longest value per fill key.
        #   The longest value is used to determine size of burnin box.
        longest_value_by_key = {}
        for key, item in listed_keys.items():
            values = item["values"]
            # Fill the missing values from the longest list with the last
            #   value to make sure all values have same "frame count"
            last_value = values[-1] if values else ""
            for _ in range(longest_list_len - len(values)):
                values.append(last_value)

            # Prepare dictionary structure for nestes values
            # - last key is overriden on each frame loop
            item_keys = list(item["keys"])
            fill_data = {}
            sub_value = fill_data
            last_item_key = item_keys.pop(-1)
            for item_key in item_keys:
                sub_value[item_key] = {}
                sub_value = sub_value[item_key]

            # Fill value per frame
            key_max_len = 0
            key_max_value = ""
            for value, new_values in zip(values, new_listed_keys):
                sub_value[last_item_key] = value
                try:
                    value = key.format(**sub_value)
                except (TypeError, KeyError, ValueError):
                    value = MISSING_KEY_VALUE
                new_values[key] = value

                value_len = len(value)
                if value_len > key_max_len:
                    key_max_value = value
                    key_max_len = value_len

            # Store the longest value
            longest_value_by_key[key] = key_max_value

        # Make sure the longest value of each key is replaced for text size
        #   calculation
        for key, value in longest_value_by_key.items():
            text_for_size = text_for_size.replace(key, value)

        # Create temp file with instructions for each frame of text
        lines = []
        for frame, value in enumerate(new_listed_keys):
            seconds = float(frame) / fps
            # Escape special character
            new_text = text
            for _key, _value in value.items():
                _value = str(_value)
                new_text = new_text.replace(_key, str(_value))

            new_text = (
                str(new_text)
                .replace("\\", "\\\\")
                .replace(",", "\\,")
                .replace(":", "\\:")
            )
            lines.append(
                f"{seconds} drawtext@{align} reinit text='{new_text}';")

        with tempfile.NamedTemporaryFile(mode="w", delete=False) as temp:
            path = temp.name
            temp.write("\n".join(lines))

        self.cleanup_paths.append(path)
        self.filters["drawtext"].append("sendcmd=f='{}'".format(
            path.replace("\\", "/").replace(":", "\\:")
        ))
        self.add_text(text_for_size, align, frame_start, frame_end, options)

    def _get_current_frame_expression(self, frame_start, frame_end):
        if frame_start is None:
            return None
        return (
            "%{eif:n+" + str(frame_start)
            + ":d:" + str(len(str(frame_end))) + "}"
        )

    def _add_burnin(self, text, align, options, draw):
        """
        Generic method for building the filter flags.
        :param str text: text to apply to the drawtext
        :param enum align: alignment, must use provided enum flags
        :param dict options:
        """

        final_text = text
        text_for_size = text
        if CURRENT_FRAME_SPLITTER in text:
            frame_start = options["frame_offset"]
            frame_end = options.get("frame_end", frame_start)
            expr = self._get_current_frame_expression(frame_start, frame_end)
            if expr is not None:
                max_length = len(str(frame_end))
                # Use number '8' length times for replacement
                size_replacement = max_length * "8"
            else:
                expr = size_replacement = MISSING_KEY_VALUE

            final_text = final_text.replace(
                CURRENT_FRAME_SPLITTER, expr
            )
            text_for_size = text_for_size.replace(
                CURRENT_FRAME_SPLITTER, size_replacement
            )

        resolution = self.resolution
        data = {
            'text': (
                final_text
                .replace(",", r"\,")
                .replace(':', r'\:')
            ),
            'color': options['font_color'],
            'size': options['font_size']
        }
        timecode_text = options.get("timecode") or ""
        text_for_size += timecode_text

        font_path = options.get("font")
        if not font_path or not os.path.exists(font_path):
            font_path = ffmpeg_burnins.FONT

        options["font"] = font_path

        data.update(options)
        data.update(
            ffmpeg_burnins._drawtext(align, resolution, text_for_size, options)
        )

        arg_font_path = (
            font_path
            .replace("\\", "\\\\")
            .replace(':', r'\:')
        )
        data["font"] = arg_font_path

        self.filters['drawtext'].append(draw % data)

        if options.get('bg_color') is not None:
            box = ffmpeg_burnins.BOX % {
                'border': options['bg_padding'],
                'color': options['bg_color'],
                'opacity': options['bg_opacity']
            }
            self.filters['drawtext'][-1] += ':%s' % box

    def command(self, output=None, args=None, overwrite=False):
        """
        Generate the entire FFMPEG command.

        :param str output: output file
        :param str args: additional FFMPEG arguments
        :param bool overwrite: overwrite the output if it exists
        :returns: completed command
        :rtype: str
        """
        output = '"{}"'.format(output or '')
        if overwrite:
            output = '-y {}'.format(output)

        filters = ""
        filter_string = self.filter_string
        if filter_string:
            with tempfile.NamedTemporaryFile(mode="w", delete=False) as temp:
                temp.write(filter_string)
                filters_path = temp.name
            filters = '-filter_script:v "{}"'.format(filters_path)
            print("Filters:", filter_string)
            self.cleanup_paths.append(filters_path)

        if self.first_frame is not None:
            start_number_arg = "-start_number {}".format(self.first_frame)
            self.input_args.append(start_number_arg)
            if "start_number" not in args:
                if not args:
                    args = start_number_arg
                else:
                    args = " ".join((start_number_arg, args))

        input_args = ""
        if self.input_args:
            input_args = " {}".format(" ".join(self.input_args))

        return (FFMPEG % {
            'input_args': input_args,
            'input': self.source,
            'output': output,
            'args': '%s ' % args if args else '',
            'filters': filters
        }).strip()

    def render(self, output, args=None, overwrite=False, **kwargs):
        """
        Render the media to a specified destination.

        :param str output: output file
        :param str args: additional FFMPEG arguments
        :param bool overwrite: overwrite the output if it exists
        """
        if not overwrite and os.path.exists(output):
            raise RuntimeError("Destination '%s' exists, please "
                               "use overwrite" % output)

        is_sequence = "%" in output

        command = self.command(
            output=output,
            args=args,
            overwrite=overwrite
        )
        print("Launching command: {}".format(command))

        use_shell = True
        try:
            test_proc = subprocess.Popen(
                f"{FFMPEG_EXE_COMMAND} --help", shell=True
            )
            test_proc.wait()
        except BaseException:
            use_shell = False

        kwargs = {
            "stdout": subprocess.PIPE,
            "stderr": subprocess.PIPE,
            "shell": use_shell,
        }
        proc = subprocess.Popen(command, **kwargs)

        _stdout, _stderr = proc.communicate()
        if _stdout:
            print(_stdout.decode("utf-8", errors="backslashreplace"))

        # This will probably never happen as ffmpeg use stdout
        if _stderr:
            print(_stderr.decode("utf-8", errors="backslashreplace"))

        if proc.returncode != 0:
            raise RuntimeError(
                "Failed to render '{}': {}'".format(output, command)
            )
        if is_sequence:
            output = output % kwargs.get("duration")

        if not os.path.exists(output):
            raise RuntimeError(
                "Failed to generate this f*cking file '%s'" % output
            )

        for path in self.cleanup_paths:
            if os.path.exists(path):
                os.remove(path)


def example(input_path, output_path):
    options_init = {
        'opacity': 1,
        'x_offset': 10,
        'y_offset': 10,
        'bg_padding': 10,
        'bg_opacity': 0.5,
        'font_size': 52
    }
    # Options init sets burnin look
    burnin = ModifiedBurnins(input_path, options_init=options_init)
    # Static text
    burnin.add_text('My Text', ModifiedBurnins.TOP_CENTERED)
    # Datetime
    burnin.add_text('%d-%m-%y', ModifiedBurnins.TOP_RIGHT)
    # Start render (overwrite output file if exist)
    burnin.render(output_path, overwrite=True)


def prepare_fill_values(burnin_template, data):
    """Prepare values that will be filled instead of burnin template.

    Args:
        burnin_template (str): Burnin template string.
        data (dict[str, Any]): Data that will be used to fill template.

    Returns:
        tuple[dict[str, dict[str, Any]], dict[str, Any], set[str]]: Filled
            values that can be used as are, listed values that have different
            value per frame and missing keys that are not present in data.
    """

    fill_values = {}
    listed_keys = {}
    missing_keys = set()
    for item in Formatter().parse(burnin_template):
        _, field_name, format_spec, conversion = item
        if not field_name:
            continue
        # Calculate nested keys '{project[name]}' -> ['project', 'name']
        keys = [key.rstrip("]") for key in field_name.split("[")]
        # Calculate original full key for replacement
        conversion = "!{}".format(conversion) if conversion else ""
        format_spec = ":{}".format(format_spec) if format_spec else ""
        orig_key = "{{{}{}{}}}".format(
            field_name, conversion, format_spec)

        key_value = data
        try:
            for key in keys:
                key_value = key_value[key]

            if isinstance(key_value, list):
                listed_keys[orig_key] = {
                    "values": key_value,
                    "keys": keys}
            else:
                fill_values[orig_key] = orig_key.format(**data)
        except (KeyError, TypeError):
            missing_keys.add(orig_key)
            continue
    return fill_values, listed_keys, missing_keys


def burnins_from_data(
    input_path, output_path, data,
    codec_data=None, options=None, burnin_values=None, overwrite=True,
    full_input_path=None, first_frame=None, source_ffmpeg_cmd=None
):
    """This method adds burnins to video/image file based on presets setting.

    Extension of output MUST be same as input. (mov -> mov, avi -> avi,...)

    Args:
        input_path (str): Full path to input file where burnins should be add.
        output_path (str): Full path to output file where output will be
            rendered.
        data (dict): Data required for burnin settings (more info below).
        codec_data (list): All codec related arguments in list.
        options (dict): Options for burnins.
        burnin_values (dict): Contain positioned values.
        overwrite (bool): Output will be overwritten if already exists,
            True by default.

    Presets must be set separately. Should be dict with 2 keys:
    - "options" - sets look of burnins - colors, opacity,...
        (more info: ModifiedBurnins doc)
                - *OPTIONAL* default values are used when not included
    - "burnins" - contains dictionary with burnins settings
                - *OPTIONAL* burnins won't be added (easier is not to use this)
        - each key of "burnins" represents Alignment,
        there are 6 possibilities:
            TOP_LEFT        TOP_CENTERED        TOP_RIGHT
            BOTTOM_LEFT     BOTTOM_CENTERED     BOTTOM_RIGHT
        - value must be string with text you want to burn-in
        - text may contain specific formatting keys (exmplained below)

    Requirement of *data* keys is based on presets.
    - "frame_start" - is required when "timecode" or "current_frame" ins keys
    - "frame_start_tc" - when "timecode" should start with different frame
    - *keys for static text*

    EXAMPLE:
    preset = {
        "options": {*OPTIONS FOR LOOK*},
        "burnins": {
            "TOP_LEFT": "static_text",
            "TOP_RIGHT": "{shot}",
            "BOTTOM_LEFT": "TC: {timecode}",
            "BOTTOM_RIGHT": "{frame_start}{current_frame}"
        }
    }

    For this preset we'll need at least this data:
    data = {
        "frame_start": 1001,
        "shot": "sh0010"
    }

    When Timecode should start from 1 then data need:
    data = {
        "frame_start": 1001,
        "frame_start_tc": 1,
        "shot": "sh0010"
    }
    """
    ffprobe_data = None
    if full_input_path:
        ffprobe_data = _get_ffprobe_data(full_input_path)

    burnin = ModifiedBurnins(input_path, ffprobe_data, options, first_frame)

    frame_start = data.get("frame_start")
    frame_end = data.get("frame_end")
    frame_start_tc = data.get('frame_start_tc', frame_start)

    video_stream = None
    for stream in burnin._streams:
        if stream.get("codec_type") == "video":
            video_stream = stream
            break

    if video_stream is None:
        raise ValueError("Source didn't have video stream.")

    if "resolution_width" not in data:
        data["resolution_width"] = video_stream.get(
            "width", MISSING_KEY_VALUE)

    if "resolution_height" not in data:
        data["resolution_height"] = video_stream.get(
            "height", MISSING_KEY_VALUE)

    r_frame_rate = video_stream.get("r_frame_rate", "0/0")
    if "fps" not in data:
        data["fps"] = convert_ffprobe_fps_value(r_frame_rate)

    # Check frame start and add expression if is available
    if frame_start is not None:
        data[CURRENT_FRAME_KEY[1:-1]] = CURRENT_FRAME_SPLITTER

    if frame_start_tc is not None:
        data[TIMECODE_KEY[1:-1]] = TIMECODE_KEY

    source_timecode = video_stream.get("timecode")
    if source_timecode is None:
        source_timecode = video_stream.get("tags", {}).get("timecode")

    # Use "format" key from ffprobe data
    #   - this is used e.g. in mxf extension
    if source_timecode is None:
        input_format = burnin.ffprobe_data.get("format") or {}
        source_timecode = input_format.get("timecode")
        if source_timecode is None:
            source_timecode = input_format.get("tags", {}).get("timecode")

    if source_timecode is not None:
        data[SOURCE_TIMECODE_KEY[1:-1]] = SOURCE_TIMECODE_KEY

    clean_up_paths = []
    for align_text, value in burnin_values.items():
        if not value:
            continue

        if isinstance(value, dict):
            raise TypeError((
                "Expected string, number or list type."
                " Got: {} - \"{}\""
                " (Make sure you have new burnin presets)."
            ).format(str(type(value)), str(value)))

        align = None
        align_text = align_text.strip().lower()
        if align_text == "top_left":
            align = ModifiedBurnins.TOP_LEFT
        elif align_text == "top_centered":
            align = ModifiedBurnins.TOP_CENTERED
        elif align_text == "top_right":
            align = ModifiedBurnins.TOP_RIGHT
        elif align_text == "bottom_left":
            align = ModifiedBurnins.BOTTOM_LEFT
        elif align_text == "bottom_centered":
            align = ModifiedBurnins.BOTTOM_CENTERED
        elif align_text == "bottom_right":
            align = ModifiedBurnins.BOTTOM_RIGHT

        has_timecode = TIMECODE_KEY in value
        # Replace with missing key value if frame_start_tc is not set
        if frame_start_tc is None and has_timecode:
            has_timecode = False
            print(
                "`frame_start` and `frame_start_tc`"
                " are not set in entered data."
            )
            value = value.replace(TIMECODE_KEY, MISSING_KEY_VALUE)

        has_source_timecode = SOURCE_TIMECODE_KEY in value
        if source_timecode is None and has_source_timecode:
            has_source_timecode = False
            print("Source does not have set timecode value.")
            value = value.replace(SOURCE_TIMECODE_KEY, MISSING_KEY_VALUE)

        # Failsafe for missing keys.
        fill_values, listed_keys, missing_keys = prepare_fill_values(
            value, data
        )

        for key in missing_keys:
            value = value.replace(key, MISSING_KEY_VALUE)

        if listed_keys:
            for key, key_value in fill_values.items():
                if key == CURRENT_FRAME_KEY:
                    key_value = CURRENT_FRAME_SPLITTER
                value = value.replace(key, str(key_value))
            burnin.add_per_frame_text(
                value, align, frame_start, frame_end, listed_keys
            )
            continue

        # Handle timecode differently
        if has_source_timecode:
            args = [align, frame_start, frame_end, source_timecode]
            if not value.startswith(SOURCE_TIMECODE_KEY):
                value_items = value.split(SOURCE_TIMECODE_KEY)
                text = value_items[0].format(**data)
                args.append(text)

            burnin.add_timecode(*args)
            continue

        if has_timecode:
            args = [align, frame_start, frame_end, frame_start_tc]
            if not value.startswith(TIMECODE_KEY):
                value_items = value.split(TIMECODE_KEY)
                text = value_items[0].format(**data)
                args.append(text)

            burnin.add_timecode(*args)
            continue

        text = value.format(**data)

        burnin.add_text(text, align, frame_start, frame_end)

    ffmpeg_args = []
    if codec_data:
        # Use codec definition from method arguments
        ffmpeg_args = codec_data
        ffmpeg_args.append("-g 1")

    else:
        ffmpeg_args.extend(
            get_ffmpeg_format_args(burnin.ffprobe_data, source_ffmpeg_cmd)
        )
        ffmpeg_args.extend(
            get_ffmpeg_codec_args(burnin.ffprobe_data, source_ffmpeg_cmd)
        )
        # Use arguments from source if are available source arguments
        if source_ffmpeg_cmd:
            copy_args = (
                "-metadata",
                "-metadata:s:v:0",
            )
            args = source_ffmpeg_cmd.split(" ")
            for idx, arg in enumerate(args):
                if arg in copy_args:
                    ffmpeg_args.extend([arg, args[idx + 1]])

    # Use group one (same as `-intra` argument, which is deprecated)
    ffmpeg_args_str = " ".join(ffmpeg_args)
    burnin.render(
        output_path, args=ffmpeg_args_str, overwrite=overwrite, **data
    )
    for path in clean_up_paths:
        os.remove(path)


if __name__ == "__main__":
    print("* Burnin script started")
    in_data_json_path = sys.argv[-1]
    with open(in_data_json_path, "r") as file_stream:
        in_data = json.load(file_stream)

    burnins_from_data(
        in_data["input"],
        in_data["output"],
        in_data["burnin_data"],
        codec_data=in_data.get("codec"),
        options=in_data.get("options"),
        burnin_values=in_data.get("values"),
        full_input_path=in_data.get("full_input_path"),
        first_frame=in_data.get("first_frame"),
        source_ffmpeg_cmd=in_data.get("ffmpeg_cmd")
    )
    print("* Burnin script has finished")<|MERGE_RESOLUTION|>--- conflicted
+++ resolved
@@ -6,16 +6,12 @@
 import tempfile
 from string import Formatter
 
-<<<<<<< HEAD
-import opentimelineio_contrib.adapters.ffmpeg_burnins as ffmpeg_burnins
-from PIL import ImageFont
-
-=======
 try:
     from otio_burnins_adapter import ffmpeg_burnins
 except ImportError:
     import opentimelineio_contrib.adapters.ffmpeg_burnins as ffmpeg_burnins
->>>>>>> e28fd255
+from PIL import ImageFont
+
 from ayon_core.lib import (
     get_ffmpeg_tool_args,
     get_ffmpeg_codec_args,
