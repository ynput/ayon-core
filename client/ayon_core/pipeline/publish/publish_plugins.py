import inspect
from abc import ABCMeta
import typing
from typing import Optional

import pyblish.api
import pyblish.logic
from pyblish.plugin import MetaPlugin, ExplicitMetaPlugin

from ayon_core.lib import BoolDef

from ayon_core.pipeline.colorspace import (
    get_colorspace_settings_from_publish_context,
    set_colorspace_data_to_representation
)

from .lib import (
    load_help_content_from_plugin,
    get_errored_instances_from_context,
    get_errored_plugins_from_context,
    get_instance_staging_dir,
)

if typing.TYPE_CHECKING:
    from ayon_core.pipeline.create import CreateContext, CreatedInstance


class AbstractMetaInstancePlugin(ABCMeta, MetaPlugin):
    pass


class AbstractMetaContextPlugin(ABCMeta, ExplicitMetaPlugin):
    pass


class KnownPublishError(Exception):
    """Publishing crashed because of known error.

    Artist can't affect source of the error.

    Deprecated:
        Please use `PublishError` instead. Marked as deprecated 24/09/02.

    """
    pass


class PublishError(Exception):
    """Publishing crashed because of known error.

    Message will be shown in UI for artist.

    Args:
        message (str): Message of error. Short explanation an issue.
        title (Optional[str]): Title showed in UI.
        description (Optional[str]): Detailed description of an error.
            It is possible to use Markdown syntax.

    """
    def __init__(self, message, title=None, description=None, detail=None):
        self.message = message
        self.title = title
        self.description = description or message
        self.detail = detail
        super().__init__(message)


class PublishValidationError(PublishError):
    """Validation error happened during publishing.

    This exception should be used when validation publishing failed.

    Publishing does not stop during validation order if this
        exception is raised.

    Has additional UI specific attributes that may be handy for artist.

    Argument 'title' is used to group errors.

    """
    pass


class PublishXmlValidationError(PublishValidationError):
    def __init__(
        self, plugin, message, key=None, formatting_data=None
    ):
        if key is None:
            key = "main"

        if not formatting_data:
            formatting_data = {}
        result = load_help_content_from_plugin(plugin)
        content_obj = result["errors"][key]
        description = content_obj.description.format(**formatting_data)
        detail = content_obj.detail
        if detail:
            detail = detail.format(**formatting_data)
        super(PublishXmlValidationError, self).__init__(
            message, content_obj.title, description, detail
        )


class AYONPyblishPluginMixin:
    # TODO
    # executable_in_thread = False
    #
    # state_message = None
    # state_percent = None
    # _state_change_callbacks = []
    #
    # def set_state(self, percent=None, message=None):
    #     """Inner callback of plugin that would help to show in UI state.
    #
    #     Plugin have registered callbacks on state change which could trigger
    #     update message and percent in UI and repaint the change.
    #
    #     This part must be optional and should not be used to display errors
    #     or for logging.
    #
    #     Message should be short without details.
    #
    #     Args:
    #         percent(int): Percent of processing in range <1-100>.
    #         message(str): Message which will be shown to user (if in UI).
    #     """
    #     if percent is not None:
    #         self.state_percent = percent
    #
    #     if message:
    #         self.state_message = message
    #
    #     for callback in self._state_change_callbacks:
    #         callback(self)

    @classmethod
    def register_create_context_callbacks(
        cls, create_context: "CreateContext"
    ):
        """Register callbacks for create context.

        It is possible to register callbacks listening to changes happened
        in create context.

        Methods available on create context:
        - add_instances_added_callback
        - add_instances_removed_callback
        - add_value_changed_callback
        - add_pre_create_attr_defs_change_callback
        - add_create_attr_defs_change_callback
        - add_publish_attr_defs_change_callback

        Args:
            create_context (CreateContext): Create context.

        """
        pass

    @classmethod
    def get_attribute_defs(cls):
        """Publish attribute definitions.

        Attributes available for all families in plugin's `families` attribute.

        Returns:
            list[AbstractAttrDef]: Attribute definitions for plugin.

        """
        return []

    @classmethod
    def get_attr_defs_for_context(cls, create_context: "CreateContext"):
        """Publish attribute definitions for context.

        Attributes available for all families in plugin's `families` attribute.

        Args:
            create_context (CreateContext): Create context.

        Returns:
            list[AbstractAttrDef]: Attribute definitions for plugin.

        """
        if cls.__instanceEnabled__:
            return []
        return cls.get_attribute_defs()

    @classmethod
    def instance_matches_plugin_families(
        cls, instance: Optional["CreatedInstance"]
    ):
        """Check if instance matches families.

        Args:
            instance (Optional[CreatedInstance]): Instance to check. Or None
                for context.

        Returns:
            bool: True if instance matches plugin families.

        """
        if instance is None:
            return not cls.__instanceEnabled__

        if not cls.__instanceEnabled__:
            return False

        families = [instance.product_type]
<<<<<<< HEAD
        families.extend(instance.data.get("families", []))
=======
        families.extend(instance.get("families", []))
>>>>>>> 57dbd282
        for _ in pyblish.logic.plugins_by_families([cls], families):
            return True
        return False

    @classmethod
    def get_attr_defs_for_instance(
        cls, create_context: "CreateContext", instance: "CreatedInstance"
    ):
        """Publish attribute definitions for an instance.

        Attributes available for all families in plugin's `families` attribute.

        Args:
            create_context (CreateContext): Create context.
            instance (CreatedInstance): Instance for which attributes are
                collected.

        Returns:
            list[AbstractAttrDef]: Attribute definitions for plugin.

        """
        if not cls.instance_matches_plugin_families(instance):
            return []
        return cls.get_attribute_defs()

    @classmethod
    def convert_attribute_values(
        cls, create_context: "CreateContext", instance: "CreatedInstance"
    ):
        """Convert attribute values for instance.

        Args:
            create_context (CreateContext): Create context.
            instance (CreatedInstance): Instance for which attributes are
                converted.

        """
        return

    @staticmethod
    def get_attr_values_from_data_for_plugin(plugin, data):
        """Get attribute values for attribute definitions from data.

        Args:
            plugin (Union[publish.api.Plugin, Type[publish.api.Plugin]]): The
                plugin for which attributes are extracted.
            data(dict): Data from instance or context.
        """

        if not inspect.isclass(plugin):
            plugin = plugin.__class__

        return (
            data
            .get("publish_attributes", {})
            .get(plugin.__name__, {})
        )

    def get_attr_values_from_data(self, data):
        """Get attribute values for attribute definitions from data.

        Args:
            data(dict): Data from instance or context.
        """

        return self.get_attr_values_from_data_for_plugin(self.__class__, data)


class OptionalPyblishPluginMixin(AYONPyblishPluginMixin):
    """Prepare mixin for optional plugins.

    Defined active attribute definition prepared for published and
    prepares method which will check if is active or not.

    ```
    class ValidateScene(
        pyblish.api.InstancePlugin, OptionalPyblishPluginMixin
    ):
        def process(self, instance):
            # Skip the instance if is not active by data on the instance
            if not self.is_active(instance.data):
                return
    ```
    """

    @classmethod
    def get_attribute_defs(cls):
        """Attribute definitions based on plugin's optional attribute."""

        # Empty list if plugin is not optional
        if not getattr(cls, "optional", None):
            return []

        # Get active value from class as default value
        active = getattr(cls, "active", True)
        # Return boolean stored under 'active' key with label of the class name
        label = cls.label or cls.__name__
        return [
            BoolDef("active", default=active, label=label)
        ]

    def is_active(self, data):
        """Check if plugins is active for instance/context based on their data.

        Args:
            data(dict): Data from instance or context.
        """
        # Skip if is not optional and return True
        if not getattr(self, "optional", None):
            return True
        attr_values = self.get_attr_values_from_data(data)
        active = attr_values.get("active")
        if active is None:
            active = getattr(self, "active", True)
        return active


class RepairAction(pyblish.api.Action):
    """Repairs the action

    To process the repairing this requires a static `repair(instance)` method
    is available on the plugin.
    """

    label = "Repair"
    on = "failed"  # This action is only available on a failed plug-in
    icon = "wrench"  # Icon from Awesome Icon

    def process(self, context, plugin):
        if not hasattr(plugin, "repair"):
            raise RuntimeError("Plug-in does not have repair method.")

        # Get the errored instances
        self.log.debug("Finding failed instances..")
        errored_instances = get_errored_instances_from_context(context,
                                                               plugin=plugin)
        for instance in errored_instances:
            self.log.debug(
                "Attempting repair for instance: {} ...".format(instance)
            )
            plugin.repair(instance)


class RepairContextAction(pyblish.api.Action):
    """Repairs the action

    To process the repairing this requires a static `repair(context)` method
    is available on the plugin.
    """

    label = "Repair"
    on = "failed"  # This action is only available on a failed plug-in
    icon = "wrench"  # Icon from Awesome Icon

    def process(self, context, plugin):
        if not hasattr(plugin, "repair"):
            raise RuntimeError("Plug-in does not have repair method.")

        # Get the failed instances
        self.log.debug("Finding failed plug-ins..")
        failed_plugins = get_errored_plugins_from_context(context)

        # Apply pyblish.logic to get the instances for the plug-in
        if plugin in failed_plugins:
            self.log.debug("Attempting repair ...")
            plugin.repair(context)


class Extractor(pyblish.api.InstancePlugin):
    """Extractor base class.

    The extractor base class implements a "staging_dir" function used to
    generate a temporary directory for an instance to extract to.

    This temporary directory is generated through `tempfile.mkdtemp()`

    """

    order = 2.0

    def staging_dir(self, instance):
        """Provide a temporary directory in which to store extracted files

        Upon calling this method the staging directory is stored inside
        the instance.data['stagingDir']
        """

        return get_instance_staging_dir(instance)


class ColormanagedPyblishPluginMixin(object):
    """Mixin for colormanaged plugins.

    This class is used to set colorspace data to a publishing
    representation. It contains a static method,
    get_colorspace_settings, which returns config and
    file rules data for the host context.
    It also contains a method, set_representation_colorspace,
    which sets colorspace data to the representation.
    The allowed file extensions are listed in the allowed_ext variable.
    The method first checks if the file extension is in
    the list of allowed extensions. If it is, it then gets the
    colorspace settings from the host context and gets a
    matching colorspace from rules. Finally, it infuses this
    data into the representation.
    """

    def get_colorspace_settings(self, context):
        """Returns solved settings for the host context.

        Args:
            context (publish.Context): publishing context

        Returns:
            tuple | bool: config, file rules or None
        """
        return get_colorspace_settings_from_publish_context(context.data)

    def set_representation_colorspace(
        self, representation, context,
        colorspace=None,
    ):
        """Sets colorspace data to representation.

        Args:
            representation (dict): publishing representation
            context (publish.Context): publishing context
            colorspace (str, optional): colorspace name. Defaults to None.

        Example:
            ```
            {
                # for other publish plugins and loaders
                "colorspace": "linear",
                "config": {
                    # for future references in case need
                    "path": "/abs/path/to/config.ocio",
                    # for other plugins within remote publish cases
                    "template": "{project[root]}/path/to/config.ocio"
                }
            }
            ```

        """

        # using cached settings if available
        set_colorspace_data_to_representation(
            representation, context.data,
            colorspace,
            log=self.log
        )<|MERGE_RESOLUTION|>--- conflicted
+++ resolved
@@ -206,11 +206,7 @@
             return False
 
         families = [instance.product_type]
-<<<<<<< HEAD
-        families.extend(instance.data.get("families", []))
-=======
         families.extend(instance.get("families", []))
->>>>>>> 57dbd282
         for _ in pyblish.logic.plugins_by_families([cls], families):
             return True
         return False
