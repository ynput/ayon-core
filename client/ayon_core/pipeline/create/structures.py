--- conflicted
+++ resolved
@@ -518,18 +518,12 @@
         if not self._data.get("instance_id"):
             self._data["instance_id"] = str(uuid4())
 
-<<<<<<< HEAD
-        self._folder_is_valid = self.has_set_folder
-        self._task_is_valid = self.has_set_task
-
         if creator is not None:
             creator_attr_defs = creator.get_attr_defs_for_instance(self)
             self.update_create_attr_defs(
                 creator_attr_defs, creator_values
             )
 
-=======
->>>>>>> 7a0b6084
     def __str__(self):
         return (
             "<CreatedInstance {product[name]}"
