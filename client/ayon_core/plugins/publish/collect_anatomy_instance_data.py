--- conflicted
+++ resolved
@@ -418,17 +418,10 @@
             folder_name = parents.pop(-1)
 
             parent_name = project_entity["name"]
-<<<<<<< HEAD
-            parents = []
-            if hierarchy:
-                parents = hierarchy.split("/")
-                parent_name = parents[-1]
-=======
             hierarchy = ""
             if parents:
                 parent_name = parents[-1]
                 hierarchy = "/".join(parents)
->>>>>>> 2842c904
 
             anatomy_data.update({
                 "asset": folder_name,
