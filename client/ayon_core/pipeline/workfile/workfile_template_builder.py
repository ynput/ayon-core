"""Workfile build mechanism using workfile templates.

Build templates are manually prepared using plugin definitions which create
placeholders inside the template which are populated on import.

This approach is very explicit to achive very specific build logic that can be
targeted by task types and names.

Placeholders are created using placeholder plugins which should care about
logic and data of placeholder items. 'PlaceholderItem' is used to keep track
about it's progress.
"""

import os
import re
import collections
import copy
from abc import ABCMeta, abstractmethod

import six
from ayon_api import (
    get_folders,
    get_folder_by_path,
    get_folder_links,
    get_task_by_name,
    get_products,
    get_last_versions,
    get_representations,
)

from ayon_core.settings import get_project_settings
from ayon_core.host import IWorkfileHost, HostBase
from ayon_core.lib import (
    Logger,
    StringTemplate,
    filter_profiles,
    attribute_definitions,
)
from ayon_core.lib.attribute_definitions import get_attributes_keys
from ayon_core.pipeline import Anatomy
from ayon_core.pipeline.load import (
    get_loaders_by_name,
    get_representation_contexts,
    load_with_repre_context,
)

from ayon_core.pipeline.create import (
    discover_legacy_creator_plugins,
    CreateContext,
)

_NOT_SET = object()


class TemplateNotFound(Exception):
    """Exception raised when template does not exist."""
    pass


class TemplateProfileNotFound(Exception):
    """Exception raised when current profile
    doesn't match any template profile"""
    pass


class TemplateAlreadyImported(Exception):
    """Error raised when Template was already imported by host for
    this session"""
    pass


class TemplateLoadFailed(Exception):
    """Error raised whend Template loader was unable to load the template"""
    pass


@six.add_metaclass(ABCMeta)
class AbstractTemplateBuilder(object):
    """Abstraction of Template Builder.

    Builder cares about context, shared data, cache, discovery of plugins
    and trigger logic. Provides public api for host workfile build systen.

    Rest of logic is based on plugins that care about collection and creation
    of placeholder items.

    Population of placeholders happens in loops. Each loop will collect all
    available placeholders, skip already populated, and populate the rest.

    Builder item has 2 types of shared data. Refresh lifetime which are cleared
    on refresh and populate lifetime which are cleared after loop of
    placeholder population.

    Args:
        host (Union[HostBase, ModuleType]): Implementation of host.
    """

    _log = None
    use_legacy_creators = False

    def __init__(self, host):
        # Get host name
        if isinstance(host, HostBase):
            host_name = host.name
        else:
            host_name = os.environ.get("AYON_HOST_NAME")

        self._host = host
        self._host_name = host_name

        # Shared data across placeholder plugins
        self._shared_data = {}
        self._shared_populate_data = {}

        # Where created objects of placeholder plugins will be stored
        self._placeholder_plugins = None
        self._loaders_by_name = None
        self._creators_by_name = None
        self._create_context = None

        self._project_settings = None

        self._current_folder_entity = _NOT_SET
        self._current_task_entity = _NOT_SET
        self._linked_folder_entities = _NOT_SET

    @property
    def project_name(self):
        if isinstance(self._host, HostBase):
            return self._host.get_current_project_name()
        return os.getenv("AYON_PROJECT_NAME")

    @property
    def current_folder_path(self):
        if isinstance(self._host, HostBase):
            return self._host.get_current_folder_path()
        return os.getenv("AYON_FOLDER_PATH")

    @property
    def current_task_name(self):
        if isinstance(self._host, HostBase):
            return self._host.get_current_task_name()
        return os.getenv("AYON_TASK_NAME")

    def get_current_context(self):
        if isinstance(self._host, HostBase):
            return self._host.get_current_context()
        return {
            "project_name": self.project_name,
            "folder_path": self.current_folder_path,
            "task_name": self.current_task_name
        }

    @property
    def project_settings(self):
        if self._project_settings is None:
            self._project_settings = get_project_settings(self.project_name)
        return self._project_settings

    @property
    def current_folder_entity(self):
        if self._current_folder_entity is _NOT_SET:
            self._current_folder_entity = get_folder_by_path(
                self.project_name, self.current_folder_path
            )
        return self._current_folder_entity

    @property
    def linked_folder_entities(self):
        if self._linked_folder_entities is _NOT_SET:
            self._linked_folder_entities = self._get_linked_folder_entities()
        return self._linked_folder_entities

    @property
    def current_task_entity(self):
        if self._current_task_entity is _NOT_SET:
            task_entity = None
            folder_entity = self.current_folder_entity
            if folder_entity:
                task_entity = get_task_by_name(
                    self.project_name,
                    folder_entity["id"],
                    self.current_task_name
                )
            self._current_task_entity = task_entity
        return self._current_task_entity

    @property
    def current_task_type(self):
        task_entity = self.current_task_entity
        if task_entity:
            return task_entity["taskType"]
        return None

    @property
    def create_context(self):
        if self._create_context is None:
            self._create_context = CreateContext(
                self.host,
                discover_publish_plugins=False,
                headless=True
            )
        return self._create_context

    def get_placeholder_plugin_classes(self):
        """Get placeholder plugin classes that can be used to build template.

        Default implementation looks for method
            'get_workfile_build_placeholder_plugins' on host.

        Returns:
            List[PlaceholderPlugin]: Plugin classes available for host.
        """

        if hasattr(self._host, "get_workfile_build_placeholder_plugins"):
            return self._host.get_workfile_build_placeholder_plugins()
        return []

    @property
    def host(self):
        """Access to host implementation.

        Returns:
            Union[HostBase, ModuleType]: Implementation of host.
        """

        return self._host

    @property
    def host_name(self):
        """Name of 'host' implementation.

        Returns:
            str: Host's name.
        """

        return self._host_name

    @property
    def log(self):
        """Dynamically created logger for the plugin."""

        if self._log is None:
            self._log = Logger.get_logger(repr(self))
        return self._log

    def refresh(self):
        """Reset cached data."""

        self._placeholder_plugins = None
        self._loaders_by_name = None
        self._creators_by_name = None

        self._current_folder_entity = _NOT_SET
        self._current_task_entity = _NOT_SET
        self._linked_folder_entities = _NOT_SET

        self._project_settings = None

        self.clear_shared_data()
        self.clear_shared_populate_data()

    def get_loaders_by_name(self):
        if self._loaders_by_name is None:
            self._loaders_by_name = get_loaders_by_name()
        return self._loaders_by_name

    def _get_linked_folder_entities(self):
        project_name = self.project_name
        folder_entity = self.current_folder_entity
        if not folder_entity:
            return []
        links = get_folder_links(
            project_name, folder_entity["id"], link_direction="in"
        )
        linked_folder_ids = {
            link["entityId"]
            for link in links
            if link["entityType"] == "folder"
        }

        return list(get_folders(project_name, folder_ids=linked_folder_ids))

    def _collect_legacy_creators(self):
        creators_by_name = {}
        for creator in discover_legacy_creator_plugins():
            if not creator.enabled:
                continue
            creator_name = creator.__name__
            if creator_name in creators_by_name:
                raise KeyError(
                    "Duplicated creator name {} !".format(creator_name)
                )
            creators_by_name[creator_name] = creator
        self._creators_by_name = creators_by_name

    def _collect_creators(self):
        self._creators_by_name = dict(self.create_context.creators)

    def get_creators_by_name(self):
        if self._creators_by_name is None:
            if self.use_legacy_creators:
                self._collect_legacy_creators()
            else:
                self._collect_creators()

        return self._creators_by_name

    def get_shared_data(self, key):
        """Receive shared data across plugins and placeholders.

        This can be used to scroll scene only once to look for placeholder
        items if the storing is unified but each placeholder plugin would have
        to call it again.

        Args:
            key (str): Key under which are shared data stored.

        Returns:
            Union[None, Any]: None if key was not set.
        """

        return self._shared_data.get(key)

    def set_shared_data(self, key, value):
        """Store share data across plugins and placeholders.

        Store data that can be afterwards accessed from any future call. It
        is good practice to check if the same value is not already stored under
        different key or if the key is not already used for something else.

        Key should be self-explanatory to content.
        - wrong: 'folder'
        - good: 'folder_name'

        Args:
            key (str): Key under which is key stored.
            value (Any): Value that should be stored under the key.
        """

        self._shared_data[key] = value

    def clear_shared_data(self):
        """Clear shared data.

        Method only clear shared data to default state.
        """

        self._shared_data = {}

    def clear_shared_populate_data(self):
        """Receive shared data across plugins and placeholders.

        These data are cleared after each loop of populating of template.

        This can be used to scroll scene only once to look for placeholder
        items if the storing is unified but each placeholder plugin would have
        to call it again.

        Args:
            key (str): Key under which are shared data stored.

        Returns:
            Union[None, Any]: None if key was not set.
        """

        self._shared_populate_data = {}

    def get_shared_populate_data(self, key):
        """Store share populate data across plugins and placeholders.

        These data are cleared after each loop of populating of template.

        Store data that can be afterwards accessed from any future call. It
        is good practice to check if the same value is not already stored under
        different key or if the key is not already used for something else.

        Key should be self-explanatory to content.
        - wrong: 'folder'
        - good: 'folder_path'

        Args:
            key (str): Key under which is key stored.
            value (Any): Value that should be stored under the key.
        """

        return self._shared_populate_data.get(key)

    def set_shared_populate_data(self, key, value):
        """Store share populate data across plugins and placeholders.

        These data are cleared after each loop of populating of template.

        Store data that can be afterwards accessed from any future call. It
        is good practice to check if the same value is not already stored under
        different key or if the key is not already used for something else.

        Key should be self-explanatory to content.
        - wrong: 'folder'
        - good: 'folder_path'

        Args:
            key (str): Key under which is key stored.
            value (Any): Value that should be stored under the key.
        """

        self._shared_populate_data[key] = value

    @property
    def placeholder_plugins(self):
        """Access to initialized placeholder plugins.

        Returns:
            List[PlaceholderPlugin]: Initialized plugins available for host.
        """

        if self._placeholder_plugins is None:
            placeholder_plugins = {}
            for cls in self.get_placeholder_plugin_classes():
                try:
                    plugin = cls(self)
                    placeholder_plugins[plugin.identifier] = plugin

                except Exception:
                    self.log.warning(
                        "Failed to initialize placeholder plugin {}".format(
                            cls.__name__
                        ),
                        exc_info=True
                    )

            self._placeholder_plugins = placeholder_plugins
        return self._placeholder_plugins

    def create_placeholder(self, plugin_identifier, placeholder_data):
        """Create new placeholder using plugin identifier and data.

        Args:
            plugin_identifier (str): Identifier of plugin. That's how builder
                know which plugin should be used.
            placeholder_data (Dict[str, Any]): Placeholder item data. They
                should match options required by the plugin.

        Returns:
            PlaceholderItem: Created placeholder item.
        """

        plugin = self.placeholder_plugins[plugin_identifier]
        return plugin.create_placeholder(placeholder_data)

    def get_placeholders(self):
        """Collect placeholder items from scene.

        Each placeholder plugin can collect it's placeholders and return them.
        This method does not use cached values but always go through the scene.

        Returns:
            List[PlaceholderItem]: Sorted placeholder items.
        """

        placeholders = []
        for placeholder_plugin in self.placeholder_plugins.values():
            result = placeholder_plugin.collect_placeholders()
            if result:
                placeholders.extend(result)

        return list(sorted(
            placeholders,
            key=lambda placeholder: placeholder.order
        ))

    def build_template(
        self,
        template_path=None,
        level_limit=None,
        keep_placeholders=None,
        create_first_version=None,
        workfile_creation_enabled=False
    ):
        """Main callback for building workfile from template path.

        Todo:
            Handle report of populated placeholders from
                'populate_scene_placeholders' to be shown to a user.

        Args:
            template_path (str): Path to a template file with placeholders.
                Template from settings 'get_template_preset' used when not
                passed.
            level_limit (int): Limit of populate loops. Related to
                'populate_scene_placeholders' method.
            keep_placeholders (bool): Add flag to placeholder data for
                hosts to decide if they want to remove
                placeholder after it is used.
            create_first_version (bool): create first version of a workfile
            workfile_creation_enabled (bool): If True, it might create
                                              first version but ignore
                                              process if version is created

        """
        template_preset = self.get_template_preset()

        if template_path is None:
            template_path = template_preset["path"]

        if keep_placeholders is None:
            keep_placeholders = template_preset["keep_placeholder"]
        if create_first_version is None:
            create_first_version = template_preset["create_first_version"]

        # check if first version is created
        created_version_workfile = False
        if create_first_version:
            created_version_workfile = self.create_first_workfile_version()

        # if first version is created, import template
        # and populate placeholders
        if (
            create_first_version
            and workfile_creation_enabled
            and created_version_workfile
        ):
            self.import_template(template_path)
            self.populate_scene_placeholders(
                level_limit, keep_placeholders)

            # save workfile after template is populated
            self.save_workfile(created_version_workfile)

        # ignore process if first workfile is enabled
        # but a version is already created
        if workfile_creation_enabled:
            return

        self.import_template(template_path)
        self.populate_scene_placeholders(
            level_limit, keep_placeholders)

    def rebuild_template(self):
        """Go through existing placeholders in scene and update them.

        This could not make sense for all plugin types so this is optional
        logic for plugins.

        Note:
            Logic is not importing the template again but using placeholders
                that were already available. We should maybe change the method
                name.

        Question:
            Should this also handle subloops as it is possible that another
                template is loaded during processing?
        """

        if not self.placeholder_plugins:
            self.log.info("There are no placeholder plugins available.")
            return

        placeholders = self.get_placeholders()
        if not placeholders:
            self.log.info("No placeholders were found.")
            return

        for placeholder in placeholders:
            plugin = placeholder.plugin
            plugin.repopulate_placeholder(placeholder)

        self.clear_shared_populate_data()

    def open_template(self):
        """Open template file with registered host."""
        template_preset = self.get_template_preset()
        template_path = template_preset["path"]
        self.host.open_file(template_path)

    @abstractmethod
    def import_template(self, template_path):
        """
        Import template in current host.

        Should load the content of template into scene so
        'populate_scene_placeholders' can be started.

        Args:
            template_path (str): Fullpath for current task and
                host's template file.
        """

        pass

    def create_first_workfile_version(self):
        """
        Create first version of workfile.

        Should load the content of template into scene so
        'populate_scene_placeholders' can be started.

        Args:
            template_path (str): Fullpath for current task and
                host's template file.
        """
        last_workfile_path = os.environ.get("AYON_LAST_WORKFILE")
        self.log.info("__ last_workfile_path: {}".format(last_workfile_path))
        if os.path.exists(last_workfile_path):
            # ignore in case workfile existence
            self.log.info("Workfile already exists, skipping creation.")
            return False

        # Create first version
        self.log.info("Creating first version of workfile.")
        self.save_workfile(last_workfile_path)

        # Confirm creation of first version
        return last_workfile_path

    def save_workfile(self, workfile_path):
        """Save workfile in current host."""
        # Save current scene, continue to open file
        if isinstance(self.host, IWorkfileHost):
            self.host.save_workfile(workfile_path)
        else:
            self.host.save_file(workfile_path)

    def _prepare_placeholders(self, placeholders):
        """Run preparation part for placeholders on plugins.

        Args:
            placeholders (List[PlaceholderItem]): Placeholder items that will
                be processed.
        """

        # Prepare placeholder items by plugin
        plugins_by_identifier = {}
        placeholders_by_plugin_id = collections.defaultdict(list)
        for placeholder in placeholders:
            plugin = placeholder.plugin
            identifier = plugin.identifier
            plugins_by_identifier[identifier] = plugin
            placeholders_by_plugin_id[identifier].append(placeholder)

        # Plugin should prepare data for passed placeholders
        for identifier, placeholders in placeholders_by_plugin_id.items():
            plugin = plugins_by_identifier[identifier]
            plugin.prepare_placeholders(placeholders)

    def populate_scene_placeholders(
        self, level_limit=None, keep_placeholders=None
    ):
        """Find placeholders in scene using plugins and process them.

        This should happen after 'import_template'.

        Collect available placeholders from scene. All of them are processed
        after that shared data are cleared. Placeholder items are collected
        again and if there are any new the loop happens again. This is possible
        to change with defying 'level_limit'.

        Placeholders are marked as processed so they're not re-processed. To
        identify which placeholders were already processed is used
        placeholder's 'scene_identifier'.

        Args:
            level_limit (int): Level of loops that can happen. Default is 1000.
            keep_placeholders (bool): Add flag to placeholder data for
                hosts to decide if they want to remove
                placeholder after it is used.
        """

        if not self.placeholder_plugins:
            self.log.warning("There are no placeholder plugins available.")
            return False, []

        placeholders = self.get_placeholders()
        if not placeholders:
            self.log.warning("No placeholders were found.")
            return False, []

        # Avoid infinite loop
        # - 1000 iterations of placeholders processing must be enough
        if not level_limit:
            level_limit = 1000

        placeholder_by_scene_id = {
            placeholder.scene_identifier: placeholder
            for placeholder in placeholders
        }
        all_processed = len(placeholders) == 0
        # Counter is checked at the end of a loop so the loop happens at least
        #   once.
        iter_counter = 0
        success = True
        while not all_processed:
            filtered_placeholders = []
            for placeholder in placeholders:
                if placeholder.finished:
                    continue

                if placeholder.in_progress:
                    self.log.warning((
                        "Placeholder that should be processed"
                        " is already in progress."
                    ))
                    continue

                # add flag for keeping placeholders in scene
                # after they are processed
                placeholder.data["keep_placeholder"] = keep_placeholders

                filtered_placeholders.append(placeholder)

            self._prepare_placeholders(filtered_placeholders)

            for placeholder in filtered_placeholders:
                placeholder.set_in_progress()
                placeholder_plugin = placeholder.plugin
                try:
                    placeholder_plugin.populate_placeholder(placeholder)

                except Exception as exc:
                    success = False
                    self.log.warning(
                        (
                            "Failed to process placeholder {} with plugin {}"
                        ).format(
                            placeholder.scene_identifier,
                            placeholder_plugin.__class__.__name__
                        ),
                        exc_info=True
                    )
                    placeholder.set_failed(exc)

                placeholder.set_finished()

            # Clear shared data before getting new placeholders
            self.clear_shared_populate_data()

            iter_counter += 1
            if iter_counter >= level_limit:
                break

            all_processed = True
            collected_placeholders = self.get_placeholders()
            for placeholder in collected_placeholders:
                identifier = placeholder.scene_identifier
                if identifier in placeholder_by_scene_id:
                    continue

                all_processed = False
                placeholder_by_scene_id[identifier] = placeholder
                placeholders.append(placeholder)

        self.refresh()

        return success, placeholders

    def _get_build_profiles(self):
        """Get build profiles for workfile build template path.

        Returns:
            List[Dict[str, Any]]: Profiles for template path resolving.
        """

        return (
            self.project_settings
            [self.host_name]
            ["templated_workfile_build"]
            ["profiles"]
        )

    def get_template_preset(self):
        """Unified way how template preset is received usign settings.

        Method is dependent on '_get_build_profiles' which should return filter
        profiles to resolve path to a template. Default implementation looks
        into host settings:
        - 'project_settings/{host name}/templated_workfile_build/profiles'

        Returns:
            str: Path to a template file with placeholders.

        Raises:
            TemplateProfileNotFound: When profiles are not filled.
            TemplateLoadFailed: Profile was found but path is not set.
            TemplateNotFound: Path was set but file does not exists.
        """

        host_name = self.host_name
        project_name = self.project_name
        task_name = self.current_task_name
        task_type = self.current_task_type

        build_profiles = self._get_build_profiles()
        profile = filter_profiles(
            build_profiles,
            {
                "task_types": task_type,
                "task_names": task_name
            }
        )

        if not profile:
            raise TemplateProfileNotFound((
                "No matching profile found for task '{}' of type '{}' "
                "with host '{}'"
            ).format(task_name, task_type, host_name))

        path = profile["path"]

        # switch to remove placeholders after they are used
        keep_placeholder = profile.get("keep_placeholder")
        create_first_version = profile.get("create_first_version")

        # backward compatibility, since default is True
        if keep_placeholder is None:
            keep_placeholder = True

        if not path:
            raise TemplateLoadFailed((
                "Template path is not set.\n"
                "Path need to be set in {}\\Template Workfile Build "
                "Settings\\Profiles"
            ).format(host_name.title()))

        # Try fill path with environments and anatomy roots
        anatomy = Anatomy(project_name)
        fill_data = {
            key: value
            for key, value in os.environ.items()
        }

        fill_data["root"] = anatomy.roots
        fill_data["project"] = {
            "name": project_name,
            "code": anatomy.project_code,
        }

        result = StringTemplate.format_template(path, fill_data)
        if result.solved:
            path = result.normalized()

        if path and os.path.exists(path):
            self.log.info("Found template at: '{}'".format(path))
            return {
                "path": path,
                "keep_placeholder": keep_placeholder,
                "create_first_version": create_first_version
            }

        solved_path = None
        while True:
            try:
                solved_path = anatomy.path_remapper(path)
            except KeyError as missing_key:
                raise KeyError(
                    "Could not solve key '{}' in template path '{}'".format(
                        missing_key, path))

            if solved_path is None:
                solved_path = path
            if solved_path == path:
                break
            path = solved_path

        solved_path = os.path.normpath(solved_path)
        if not os.path.exists(solved_path):
            raise TemplateNotFound(
                "Template found in AYON settings for task '{}' with host "
                "'{}' does not exists. (Not found : {})".format(
                    task_name, host_name, solved_path))

        self.log.info("Found template at: '{}'".format(solved_path))

        return {
            "path": solved_path,
            "keep_placeholder": keep_placeholder,
            "create_first_version": create_first_version
        }


@six.add_metaclass(ABCMeta)
class PlaceholderPlugin(object):
    """Plugin which care about handling of placeholder items logic.

    Plugin create and update placeholders in scene and populate them on
    template import. Populating means that based on placeholder data happens
    a logic in the scene. Most common logic is to load representation using
    loaders or to create instances in scene.
    """

    label = None
    _log = None

    def __init__(self, builder):
        self._builder = builder

    @property
    def builder(self):
        """Access to builder which initialized the plugin.

        Returns:
            AbstractTemplateBuilder: Loader of template build.
        """

        return self._builder

    @property
    def project_name(self):
        return self._builder.project_name

    @property
    def log(self):
        """Dynamically created logger for the plugin."""

        if self._log is None:
            self._log = Logger.get_logger(repr(self))
        return self._log

    @property
    def identifier(self):
        """Identifier which will be stored to placeholder.

        Default implementation uses class name.

        Returns:
            str: Unique identifier of placeholder plugin.
        """

        return self.__class__.__name__

    @abstractmethod
    def create_placeholder(self, placeholder_data):
        """Create new placeholder in scene and get it's item.

        It matters on the plugin implementation if placeholder will use
        selection in scene or create new node.

        Args:
            placeholder_data (Dict[str, Any]): Data that were created
                based on attribute definitions from 'get_placeholder_options'.

        Returns:
            PlaceholderItem: Created placeholder item.
        """

        pass

    @abstractmethod
    def update_placeholder(self, placeholder_item, placeholder_data):
        """Update placeholder item with new data.

        New data should be propagated to object of placeholder item itself
        and also into the scene.

        Reason:
            Some placeholder plugins may require some special way how the
            updates should be propagated to object.

        Args:
            placeholder_item (PlaceholderItem): Object of placeholder that
                should be updated.
            placeholder_data (Dict[str, Any]): Data related to placeholder.
                Should match plugin options.
        """

        pass

    @abstractmethod
    def collect_placeholders(self):
        """Collect placeholders from scene.

        Returns:
            List[PlaceholderItem]: Placeholder objects.
        """

        pass

    def get_placeholder_options(self, options=None):
        """Placeholder options for data showed.

        Returns:
            List[AbstractAttrDef]: Attribute definitions of
                placeholder options.
        """

        return []

    def get_placeholder_keys(self):
        """Get placeholder keys that are stored in scene.

        Returns:
            Set[str]: Key of placeholder keys that are stored in scene.
        """

        option_keys = get_attributes_keys(self.get_placeholder_options())
        option_keys.add("plugin_identifier")
        return option_keys

    def prepare_placeholders(self, placeholders):
        """Preparation part of placeholders.

        Args:
            placeholders (List[PlaceholderItem]): List of placeholders that
                will be processed.
        """

        pass

    @abstractmethod
    def populate_placeholder(self, placeholder):
        """Process single placeholder item.

        Processing of placeholders is defined by their order thus can't be
        processed in batch.

        Args:
            placeholder (PlaceholderItem): Placeholder that should be
                processed.
        """

        pass

    def repopulate_placeholder(self, placeholder):
        """Update scene with current context for passed placeholder.

        Can be used to re-run placeholder logic (if it make sense).
        """

        pass

    def get_plugin_shared_data(self, key):
        """Receive shared data across plugin and placeholders.

        Using shared data from builder but stored under plugin identifier.

        Args:
            key (str): Key under which are shared data stored.

        Returns:
            Union[None, Any]: None if key was not set.
        """

        plugin_data = self.builder.get_shared_data(self.identifier)
        if plugin_data is None:
            return None
        return plugin_data.get(key)

    def set_plugin_shared_data(self, key, value):
        """Store share data across plugin and placeholders.

        Using shared data from builder but stored under plugin identifier.

        Key should be self-explanatory to content.
        - wrong: 'folder'
        - good: 'folder_path'

        Args:
            key (str): Key under which is key stored.
            value (Any): Value that should be stored under the key.
        """

        plugin_data = self.builder.get_shared_data(self.identifier)
        if plugin_data is None:
            plugin_data = {}
        plugin_data[key] = value
        self.builder.set_shared_data(self.identifier, plugin_data)

    def get_plugin_shared_populate_data(self, key):
        """Receive shared data across plugin and placeholders.

        Using shared populate data from builder but stored under plugin
        identifier.

        Shared populate data are cleaned up during populate while loop.

        Args:
            key (str): Key under which are shared data stored.

        Returns:
            Union[None, Any]: None if key was not set.
        """

        plugin_data = self.builder.get_shared_populate_data(self.identifier)
        if plugin_data is None:
            return None
        return plugin_data.get(key)

    def set_plugin_shared_populate_data(self, key, value):
        """Store share data across plugin and placeholders.

        Using shared data from builder but stored under plugin identifier.

        Key should be self-explanatory to content.
        - wrong: 'folder'
        - good: 'folder_path'

        Shared populate data are cleaned up during populate while loop.

        Args:
            key (str): Key under which is key stored.
            value (Any): Value that should be stored under the key.
        """

        plugin_data = self.builder.get_shared_populate_data(self.identifier)
        if plugin_data is None:
            plugin_data = {}
        plugin_data[key] = value
        self.builder.set_shared_populate_data(self.identifier, plugin_data)


class PlaceholderItem(object):
    """Item representing single item in scene that is a placeholder to process.

    Items are always created and updated by their plugins. Each plugin can use
    modified class of 'PlaceholderItem' but only to add more options instead of
    new other.

    Scene identifier is used to avoid processing of the placeholder item
    multiple times so must be unique across whole workfile builder.

    Args:
        scene_identifier (str): Unique scene identifier. If placeholder is
            created from the same "node" it must have same identifier.
        data (Dict[str, Any]): Data related to placeholder. They're defined
            by plugin.
        plugin (PlaceholderPlugin): Plugin which created the placeholder item.
    """

    default_order = 100

    def __init__(self, scene_identifier, data, plugin):
        self._log = None
        self._scene_identifier = scene_identifier
        self._data = data
        self._plugin = plugin

        # Keep track about state of Placeholder process
        self._state = 0

        # Error messages to be shown in UI
        # - all other messages should be logged
        self._errors = []  # -> List[str]

    @property
    def plugin(self):
        """Access to plugin which created placeholder.

        Returns:
            PlaceholderPlugin: Plugin object.
        """

        return self._plugin

    @property
    def builder(self):
        """Access to builder.

        Returns:
            AbstractTemplateBuilder: Builder which is the top part of
                placeholder.
        """

        return self.plugin.builder

    @property
    def data(self):
        """Placeholder data which can modify how placeholder is processed.

        Possible general keys
        - order: Can define the order in which is placeholder processed.
                    Lower == earlier.

        Other keys are defined by placeholder and should validate them on item
        creation.

        Returns:
            Dict[str, Any]: Placeholder item data.
        """

        return self._data

    def to_dict(self):
        """Create copy of item's data.

        Returns:
            Dict[str, Any]: Placeholder data.
        """

        return copy.deepcopy(self.data)

    @property
    def log(self):
        if self._log is None:
            self._log = Logger.get_logger(repr(self))
        return self._log

    def __repr__(self):
        return "< {} {} >".format(
            self.__class__.__name__,
            self._scene_identifier
        )

    @property
    def order(self):
        """Order of item processing."""

        order = self._data.get("order")
        if order is None:
            return self.default_order
        return order

    @property
    def scene_identifier(self):
        return self._scene_identifier

    @property
    def finished(self):
        """Item was already processed."""

        return self._state == 2

    @property
    def in_progress(self):
        """Processing is in progress."""

        return self._state == 1

    def set_in_progress(self):
        """Change to in progress state."""

        self._state = 1

    def set_finished(self):
        """Change to finished state."""

        self._state = 2

    def set_failed(self, exception):
        self._errors.append(exception)

    def get_errors(self):
        """Exception with which the placeholder process failed.

        Gives ability to access the exception.
        """

        return self._errors


class PlaceholderLoadMixin(object):
    """Mixin prepared for loading placeholder plugins.

    Implementation prepares options for placeholders with
    'get_load_plugin_options'.

    For placeholder population is implemented 'populate_load_placeholder'.

    PlaceholderItem can have implemented methods:
    - 'load_failed' - called when loading of one representation failed
    - 'load_succeed' - called when loading of one representation succeeded
    """

    def get_load_plugin_options(self, options=None):
        """Unified attribute definitions for load placeholder.

        Common function for placeholder plugins used for loading of
        representations. Use it in 'get_placeholder_options'.

        Args:
            options (Dict[str, Any]): Already available options which are used
                as defaults for attributes.

        Returns:
            List[AbstractAttrDef]: Attribute definitions common for load
                plugins.
        """

        loaders_by_name = self.builder.get_loaders_by_name()
        loader_items = [
            {"value": loader_name, "label": loader.label or loader_name}
            for loader_name, loader in loaders_by_name.items()
        ]

        loader_items = list(sorted(loader_items, key=lambda i: i["label"]))
        options = options or {}

        # Get product types from all loaders excluding "*"
        product_types = set()
        for loader in loaders_by_name.values():
            product_types.update(loader.product_types)
        product_types.discard("*")

        # Sort for readability
        product_types = list(sorted(product_types))

        builder_type_enum_items = [
            {"label": "Current folder", "value": "context_folder"},
            # TODO implement linked folders
            # {"label": "Linked folders", "value": "linked_folders"},
            {"label": "All folders", "value": "all_folders"},
        ]
        build_type_label = "Folder Builder Type"
        build_type_help = (
            "Folder Builder Type\n"
            "\nBuilder type describe what template loader will look"
            " for."
            "\nCurrent Folder: Template loader will look for products"
            " of current context folder (Folder /assets/bob will"
            " find asset)"
            "\nAll folders: All folders matching the regex will be"
            " used."
        )

        product_type = options.get("product_type")
        if product_type is None:
            product_type = options.get("family")

        return [
            attribute_definitions.UISeparatorDef(),
            attribute_definitions.UILabelDef("Main attributes"),
            attribute_definitions.UISeparatorDef(),

            attribute_definitions.EnumDef(
                "builder_type",
                label=build_type_label,
                default=options.get("builder_type"),
                items=builder_type_enum_items,
                tooltip=build_type_help
            ),
            attribute_definitions.EnumDef(
                "product_type",
                label="Product type",
                default=product_type,
                items=product_types
            ),
            attribute_definitions.TextDef(
                "representation",
                label="Representation name",
                default=options.get("representation"),
                placeholder="ma, abc, ..."
            ),
            attribute_definitions.EnumDef(
                "loader",
                label="Loader",
                default=options.get("loader"),
                items=loader_items,
                tooltip=(
                    "Loader"
                    "\nDefines what AYON loader will be used to"
                    " load assets."
                    "\nUseable loader depends on current host's loader list."
                    "\nField is case sensitive."
                )
            ),
            attribute_definitions.TextDef(
                "loader_args",
                label="Loader Arguments",
                default=options.get("loader_args"),
                placeholder='{"camera":"persp", "lights":True}',
                tooltip=(
                    "Loader"
                    "\nDefines a dictionnary of arguments used to load assets."
                    "\nUseable arguments depend on current placeholder Loader."
                    "\nField should be a valid python dict."
                    " Anything else will be ignored."
                )
            ),
            attribute_definitions.NumberDef(
                "order",
                label="Order",
                default=options.get("order") or 0,
                decimals=0,
                minimum=0,
                maximum=999,
                tooltip=(
                    "Order"
                    "\nOrder defines asset loading priority (0 to 999)"
                    "\nPriority rule is : \"lowest is first to load\"."
                )
            ),
            attribute_definitions.UISeparatorDef(),
            attribute_definitions.UILabelDef("Optional attributes"),
            attribute_definitions.UISeparatorDef(),
            attribute_definitions.TextDef(
                "folder_path",
                label="Folder filter",
                default=options.get("folder_path"),
                placeholder="regex filtering by folder path",
                tooltip=(
                    "Filtering assets by matching"
                    " field regex to folder path"
                )
            ),
            attribute_definitions.TextDef(
                "product_name",
                label="Product filter",
                default=options.get("product_name"),
                placeholder="regex filtering by product name",
                tooltip=(
                    "Filtering assets by matching"
                    " field regex to product name"
                )
            ),
        ]

    def parse_loader_args(self, loader_args):
        """Helper function to parse string of loader arugments.

        Empty dictionary is returned if conversion fails.

        Args:
            loader_args (str): Loader args filled by user.

        Returns:
            Dict[str, Any]: Parsed arguments used as dictionary.
        """

        if not loader_args:
            return {}

        try:
            parsed_args = eval(loader_args)
            if isinstance(parsed_args, dict):
                return parsed_args

        except Exception as err:
            print(
                "Error while parsing loader arguments '{}'.\n{}: {}\n\n"
                "Continuing with default arguments. . .".format(
                    loader_args, err.__class__.__name__, err))

        return {}

    def _get_representations(self, placeholder):
        """Prepared query of representations based on load options.

        This function is directly connected to options defined in
        'get_load_plugin_options'.

        Note:
            This returns all representation documents from all versions of
                matching product. To filter for last version use
                '_reduce_last_version_repre_entities'.

        Args:
            placeholder (PlaceholderItem): Item which should be populated.

        Returns:
            List[Dict[str, Any]]: Representation documents matching filters
                from placeholder data.
        """

        # An OpenPype placeholder loaded in AYON
        if "asset" in placeholder.data:
            return []

        representation_name = placeholder.data["representation"]
        if not representation_name:
            return []

        project_name = self.builder.project_name
        current_folder_entity = self.builder.current_folder_entity

        folder_path_regex = placeholder.data["folder_path"]
        product_name_regex_value = placeholder.data["product_name"]
        product_name_regex = None
        if product_name_regex_value:
            product_name_regex = re.compile(product_name_regex_value)
<<<<<<< HEAD
        product_type = placeholder.data["product_type"]
=======
        product_type = placeholder.data.get("product_type")
        if product_type is None:
            product_type = placeholder.data["family"]
>>>>>>> fdc86c6a

        builder_type = placeholder.data["builder_type"]
        folder_ids = []
        if builder_type == "context_folder":
            folder_ids = [current_folder_entity["id"]]

        elif builder_type == "all_folders":
            folder_ids = {
                folder_entity["id"]
                for folder_entity in get_folders(
                    project_name,
                    folder_path_regex=folder_path_regex,
                    fields={"id"}
                )
            }

        if not folder_ids:
            return []

        products = list(get_products(
            project_name,
            folder_ids=folder_ids,
            product_types=[product_type],
            fields={"id", "name"}
        ))
        filtered_product_ids = set()
        for product in products:
            if (
                product_name_regex is None
                or product_name_regex.match(product["name"])
            ):
                filtered_product_ids.add(product["id"])

        if not filtered_product_ids:
            return []

        version_ids = set(
            version["id"]
            for version in get_last_versions(
                project_name, filtered_product_ids, fields={"id"}
            ).values()
        )
        return list(get_representations(
            project_name,
            representation_names={representation_name},
            version_ids=version_ids
        ))

    def _before_placeholder_load(self, placeholder):
        """Can be overridden. It's called before placeholder representations
        are loaded.
        """

        pass

    def _before_repre_load(self, placeholder, representation):
        """Can be overridden. It's called before representation is loaded."""

        pass

    def _reduce_last_version_repre_entities(self, repre_contexts):
        """Reduce representations to last version."""

        version_mapping_by_product_id = {}
        for repre_context in repre_contexts:
            product_id = repre_context["product"]["id"]
            version = repre_context["version"]["version"]
            version_mapping = version_mapping_by_product_id.setdefault(
                product_id, {}
            )
            version_mapping.setdefault(version, []).append(repre_context)

        output = []
        for version_mapping in version_mapping_by_product_id.values():
            last_version = max(version_mapping.keys())
            output.extend(version_mapping[last_version])
        return output

    def populate_load_placeholder(self, placeholder, ignore_repre_ids=None):
        """Load placeholder is going to load matching representations.

        Note:
            Ignore repre ids is to avoid loading the same representation again
            on load. But the representation can be loaded with different loader
            and there could be published new version of matching product for
            the representation. We should maybe expect containers.

            Also import loaders don't have containers at all...

        Args:
            placeholder (PlaceholderItem): Placeholder item with information
                about requested representations.
            ignore_repre_ids (Iterable[Union[str, ObjectId]]): Representation
                ids that should be skipped.
        """

        if ignore_repre_ids is None:
            ignore_repre_ids = set()

        # TODO check loader existence
        loader_name = placeholder.data["loader"]
        loader_args = self.parse_loader_args(placeholder.data["loader_args"])

        placeholder_representations = [
            repre_entity
            for repre_entity in self._get_representations(placeholder)
            if repre_entity["id"] not in ignore_repre_ids
        ]

        repre_load_contexts = get_representation_contexts(
            self.project_name, placeholder_representations
        )
        filtered_repre_contexts = self._reduce_last_version_repre_entities(
            repre_load_contexts.values()
        )
        if not filtered_repre_contexts:
            self.log.info((
                "There's no representation for this placeholder: {}"
            ).format(placeholder.scene_identifier))
            if not placeholder.data.get("keep_placeholder", True):
                self.delete_placeholder(placeholder)
            return

        loaders_by_name = self.builder.get_loaders_by_name()
        self._before_placeholder_load(
            placeholder
        )

        failed = False
        for repre_load_context in filtered_repre_contexts:
            folder_path = repre_load_context["folder"]["path"]
            product_name = repre_load_context["product"]["name"]
            representation = repre_load_context["representation"]
            self._before_repre_load(
                placeholder, representation
            )
            self.log.info(
                "Loading {} from {} with loader {}\n"
                "Loader arguments used : {}".format(
                    product_name,
                    folder_path,
                    loader_name,
                    placeholder.data["loader_args"],
                )
            )
            try:
                container = load_with_repre_context(
                    loaders_by_name[loader_name],
                    repre_load_context,
                    options=loader_args
                )

            except Exception:
                self.load_failed(placeholder, representation)
                failed = True
            else:
                self.load_succeed(placeholder, container)

        # Run post placeholder process after load of all representations
        self.post_placeholder_process(placeholder, failed)

        if failed:
            self.log.debug(
                "Placeholder cleanup skipped due to failed placeholder "
                "population."
            )
            return
        if not placeholder.data.get("keep_placeholder", True):
            self.delete_placeholder(placeholder)

    def load_failed(self, placeholder, representation):
        if hasattr(placeholder, "load_failed"):
            placeholder.load_failed(representation)

    def load_succeed(self, placeholder, container):
        if hasattr(placeholder, "load_succeed"):
            placeholder.load_succeed(container)

    def post_placeholder_process(self, placeholder, failed):
        """Cleanup placeholder after load of its corresponding representations.

        Args:
            placeholder (PlaceholderItem): Item which was just used to load
                representation.
            failed (bool): Loading of representation failed.
        """

        pass

    def delete_placeholder(self, placeholder):
        """Called when all item population is done."""
        self.log.debug("Clean up of placeholder is not implemented.")


class PlaceholderCreateMixin(object):
    """Mixin prepared for creating placeholder plugins.

    Implementation prepares options for placeholders with
    'get_create_plugin_options'.

    For placeholder population is implemented 'populate_create_placeholder'.

    PlaceholderItem can have implemented methods:
    - 'create_failed' - called when creating of an instance failed
    - 'create_succeed' - called when creating of an instance succeeded
    """

    def get_create_plugin_options(self, options=None):
        """Unified attribute definitions for create placeholder.

        Common function for placeholder plugins used for creating of
        publishable instances. Use it with 'get_placeholder_options'.

        Args:
            options (Dict[str, Any]): Already available options which are used
                as defaults for attributes.

        Returns:
            List[AbstractAttrDef]: Attribute definitions common for create
                plugins.
        """

        creators_by_name = self.builder.get_creators_by_name()

        creator_items = [
            (creator_name, creator.label or creator_name)
            for creator_name, creator in creators_by_name.items()
        ]

        creator_items.sort(key=lambda i: i[1])
        options = options or {}
        return [
            attribute_definitions.UISeparatorDef(),
            attribute_definitions.UILabelDef("Main attributes"),
            attribute_definitions.UISeparatorDef(),

            attribute_definitions.EnumDef(
                "creator",
                label="Creator",
                default=options.get("creator"),
                items=creator_items,
                tooltip=(
                    "Creator"
                    "\nDefines what AYON creator will be used to"
                    " create publishable instance."
                    "\nUseable creator depends on current host's creator list."
                    "\nField is case sensitive."
                )
            ),
            attribute_definitions.TextDef(
                "create_variant",
                label="Variant",
                default=options.get("create_variant"),
                placeholder='Main',
                tooltip=(
                    "Creator"
                    "\nDefines variant name which will be use for "
                    "\ncompiling of product name."
                )
            ),
            attribute_definitions.UISeparatorDef(),
            attribute_definitions.NumberDef(
                "order",
                label="Order",
                default=options.get("order") or 0,
                decimals=0,
                minimum=0,
                maximum=999,
                tooltip=(
                    "Order"
                    "\nOrder defines creating instance priority (0 to 999)"
                    "\nPriority rule is : \"lowest is first to load\"."
                )
            )
        ]

    def populate_create_placeholder(self, placeholder, pre_create_data=None):
        """Create placeholder is going to create matching publishabe instance.

        Args:
            placeholder (PlaceholderItem): Placeholder item with information
                about requested publishable instance.
            pre_create_data (dict): dictionary of configuration from Creator
                configuration in UI
        """

        legacy_create = self.builder.use_legacy_creators
        creator_name = placeholder.data["creator"]
        create_variant = placeholder.data["create_variant"]

        creator_plugin = self.builder.get_creators_by_name()[creator_name]

        # create product name
        context = self._builder.get_current_context()
        project_name = context["project_name"]
        folder_path = context["folder_path"]
        task_name = context["task_name"]
        host_name = self.builder.host_name

        folder_entity = get_folder_by_path(project_name, folder_path)
        if not folder_entity:
            raise ValueError("Current context does not have set folder")
        task_entity = get_task_by_name(
            project_name, folder_entity["id"], task_name
        )

        product_name = creator_plugin.get_product_name(
            project_name,
            folder_entity,
            task_entity,
            create_variant,
            host_name
        )

        creator_data = {
            "creator_name": creator_name,
            "create_variant": create_variant,
            "product_name": product_name,
            "creator_plugin": creator_plugin
        }

        self._before_instance_create(placeholder)

        # compile product name from variant
        try:
            if legacy_create:
                creator_instance = creator_plugin(
                    product_name,
                    folder_path
                ).process()
            else:
                creator_instance = self.builder.create_context.create(
                    creator_plugin.identifier,
                    create_variant,
                    folder_entity,
                    task_name=task_name,
                    pre_create_data=pre_create_data
                )

        except:  # noqa: E722
            failed = True
            self.create_failed(placeholder, creator_data)

        else:
            failed = False
            self.create_succeed(placeholder, creator_instance)

        self.post_placeholder_process(placeholder, failed)

        if failed:
            self.log.debug(
                "Placeholder cleanup skipped due to failed placeholder "
                "population."
            )
            return

        if not placeholder.data.get("keep_placeholder", True):
            self.delete_placeholder(placeholder)

    def create_failed(self, placeholder, creator_data):
        if hasattr(placeholder, "create_failed"):
            placeholder.create_failed(creator_data)

    def create_succeed(self, placeholder, creator_instance):
        if hasattr(placeholder, "create_succeed"):
            placeholder.create_succeed(creator_instance)

    def post_placeholder_process(self, placeholder, failed):
        """Cleanup placeholder after load of its corresponding representations.

        Args:
            placeholder (PlaceholderItem): Item which was just used to load
                representation.
            failed (bool): Loading of representation failed.
        """
        pass

    def delete_placeholder(self, placeholder):
        """Called when all item population is done."""
        self.log.debug("Clean up of placeholder is not implemented.")

    def _before_instance_create(self, placeholder):
        """Can be overridden. Is called before instance is created."""

        pass


class LoadPlaceholderItem(PlaceholderItem):
    """PlaceholderItem for plugin which is loading representations.

    Connected to 'PlaceholderLoadMixin'.
    """

    def __init__(self, *args, **kwargs):
        super(LoadPlaceholderItem, self).__init__(*args, **kwargs)
        self._failed_representations = []

    def load_failed(self, representation):
        self._failed_representations.append(representation)


class CreatePlaceholderItem(PlaceholderItem):
    """PlaceholderItem for plugin which is creating publish instance.

    Connected to 'PlaceholderCreateMixin'.
    """

    def __init__(self, *args, **kwargs):
        super(CreatePlaceholderItem, self).__init__(*args, **kwargs)
        self._failed_created_publish_instances = []

    def get_errors(self):
        if not self._failed_created_publish_instances:
            return []
        message = (
            "Failed to create {} instance using Creator {}"
        ).format(
            len(self._failed_created_publish_instances),
            self.data["creator"]
        )
        return [message]

    def create_failed(self, creator_data):
        self._failed_created_publish_instances.append(creator_data)<|MERGE_RESOLUTION|>--- conflicted
+++ resolved
@@ -1465,13 +1465,9 @@
         product_name_regex = None
         if product_name_regex_value:
             product_name_regex = re.compile(product_name_regex_value)
-<<<<<<< HEAD
-        product_type = placeholder.data["product_type"]
-=======
         product_type = placeholder.data.get("product_type")
         if product_type is None:
             product_type = placeholder.data["family"]
->>>>>>> fdc86c6a
 
         builder_type = placeholder.data["builder_type"]
         folder_ids = []
