import os
from bson.objectid import ObjectId
from datetime import datetime
import threading
import platform
import copy
from collections import deque

from avalon.api import AvalonMongoDB

from openpype.modules import OpenPypeModule
from openpype_interfaces import ITrayModule
from openpype.api import (
    Anatomy,
    get_project_settings,
    get_system_settings,
    get_local_site_id)
from openpype.lib import PypeLogger
from openpype.settings.lib import (
    get_default_anatomy_settings,
    get_anatomy_settings)

from .providers.local_drive import LocalDriveHandler
from .providers import lib

from .utils import time_function, SyncStatus


log = PypeLogger().get_logger("SyncServer")


class SyncServerModule(OpenPypeModule, ITrayModule):
    """
       Synchronization server that is syncing published files from local to
       any of implemented providers (like GDrive, S3 etc.)
       Runs in the background and checks all representations, looks for files
       that are marked to be in different location than 'studio' (temporary),
       checks if 'created_dt' field is present denoting successful sync
       with provider destination.
       Sites structure is created during publish OR by calling 'add_site'
       method.

       By default it will always contain 1 record with
       "name" ==  self.presets["active_site"] and
       filled "created_dt" AND 1 or multiple records for all defined
       remote sites, where "created_dt" is not present.
       This highlights that file should be uploaded to
       remote destination

       ''' - example of synced file test_Cylinder_lookMain_v010.ma to GDrive
        "files" : [
        {
            "path" : "{root}/Test/Assets/Cylinder/publish/look/lookMain/v010/
                     test_Cylinder_lookMain_v010.ma",
            "_id" : ObjectId("5eeb25e411e06a16209ab78f"),
            "hash" : "test_Cylinder_lookMain_v010,ma|1592468963,24|4822",
            "size" : NumberLong(4822),
            "sites" : [
                {
                    "name": "john_local_XD4345",
                    "created_dt" : ISODate("2020-05-22T08:05:44.000Z")
                },
                {
                    "id" : ObjectId("5eeb25e411e06a16209ab78f"),
                    "name": "gdrive",
                    "created_dt" : ISODate("2020-05-55T08:54:35.833Z")
                ]
            }
        },
        '''
        Each Tray app has assigned its own  self.presets["local_id"]
        used in sites as a name.
        Tray is searching only for records where name matches its
        self.presets["active_site"] + self.presets["remote_site"].
        "active_site" could be storage in studio ('studio'), or specific
        "local_id" when user is working disconnected from home.
        If the local record has its "created_dt" filled, it is a source and
        process will try to upload the file to all defined remote sites.

        Remote files "id" is real id that could be used in appropriate API.
        Local files have "id" too, for conformity, contains just file name.
        It is expected that multiple providers will be implemented in separate
        classes and registered in 'providers.py'.

    """
    # limit querying DB to look for X number of representations that should
    # be sync, we try to run more loops with less records
    # actual number of files synced could be lower as providers can have
    # different limits imposed by its API
    # set 0 to no limit
    REPRESENTATION_LIMIT = 100
    DEFAULT_SITE = 'studio'
    LOCAL_SITE = 'local'
    LOG_PROGRESS_SEC = 5  # how often log progress to DB
    DEFAULT_PRIORITY = 50  # higher is better, allowed range 1 - 1000

    name = "sync_server"
    label = "Sync Queue"

    def initialize(self, module_settings):
        """
            Called during Module Manager creation.

            Collects needed data, checks asyncio presence.
            Sets 'enabled' according to global settings for the module.
            Shouldnt be doing any initialization, thats a job for 'tray_init'
        """
        self.enabled = module_settings[self.name]["enabled"]

        # some parts of code need to run sequentially, not in async
        self.lock = None
        self._sync_system_settings = None
        # settings for all enabled projects for sync
        self._sync_project_settings = None
        self.sync_server_thread = None  # asyncio requires new thread

        self.action_show_widget = None
        self._paused = False
        self._paused_projects = set()
        self._paused_representations = set()
        self._anatomies = {}

        self._connection = None

        # list of long blocking tasks
        self.long_running_tasks = deque()
        # projects that long tasks are running on
        self.projects_processed = set()

    """ Start of Public API """
    def add_site(self, collection, representation_id, site_name=None,
                 force=False):
        """
            Adds new site to representation to be synced.

            'collection' must have synchronization enabled (globally or
            project only)

            Used as a API endpoint from outside applications (Loader etc)

            Args:
                collection (string): project name (must match DB)
                representation_id (string): MongoDB _id value
                site_name (string): name of configured and active site
                force (bool): reset site if exists

            Returns:
                throws ValueError if any issue
        """
        if not self.get_sync_project_setting(collection):
            raise ValueError("Project not configured")

        if not site_name:
            site_name = self.DEFAULT_SITE

        self.reset_site_on_representation(collection,
                                          representation_id,
                                          site_name=site_name, force=force)

    # public facing API
    def remove_site(self, collection, representation_id, site_name,
                    remove_local_files=False):
        """
            Removes 'site_name' for particular 'representation_id' on
            'collection'

            Args:
                collection (string): project name (must match DB)
                representation_id (string): MongoDB _id value
                site_name (string): name of configured and active site
                remove_local_files (bool): remove only files for 'local_id'
                    site

            Returns:
                throws ValueError if any issue
        """
        if not self.get_sync_project_setting(collection):
            raise ValueError("Project not configured")

        self.reset_site_on_representation(collection,
                                          representation_id,
                                          site_name=site_name,
                                          remove=True)
        if remove_local_files:
            self._remove_local_file(collection, representation_id, site_name)

    def clear_project(self, collection, site_name):
        """
            Clear 'collection' of 'site_name' and its local files

            Works only on real local sites, not on 'studio'
        """
        query = {
            "type": "representation",
            "files.sites.name": site_name
        }

        representations = list(
            self.connection.database[collection].find(query))
        if not representations:
            self.log.debug("No repre found")
            return

        for repre in representations:
            self.remove_site(collection, repre.get("_id"), site_name, True)

    def create_validate_project_task(self, collection, site_name):
        """Adds metadata about project files validation on a queue.

            This process will loop through all representation and check if
            their files actually exist on an active site.

            This might be useful for edge cases when artists is switching
            between sites, remote site is actually physically mounted and
            active site has same file urls etc.

            Task will run on a asyncio loop, shouldn't be blocking.
        """
        task = {
            "type": "validate",
            "project_name": collection,
            "func": lambda: self.validate_project(collection, site_name)
        }
        self.projects_processed.add(collection)
        self.long_running_tasks.append(task)

    def validate_project(self, collection, site_name, remove_missing=False):
        """
            Validate 'collection' of 'site_name' and its local files

            If file present and not marked with a 'site_name' in DB, DB is
            updated with site name and file modified date.

            Args:
                module (SyncServerModule)
                collection (string): project name
                site_name (string): active site name
                remove_missing (bool): if True remove sites in DB if missing
                    physically
        """
        self.log.debug("Validation of {} for {} started".format(collection,
                                                                site_name))
        query = {
            "type": "representation"
        }

        representations = list(
            self.connection.database[collection].find(query))
        if not representations:
            self.log.debug("No repre found")
            return

        sites_added = 0
        sites_removed = 0
        for repre in representations:
            repre_id = repre["_id"]
            for repre_file in repre.get("files", []):
                try:
                    has_site = site_name in [site["name"]
                                             for site in repre_file["sites"]]
                except TypeError:
                    self.log.debug("Structure error in {}".format(repre_id))
                    continue

                if has_site and not remove_missing:
                    continue

                file_path = repre_file.get("path", "")
                local_file_path = self.get_local_file_path(collection,
                                                           site_name,
                                                           file_path)

                if local_file_path and os.path.exists(local_file_path):
                    self.log.debug("Adding site {} for {}".format(site_name,
                                                                  repre_id))
                    if not has_site:
                        query = {
                            "_id": repre_id
                        }
                        created_dt = datetime.fromtimestamp(
                            os.path.getmtime(local_file_path))
                        elem = {"name": site_name,
                                "created_dt": created_dt}
                        self._add_site(collection, query, [repre], elem,
                                       site_name=site_name,
                                       file_id=repre_file["_id"])
                        sites_added += 1
                else:
                    if has_site and remove_missing:
                        self.log.debug("Removing site {} for {}".
                                       format(site_name, repre_id))
                        self.reset_provider_for_file(collection,
                                                     repre_id,
                                                     file_id=repre_file["_id"],
                                                     remove=True)
                        sites_removed += 1

        if sites_added % 100 == 0:
            self.log.debug("Sites added {}".format(sites_added))

        self.log.debug("Validation of {} for {} ended".format(collection,
                                                              site_name))
        self.log.info("Sites added {}, sites removed {}".format(sites_added,
                                                                sites_removed))

    def pause_representation(self, collection, representation_id, site_name):
        """
            Sets 'representation_id' as paused, eg. no syncing should be
            happening on it.

            Args:
                collection (string): project name
                representation_id (string): MongoDB objectId value
                site_name (string): 'gdrive', 'studio' etc.
        """
        log.info("Pausing SyncServer for {}".format(representation_id))
        self._paused_representations.add(representation_id)
        self.reset_site_on_representation(collection, representation_id,
                                          site_name=site_name, pause=True)

    def unpause_representation(self, collection, representation_id, site_name):
        """
            Sets 'representation_id' as unpaused.

            Does not fail or warn if repre wasn't paused.

            Args:
                collection (string): project name
                representation_id (string): MongoDB objectId value
                site_name (string): 'gdrive', 'studio' etc.
        """
        log.info("Unpausing SyncServer for {}".format(representation_id))
        try:
            self._paused_representations.remove(representation_id)
        except KeyError:
            pass
        # self.paused_representations is not persistent
        self.reset_site_on_representation(collection, representation_id,
                                          site_name=site_name, pause=False)

    def is_representation_paused(self, representation_id,
                                 check_parents=False, project_name=None):
        """
            Returns if 'representation_id' is paused or not.

            Args:
                representation_id (string): MongoDB objectId value
                check_parents (bool): check if parent project or server itself
                    are not paused
                project_name (string): project to check if paused

                if 'check_parents', 'project_name' should be set too
            Returns:
                (bool)
        """
        condition = representation_id in self._paused_representations
        if check_parents and project_name:
            condition = condition or \
                self.is_project_paused(project_name) or \
                self.is_paused()
        return condition

    def pause_project(self, project_name):
        """
            Sets 'project_name' as paused, eg. no syncing should be
            happening on all representation inside.

            Args:
                project_name (string): collection name
        """
        log.info("Pausing SyncServer for {}".format(project_name))
        self._paused_projects.add(project_name)

    def unpause_project(self, project_name):
        """
            Sets 'project_name' as unpaused

            Does not fail or warn if project wasn't paused.

            Args:
                project_name (string): collection name
        """
        log.info("Unpausing SyncServer for {}".format(project_name))
        try:
            self._paused_projects.remove(project_name)
        except KeyError:
            pass

    def is_project_paused(self, project_name, check_parents=False):
        """
            Returns if 'project_name' is paused or not.

            Args:
                project_name (string): collection name
                check_parents (bool): check if server itself
                    is not paused
            Returns:
                (bool)
        """
        condition = project_name in self._paused_projects
        if check_parents:
            condition = condition or self.is_paused()
        return condition

    def pause_server(self):
        """
            Pause sync server

            It won't check anything, not uploading/downloading...
        """
        log.info("Pausing SyncServer")
        self._paused = True

    def unpause_server(self):
        """
            Unpause server
        """
        log.info("Unpausing SyncServer")
        self._paused = False

    def is_paused(self):
        """ Is server paused """
        return self._paused

    def get_active_sites(self, project_name):
        """
            Returns list of active sites for 'project_name'.

            By default it returns ['studio'], this site is default
            and always present even if SyncServer is not enabled. (for publish)

            Used mainly for Local settings for user override.

            Args:
                project_name (string):

            Returns:
                (list) of strings
        """
        return self.get_active_sites_from_settings(
            get_project_settings(project_name))

    def get_active_sites_from_settings(self, settings):
        """
            List available active sites from incoming 'settings'. Used for
            returning 'default' values for Local Settings

            Args:
                settings (dict): full settings (global + project)
            Returns:
                (list) of strings
        """
        sync_settings = self._parse_sync_settings_from_settings(settings)

        return self._get_enabled_sites_from_settings(sync_settings)

    def get_active_site(self, project_name):
        """
            Returns active (mine) site for 'project_name' from settings

            Returns:
                (string)
        """
        active_site = self.get_sync_project_setting(
            project_name)['config']['active_site']
        if active_site == self.LOCAL_SITE:
            return get_local_site_id()
        return active_site

    # remote sites
    def get_remote_sites(self, project_name):
        """
            Returns all remote sites configured on 'project_name'.

            If 'project_name' is not enabled for syncing returns [].

            Used by Local setting to allow user choose remote site.

            Args:
                project_name (string):

            Returns:
                (list) of strings
        """
        return self.get_remote_sites_from_settings(
            get_project_settings(project_name))

    def get_remote_sites_from_settings(self, settings):
        """
            Get remote sites for returning 'default' values for Local Settings
        """
        sync_settings = self._parse_sync_settings_from_settings(settings)

        return self._get_remote_sites_from_settings(sync_settings)

    def get_remote_site(self, project_name):
        """
            Returns remote (theirs) site for 'project_name' from settings
        """
        remote_site = self.get_sync_project_setting(
            project_name)['config']['remote_site']
        if remote_site == self.LOCAL_SITE:
            return get_local_site_id()

        return remote_site

    def get_local_normalized_site(self, site_name):
        """
            Return 'site_name' or 'local' if 'site_name' is local id.

            In some places Settings or Local Settings require 'local' instead
            of real site name.
        """
        if site_name == get_local_site_id():
            site_name = self.LOCAL_SITE

        return site_name

    # Methods for Settings UI to draw appropriate forms
    @classmethod
    def get_system_settings_schema(cls):
        """ Gets system level schema of  configurable items

            Used for Setting UI to provide forms.
        """
        ret_dict = {}
        for provider_code in lib.factory.providers:
            ret_dict[provider_code] = \
                lib.factory.get_provider_cls(provider_code). \
                get_system_settings_schema()

        return ret_dict

    @classmethod
    def get_project_settings_schema(cls):
        """ Gets project level schema of configurable items.

            It is not using Setting! Used for Setting UI to provide forms.
        """
        ret_dict = {}
        for provider_code in lib.factory.providers:
            ret_dict[provider_code] = \
                lib.factory.get_provider_cls(provider_code). \
                get_project_settings_schema()

        return ret_dict

    @classmethod
    def get_local_settings_schema(cls):
        """ Gets local level schema of configurable items.

            It is not using Setting! Used for Setting UI to provide forms.
        """
        ret_dict = {}
        for provider_code in lib.factory.providers:
            ret_dict[provider_code] = \
                lib.factory.get_provider_cls(provider_code). \
                get_local_settings_schema()

        return ret_dict

    # Needs to be refactored after Settings are updated
    # # Methods for Settings to get appriate values to fill forms
    # def get_configurable_items(self, scope=None):
    #     """
    #         Returns list of sites that could be configurable for all projects
    #
    #         Could be filtered by 'scope' argument (list)
    #
    #         Args:
    #             scope (list of utils.EditableScope)
    #
    #         Returns:
    #             (dict of list of dict)
    #             {
    #                 siteA : [
    #                     {
    #                         key:"root", label:"root",
    #                         "value":"{'work': 'c:/projects'}",
    #                         "type": "dict",
    #                         "children":[
    #                             { "key": "work",
    #                               "type": "text",
    #                               "value": "c:/projects"}
    #                         ]
    #                     },
    #                     {
    #                         key:"credentials_url", label:"Credentials url",
    #                         "value":"'c:/projects/cred.json'", "type": "text",  # noqa: E501
    #                         "namespace": "{project_setting}/global/sync_server/  # noqa: E501
    #                                  sites"
    #                     }
    #                 ]
    #             }
    #     """
    #     editable = {}
    #     applicable_projects = list(self.connection.projects())
    #     applicable_projects.append(None)
    #     for project in applicable_projects:
    #         project_name = None
    #         if project:
    #             project_name = project["name"]
    #
    #         items = self.get_configurable_items_for_project(project_name,
    #                                                         scope)
    #         editable.update(items)
    #
    #     return editable
    #
    # def get_local_settings_schema_for_project(self, project_name):
    #     """Wrapper for Local settings - for specific 'project_name'"""
    #     return self.get_configurable_items_for_project(project_name,
    #                                                    EditableScopes.LOCAL)
    #
    # def get_configurable_items_for_project(self, project_name=None,
    #                                        scope=None):
    #     """
    #         Returns list of items that could be configurable for specific
    #         'project_name'
    #
    #         Args:
    #             project_name (str) - None > default project,
    #             scope (list of utils.EditableScope)
    #                 (optional, None is all scopes, default is LOCAL)
    #
    #         Returns:
    #             (dict of list of dict)
    #         {
    #             siteA : [
    #                 {
    #                     key:"root", label:"root",
    #                     "type": "dict",
    #                     "children":[
    #                         { "key": "work",
    #                           "type": "text",
    #                           "value": "c:/projects"}
    #                     ]
    #                 },
    #                 {
    #                     key:"credentials_url", label:"Credentials url",
    #                     "value":"'c:/projects/cred.json'", "type": "text",
    #                     "namespace": "{project_setting}/global/sync_server/
    #                                  sites"
    #                 }
    #             ]
    #         }
    #     """
    #     allowed_sites = set()
    #     sites = self.get_all_site_configs(project_name)
    #     if project_name:
    #         # Local Settings can select only from allowed sites for project
    #         allowed_sites.update(set(self.get_active_sites(project_name)))
    #         allowed_sites.update(set(self.get_remote_sites(project_name)))
    #
    #     editable = {}
    #     for site_name in sites.keys():
    #         if allowed_sites and site_name not in allowed_sites:
    #             continue
    #
    #         items = self.get_configurable_items_for_site(project_name,
    #                                                      site_name,
    #                                                      scope)
    #         # Local Settings need 'local' instead of real value
    #         site_name = site_name.replace(get_local_site_id(), 'local')
    #         editable[site_name] = items
    #
    #     return editable
    #
    # def get_configurable_items_for_site(self, project_name=None,
    #                                     site_name=None,
    #                                     scope=None):
    #     """
    #         Returns list of items that could be configurable.
    #
    #         Args:
    #             project_name (str) - None > default project
    #             site_name (str)
    #             scope (list of utils.EditableScope)
    #                 (optional, None is all scopes)
    #
    #         Returns:
    #             (list)
    #             [
    #                 {
    #                     key:"root", label:"root", type:"dict",
    #                     "children":[
    #                         { "key": "work",
    #                           "type": "text",
    #                           "value": "c:/projects"}
    #                     ]
    #                 }, ...
    #             ]
    #     """
    #     provider_name = self.get_provider_for_site(site=site_name)
    #     items = lib.factory.get_provider_configurable_items(provider_name)
    #
    #     if project_name:
    #         sync_s = self.get_sync_project_setting(project_name,
    #                                                exclude_locals=True,
    #                                                cached=False)
    #     else:
    #         sync_s = get_default_project_settings(exclude_locals=True)
    #         sync_s = sync_s["global"]["sync_server"]
    #         sync_s["sites"].update(
    #             self._get_default_site_configs(self.enabled))
    #
    #     editable = []
    #     if type(scope) is not list:
    #         scope = [scope]
    #     scope = set(scope)
    #     for key, properties in items.items():
    #         if scope is None or scope.intersection(set(properties["scope"])):
    #             val = sync_s.get("sites", {}).get(site_name, {}).get(key)
    #
    #             item = {
    #                 "key": key,
    #                 "label": properties["label"],
    #                 "type": properties["type"]
    #             }
    #
    #             if properties.get("namespace"):
    #                 item["namespace"] = properties.get("namespace")
    #                 if "platform" in item["namespace"]:
    #                     try:
    #                         if val:
    #                             val = val[platform.system().lower()]
    #                     except KeyError:
    #                         st = "{}'s field value {} should be".format(key, val)  # noqa: E501
    #                         log.error(st + " multiplatform dict")
    #
    #                 item["namespace"] = item["namespace"].replace('{site}',
    #                                                               site_name)
    #             children = []
    #             if properties["type"] == "dict":
    #                 if val:
    #                     for val_key, val_val in val.items():
    #                         child = {
    #                             "type": "text",
    #                             "key": val_key,
    #                             "value": val_val
    #                         }
    #                         children.append(child)
    #
    #             if properties["type"] == "dict":
    #                 item["children"] = children
    #             else:
    #                 item["value"] = val
    #
    #             editable.append(item)
    #
    #     return editable

    def reset_timer(self):
        """
            Called when waiting for next loop should be skipped.

            In case of user's involvement (reset site), start that right away.
        """
        self.sync_server_thread.reset_timer()

    def get_enabled_projects(self):
        """Returns list of projects which have SyncServer enabled."""
        enabled_projects = []

        if self.enabled:
            for project in self.connection.projects(projection={"name": 1}):
                project_name = project["name"]
                project_settings = self.get_sync_project_setting(project_name)
                if project_settings and project_settings.get("enabled"):
                    enabled_projects.append(project_name)

        return enabled_projects

    def handle_alternate_site(self, collection, representation, processed_site,
                              file_id, synced_file_id):
        """
            For special use cases where one site vendors another.

            Current use case is sftp site vendoring (exposing) same data as
            regular site (studio). Each site is accessible for different
            audience. 'studio' for artists in a studio, 'sftp' for externals.

            Change of file status on one site actually means same change on
            'alternate' site. (eg. artists publish to 'studio', 'sftp' is using
            same location >> file is accesible on 'sftp' site right away.

            Args:
                collection (str): name of project
                representation (dict)
                processed_site (str): real site_name of published/uploaded file
                file_id (ObjectId): DB id of file handled
                synced_file_id (str): id of the created file returned
                    by provider
        """
        sites = self.sync_system_settings.get("sites", {})
        for site_name, site_info in sites.items():
            if processed_site in site_info.get("alternative_sites", []):
                query = {
                    "_id": representation["_id"]
                }
                elem = {"name": "sftp",
                        "created_dt": datetime.now(),
                        "id": synced_file_id}

                self.log.debug("Adding alternate {} to {}".format(
                    site_name, representation["_id"]))
                self._add_site(collection, query,
                               [representation], elem,
                               site_name, file_id=file_id, force=True)
    """ End of Public API """

    def get_local_file_path(self, collection, site_name, file_path):
        """
            Externalized for app
        """
        handler = LocalDriveHandler(collection, site_name)
        local_file_path = handler.resolve_path(file_path)

        return local_file_path

    def _get_remote_sites_from_settings(self, sync_settings):
        if not self.enabled or not sync_settings.get('enabled'):
            return []

        remote_sites = [self.DEFAULT_SITE, self.LOCAL_SITE]
        if sync_settings:
            remote_sites.extend(sync_settings.get("sites").keys())

        return list(set(remote_sites))

    def _get_enabled_sites_from_settings(self, sync_settings):
        sites = [self.DEFAULT_SITE]
        if self.enabled and sync_settings.get('enabled'):
            sites.append(self.LOCAL_SITE)

        return sites

    def tray_init(self):
        """
            Actual initialization of Sync Server for Tray.

            Called when tray is initialized, it checks if module should be
            enabled. If not, no initialization necessary.
        """
        self.server_init()

        from .tray.app import SyncServerWindow
        self.widget = SyncServerWindow(self)

    def server_init(self):
        """Actual initialization of Sync Server."""
        # import only in tray or Python3, because of Python2 hosts
        from .sync_server import SyncServerThread

        if not self.enabled:
            return

        enabled_projects = self.get_enabled_projects()
        if not enabled_projects:
            self.enabled = False
            return

        self.lock = threading.Lock()

        self.sync_server_thread = SyncServerThread(self)

    def tray_start(self):
        """
            Triggered when Tray is started.

            Checks if configuration presets are available and if there is
            any provider ('gdrive', 'S3') that is activated
            (eg. has valid credentials).

        Returns:
            None
        """
        self.server_start()

    def server_start(self):
        if self.sync_project_settings and self.enabled:
            self.sync_server_thread.start()
        else:
            log.info("No presets or active providers. " +
                     "Synchronization not possible.")

    def tray_exit(self):
        """
            Stops sync thread if running.

            Called from Module Manager
        """
        self.server_exit()

    def server_exit(self):
        if not self.sync_server_thread:
            return

        if not self.is_running:
            return
        try:
            log.info("Stopping sync server server")
            self.sync_server_thread.is_running = False
            self.sync_server_thread.stop()
            log.info("Sync server stopped")
        except Exception:
            log.warning(
                "Error has happened during Killing sync server",
                exc_info=True
            )

    def tray_menu(self, parent_menu):
        if not self.enabled:
            return

        from Qt import QtWidgets
        """Add menu or action to Tray(or parent)'s menu"""
        action = QtWidgets.QAction(self.label, parent_menu)
        action.triggered.connect(self.show_widget)
        parent_menu.addAction(action)
        parent_menu.addSeparator()

        self.action_show_widget = action

    @property
    def is_running(self):
        return self.sync_server_thread.is_running

    def get_anatomy(self, project_name):
        """
            Get already created or newly created anatomy for project

            Args:
                project_name (string):

            Return:
                (Anatomy)
        """
        return self._anatomies.get('project_name') or Anatomy(project_name)

    @property
    def connection(self):
        if self._connection is None:
            self._connection = AvalonMongoDB()

        return self._connection

    @property
    def sync_system_settings(self):
        if self._sync_system_settings is None:
            self._sync_system_settings = get_system_settings()["modules"].\
                get("sync_server")

        return self._sync_system_settings

    @property
    def sync_project_settings(self):
        if self._sync_project_settings is None:
            self.set_sync_project_settings()

        return self._sync_project_settings

    def set_sync_project_settings(self, exclude_locals=False):
        """
            Set sync_project_settings for all projects (caching)
            Args:
                exclude_locals (bool): ignore overrides from Local Settings
            For performance
        """
        sync_project_settings = self._prepare_sync_project_settings(
            exclude_locals)

        self._sync_project_settings = sync_project_settings

    def _prepare_sync_project_settings(self, exclude_locals):
        sync_project_settings = {}
        system_sites = self.get_all_site_configs()
        project_docs = self.connection.projects(
            projection={"name": 1},
            only_active=True
        )
        for project_doc in project_docs:
            project_name = project_doc["name"]
            sites = copy.deepcopy(system_sites)  # get all configured sites
            proj_settings = self._parse_sync_settings_from_settings(
                get_project_settings(project_name,
                                     exclude_locals=exclude_locals))
            sites.update(self._get_default_site_configs(
                proj_settings["enabled"], project_name))
            sites.update(proj_settings['sites'])
            proj_settings["sites"] = sites

            sync_project_settings[project_name] = proj_settings
        if not sync_project_settings:
            log.info("No enabled and configured projects for sync.")
        return sync_project_settings

    def get_sync_project_setting(self, project_name, exclude_locals=False,
                                 cached=True):
        """ Handles pulling sync_server's settings for enabled 'project_name'

            Args:
                project_name (str): used in project settings
                exclude_locals (bool): ignore overrides from Local Settings
                cached (bool): use pre-cached values, or return fresh ones
                    cached values needed for single loop (with all overrides)
                    fresh values needed for Local settings (without overrides)
            Returns:
                (dict): settings dictionary for the enabled project,
                    empty if no settings or sync is disabled
        """
        # presets set already, do not call again and again
        # self.log.debug("project preset {}".format(self.presets))
        if not cached:
            return self._prepare_sync_project_settings(exclude_locals)\
                [project_name]

        if not self.sync_project_settings or \
               not self.sync_project_settings.get(project_name):
            self.set_sync_project_settings(exclude_locals)

        return self.sync_project_settings.get(project_name)

    def _parse_sync_settings_from_settings(self, settings):
        """ settings from api.get_project_settings, TOOD rename """
        sync_settings = settings.get("global").get("sync_server")

        return sync_settings

    def get_all_site_configs(self, project_name=None):
        """
            Returns (dict) with all sites configured system wide.

            Args:
                project_name (str)(optional): if present, check if not disabled

            Returns:
                (dict): {'studio': {'provider':'local_drive'...},
                         'MY_LOCAL': {'provider':....}}
        """
        sync_sett = self.sync_system_settings
        project_enabled = True
        if project_name:
            project_enabled = project_name in self.get_enabled_projects()
        sync_enabled = sync_sett["enabled"] and project_enabled

        system_sites = {}
        if sync_enabled:
            for site, detail in sync_sett.get("sites", {}).items():
                system_sites[site] = detail

        system_sites.update(self._get_default_site_configs(sync_enabled,
                                                           project_name))

        return system_sites

    def _get_default_site_configs(self, sync_enabled=True, project_name=None):
        """
            Returns settings for 'studio' and user's local site

            Returns base values from setting, not overriden by Local Settings,
            eg. value used to push TO LS not to get actual value for syncing.
        """
        if not project_name:
            anatomy_sett = get_default_anatomy_settings(exclude_locals=True)
        else:
            anatomy_sett = get_anatomy_settings(project_name,
                                                exclude_locals=True)
        roots = {}
        for root, config in anatomy_sett["roots"].items():
            roots[root] = config[platform.system().lower()]
        studio_config = {
            'provider': 'local_drive',
            "root": roots
        }
        all_sites = {self.DEFAULT_SITE: studio_config}
        if sync_enabled:
            all_sites[get_local_site_id()] = {'provider': 'local_drive'}
        return all_sites

    def get_provider_for_site(self, project_name=None, site=None):
        """
            Return provider name for site (unique name across all projects.
        """
        sites = {self.DEFAULT_SITE: "local_drive",
                 self.LOCAL_SITE: "local_drive",
                 get_local_site_id(): "local_drive"}

        if site in sites.keys():
            return sites[site]

        if project_name:  # backward compatibility
            proj_settings = self.get_sync_project_setting(project_name)
            provider = proj_settings.get("sites", {}).get(site, {}).\
                get("provider")
            if provider:
                return provider

<<<<<<< HEAD
        sys_sett = get_system_settings()
        sync_sett = sys_sett["modules"].get("sync_server")
=======
        sync_sett = self.sync_system_settings
>>>>>>> efc75d73
        for conf_site, detail in sync_sett.get("sites", {}).items():
            sites[conf_site] = detail.get("provider")

        return sites.get(site, 'N/A')

    @time_function
    def get_sync_representations(self, collection, active_site, remote_site):
        """
            Get representations that should be synced, these could be
            recognised by presence of document in 'files.sites', where key is
            a provider (GDrive, S3) and value is empty document or document
            without 'created_dt' field. (Don't put null to 'created_dt'!).

            Querying of 'to-be-synched' files is offloaded to Mongod for
            better performance. Goal is to get as few representations as
            possible.
        Args:
            collection (string): name of collection (in most cases matches
                project name
            active_site (string): identifier of current active site (could be
                'local_0' when working from home, 'studio' when working in the
                studio (default)
            remote_site (string): identifier of remote site I want to sync to

        Returns:
            (list) of dictionaries
        """
        log.debug("Check representations for : {}".format(collection))
        self.connection.Session["AVALON_PROJECT"] = collection
        # retry_cnt - number of attempts to sync specific file before giving up
        retries_arr = self._get_retries_arr(collection)
        match = {
            "type": "representation",
            "$or": [
                {"$and": [
                    {
                        "files.sites": {
                            "$elemMatch": {
                                "name": active_site,
                                "created_dt": {"$exists": True}
                            }
                        }}, {
                        "files.sites": {
                            "$elemMatch": {
                                "name": {"$in": [remote_site]},
                                "created_dt": {"$exists": False},
                                "tries": {"$in": retries_arr}
                            }
                        }
                    }]},
                {"$and": [
                    {
                        "files.sites": {
                            "$elemMatch": {
                                "name": active_site,
                                "created_dt": {"$exists": False},
                                "tries": {"$in": retries_arr}
                            }
                        }}, {
                        "files.sites": {
                            "$elemMatch": {
                                "name": {"$in": [remote_site]},
                                "created_dt": {"$exists": True}
                            }
                        }
                    }
                ]}
            ]
        }

        aggr = [
            {"$match": match},
            {'$unwind': '$files'},
            {'$addFields': {
                'order_remote': {
                    '$filter': {'input': '$files.sites', 'as': 'p',
                                'cond': {'$eq': ['$$p.name', remote_site]}
                                }},
                'order_local': {
                    '$filter': {'input': '$files.sites', 'as': 'p',
                                'cond': {'$eq': ['$$p.name', active_site]}
                                }},
            }},
            {'$addFields': {
                'priority': {
                    '$cond': [
                        {'$size': '$order_local.priority'},
                        {'$first': '$order_local.priority'},
                        {'$cond': [
                            {'$size': '$order_remote.priority'},
                            {'$first': '$order_remote.priority'},
                            self.DEFAULT_PRIORITY]}
                    ]
                },
            }},
            {'$group': {
                '_id': '$_id',
                # pass through context - same for representation
                'context': {'$addToSet': '$context'},
                'data': {'$addToSet': '$data'},
                # pass through files as a list
                'files': {'$addToSet': '$files'},
                'priority': {'$max': "$priority"},
            }},
            {"$sort": {'priority': -1, '_id': 1}},
        ]
        log.debug("active_site:{} - remote_site:{}".format(active_site,
                                                           remote_site))
        log.debug("query: {}".format(aggr))
        representations = self.connection.aggregate(aggr)

        return representations

    def check_status(self, file, local_site, remote_site, config_preset):
        """
            Check synchronization status for single 'file' of single
            'representation' by single 'provider'.
            (Eg. check if 'scene.ma' of lookdev.v10 should be synced to GDrive

            Always is comparing local record, eg. site with
            'name' == self.presets[PROJECT_NAME]['config']["active_site"]

            This leads to trigger actual upload or download, there is
            a use case 'studio' <> 'remote' where user should publish
            to 'studio', see progress in Tray GUI, but do not do
            physical upload/download
            (as multiple user would be doing that).

            Do physical U/D only when any of the sites is user's local, in that
            case only user has the data and must U/D.

        Args:
            file (dictionary):  of file from representation in Mongo
            local_site (string):  - local side of compare (usually 'studio')
            remote_site (string):  - gdrive etc.
            config_preset (dict): config about active site, retries
        Returns:
            (string) - one of SyncStatus
        """
        sites = file.get("sites") or []

        if get_local_site_id() not in (local_site, remote_site):
            # don't do upload/download for studio sites
            log.debug("No local site {} - {}".format(local_site, remote_site))
            return SyncStatus.DO_NOTHING

        _, remote_rec = self._get_site_rec(sites, remote_site) or {}
        if remote_rec:  # sync remote target
            created_dt = remote_rec.get("created_dt")
            if not created_dt:
                tries = self._get_tries_count_from_rec(remote_rec)
                # file will be skipped if unsuccessfully tried over threshold
                # error metadata needs to be purged manually in DB to reset
                if tries < int(config_preset["retry_cnt"]):
                    return SyncStatus.DO_UPLOAD
            else:
                _, local_rec = self._get_site_rec(sites, local_site) or {}
                if not local_rec or not local_rec.get("created_dt"):
                    tries = self._get_tries_count_from_rec(local_rec)
                    # file will be skipped if unsuccessfully tried over
                    # threshold times, error metadata needs to be purged
                    # manually in DB to reset
                    if tries < int(config_preset["retry_cnt"]):
                        return SyncStatus.DO_DOWNLOAD

        return SyncStatus.DO_NOTHING

    def update_db(self, collection, new_file_id, file, representation,
                  site, error=None, progress=None, priority=None):
        """
            Update 'provider' portion of records in DB with success (file_id)
            or error (exception)

        Args:
            collection (string): name of project - force to db connection as
              each file might come from different collection
            new_file_id (string):
            file (dictionary): info about processed file (pulled from DB)
            representation (dictionary): parent repr of file (from DB)
            site (string): label ('gdrive', 'S3')
            error (string): exception message
            progress (float): 0-1 of progress of upload/download
            priority (int): 0-100 set priority

        Returns:
            None
        """
        representation_id = representation.get("_id")
        file_id = None
        if file:
            file_id = file.get("_id")

        query = {
            "_id": representation_id
        }

        update = {}
        if new_file_id:
            update["$set"] = self._get_success_dict(new_file_id)
            # reset previous errors if any
            update["$unset"] = self._get_error_dict("", "", "")
        elif progress is not None:
            update["$set"] = self._get_progress_dict(progress)
        elif priority is not None:
            update["$set"] = self._get_priority_dict(priority, file_id)
        else:
            tries = self._get_tries_count(file, site)
            tries += 1

            update["$set"] = self._get_error_dict(error, tries)

        arr_filter = [
            {'s.name': site}
        ]
        if file_id:
            arr_filter.append({'f._id': ObjectId(file_id)})

        self.connection.database[collection].update_one(
            query,
            update,
            upsert=True,
            array_filters=arr_filter
        )

        if progress is not None or priority is not None:
            return

        status = 'failed'
        error_str = 'with error {}'.format(error)
        if new_file_id:
            status = 'succeeded with id {}'.format(new_file_id)
            error_str = ''

        source_file = file.get("path", "")
        log.debug("File for {} - {source_file} process {status} {error_str}".
                  format(representation_id,
                         status=status,
                         source_file=source_file,
                         error_str=error_str))

    def _get_file_info(self, files, _id):
        """
            Return record from list of records which name matches to 'provider'
            Could be possibly refactored with '_get_provider_rec' together.

        Args:
            files (list): of dictionaries with info about published files
            _id (string): _id of specific file

        Returns:
            (int, dictionary): index from list and record with metadata
                               about site (if/when created, errors..)
            OR (-1, None) if not present
        """
        for index, rec in enumerate(files):
            if rec.get("_id") == _id:
                return index, rec

        return -1, None

    def _get_site_rec(self, sites, site_name):
        """
            Return record from list of records which name matches to
            'remote_site_name'

        Args:
            sites (list): of dictionaries
            site_name (string): 'local_XXX', 'gdrive'

        Returns:
            (int, dictionary): index from list and record with metadata
                               about site (if/when created, errors..)
            OR (-1, None) if not present
        """
        for index, rec in enumerate(sites):
            if rec.get("name") == site_name:
                return index, rec

        return -1, None

    def reset_site_on_representation(self, collection, representation_id,
                                     side=None, file_id=None, site_name=None,
                                     remove=False, pause=None, force=False):
        """
            Reset information about synchronization for particular 'file_id'
            and provider.
            Useful for testing or forcing file to be reuploaded.

            'side' and 'site_name' are disjunctive.

            'side' is used for resetting local or remote side for
            current user for repre.

            'site_name' is used to set synchronization for particular site.
            Should be used when repre should be synced to new site.

        Args:
            collection (string): name of project (eg. collection) in DB
            representation_id(string): _id of representation
            file_id (string):  file _id in representation
            side (string): local or remote side
            site_name (string): for adding new site
            remove (bool): if True remove site altogether
            pause (bool or None): if True - pause, False - unpause
            force (bool): hard reset - currently only for add_site

        Returns:
            throws ValueError
        """
        query = {
            "_id": ObjectId(representation_id)
        }

        representation = list(self.connection.database[collection].find(query))
        if not representation:
            raise ValueError("Representation {} not found in {}".
                             format(representation_id, collection))
        if side and site_name:
            raise ValueError("Misconfiguration, only one of side and " +
                             "site_name arguments should be passed.")

        local_site = self.get_active_site(collection)
        remote_site = self.get_remote_site(collection)

        if side:
            if side == 'local':
                site_name = local_site
            else:
                site_name = remote_site

        elem = {"name": site_name}

        if file_id:  # reset site for particular file
            self._reset_site_for_file(collection, query,
                                      elem, file_id, site_name)
        elif side:  # reset site for whole representation
            self._reset_site(collection, query, elem, site_name)
        elif remove:  # remove site for whole representation
            self._remove_site(collection, query, representation, site_name)
        elif pause is not None:
            self._pause_unpause_site(collection, query,
                                     representation, site_name, pause)
        else:  # add new site to all files for representation
            self._add_site(collection, query, representation, elem, site_name,
                           force)

    def _update_site(self, collection, query, update, arr_filter):
        """
            Auxiliary method to call update_one function on DB

            Used for refactoring ugly reset_provider_for_file
        """
        self.connection.database[collection].update_one(
            query,
            update,
            upsert=True,
            array_filters=arr_filter
        )

    def _reset_site_for_file(self, collection, query,
                             elem, file_id, site_name):
        """
            Resets 'site_name' for 'file_id' on representation in 'query' on
            'collection'
        """
        update = {
            "$set": {"files.$[f].sites.$[s]": elem}
        }
        if not isinstance(file_id, ObjectId):
            file_id = ObjectId(file_id)

        arr_filter = [
            {'s.name': site_name},
            {'f._id': file_id}
        ]

        self._update_site(collection, query, update, arr_filter)

    def _reset_site(self, collection, query, elem, site_name):
        """
            Resets 'site_name' for all files of representation in 'query'
        """
        update = {
            "$set": {"files.$[].sites.$[s]": elem}
        }

        arr_filter = [
            {'s.name': site_name}
        ]

        self._update_site(collection, query, update, arr_filter)

    def _remove_site(self, collection, query, representation, site_name):
        """
            Removes 'site_name' for 'representation' in 'query'

            Throws ValueError if 'site_name' not found on 'representation'
        """
        found = False
        for repre_file in representation.pop().get("files"):
            for site in repre_file.get("sites"):
                if site.get("name") == site_name:
                    found = True
                    break
        if not found:
            msg = "Site {} not found".format(site_name)
            log.info(msg)
            raise ValueError(msg)

        update = {
            "$pull": {"files.$[].sites": {"name": site_name}}
        }
        arr_filter = []

        self._update_site(collection, query, update, arr_filter)

    def _pause_unpause_site(self, collection, query,
                            representation, site_name, pause):
        """
            Pauses/unpauses all files for 'representation' based on 'pause'

            Throws ValueError if 'site_name' not found on 'representation'
        """
        found = False
        site = None
        for repre_file in representation.pop().get("files"):
            for site in repre_file.get("sites"):
                if site["name"] == site_name:
                    found = True
                    break
        if not found:
            msg = "Site {} not found".format(site_name)
            log.info(msg)
            raise ValueError(msg)

        if pause:
            site['paused'] = pause
        else:
            if site.get('paused'):
                site.pop('paused')

        update = {
            "$set": {"files.$[].sites.$[s]": site}
        }

        arr_filter = [
            {'s.name': site_name}
        ]

        self._update_site(collection, query, update, arr_filter)

    def _add_site(self, collection, query, representation, elem, site_name,
                  force=False, file_id=None):
        """
            Adds 'site_name' to 'representation' on 'collection'

            Args:
                representation (list of 1 dict)
                file_id (ObjectId)

            Use 'force' to remove existing or raises ValueError
        """
        for repre_file in representation.pop().get("files"):
            if file_id and file_id != repre_file["_id"]:
                continue

            for site in repre_file.get("sites"):
                if site["name"] == site_name:
                    if force:
                        self._reset_site_for_file(collection, query,
                                                  elem, repre_file["_id"],
                                                  site_name)
                        return
                    else:
                        msg = "Site {} already present".format(site_name)
                        log.info(msg)
                        raise ValueError(msg)

        if not file_id:
            update = {
                "$push": {"files.$[].sites": elem}
            }

            arr_filter = []
        else:
            update = {
                "$push": {"files.$[f].sites": elem}
            }
            arr_filter = [
                {'f._id': file_id}
            ]

        self._update_site(collection, query, update, arr_filter)

    def _remove_local_file(self, collection, representation_id, site_name):
        """
            Removes all local files for 'site_name' of 'representation_id'

            Args:
                collection (string): project name (must match DB)
                representation_id (string): MongoDB _id value
                site_name (string): name of configured and active site

            Returns:
                only logs, catches IndexError and OSError
        """
        my_local_site = get_local_site_id()
        if my_local_site != site_name:
            self.log.warning("Cannot remove non local file for {}".
                             format(site_name))
            return

        provider_name = self.get_provider_for_site(site=site_name)

        if provider_name == 'local_drive':
            query = {
                "_id": ObjectId(representation_id)
            }

            representation = list(
                self.connection.database[collection].find(query))
            if not representation:
                self.log.debug("No repre {} found".format(
                    representation_id))
                return

            representation = representation.pop()
            local_file_path = ''
            for file in representation.get("files"):
                local_file_path = self.get_local_file_path(collection,
                                                           site_name,
                                                           file.get("path", "")
                                                           )
                try:
                    self.log.debug("Removing {}".format(local_file_path))
                    os.remove(local_file_path)
                except IndexError:
                    msg = "No file set for {}".format(representation_id)
                    self.log.debug(msg)
                    raise ValueError(msg)
                except OSError:
                    msg = "File {} cannot be removed".format(file["path"])
                    self.log.warning(msg)
                    raise ValueError(msg)

            folder = None
            try:
                folder = os.path.dirname(local_file_path)
                os.rmdir(folder)
            except OSError:
                msg = "folder {} cannot be removed".format(folder)
                self.log.warning(msg)
                raise ValueError(msg)

    def get_loop_delay(self, project_name):
        """
            Return count of seconds before next synchronization loop starts
            after finish of previous loop.
        Returns:
            (int): in seconds
        """
        ld = self.sync_project_settings[project_name]["config"]["loop_delay"]
        return int(ld)

    def show_widget(self):
        """Show dialog for Sync Queue"""
        no_errors = False
        try:
            from .tray.app import SyncServerWindow
            self.widget = SyncServerWindow(self)
            no_errors = True
        except ValueError:
            log.info("No system setting for sync. Not syncing.", exc_info=True)
        except KeyError:
            log.info((
                "There are not set presets for SyncServer OR "
                "Credentials provided are invalid, "
                "no syncing possible").
                format(str(self.sync_project_settings)), exc_info=True)
        except:
            log.error("Uncaught exception durin start of SyncServer",
                      exc_info=True)
        self.enabled = no_errors
        self.widget.show()

    def _get_success_dict(self, new_file_id):
        """
            Provide success metadata ("id", "created_dt") to be stored in Db.
            Used in $set: "DICT" part of query.
            Sites are array inside of array(file), so real indexes for both
            file and site are needed for upgrade in DB.
        Args:
            new_file_id: id of created file
        Returns:
            (dictionary)
        """
        val = {"files.$[f].sites.$[s].id": new_file_id,
               "files.$[f].sites.$[s].created_dt": datetime.now()}
        return val

    def _get_error_dict(self, error="", tries="", progress=""):
        """
            Provide error metadata to be stored in Db.
            Used for set (error and tries provided) or unset mode.
        Args:
            error: (string) - message
            tries: how many times failed
        Returns:
            (dictionary)
        """
        val = {"files.$[f].sites.$[s].last_failed_dt": datetime.now(),
               "files.$[f].sites.$[s].error": error,
               "files.$[f].sites.$[s].tries": tries,
               "files.$[f].sites.$[s].progress": progress
               }
        return val

    def _get_tries_count_from_rec(self, rec):
        """
            Get number of failed attempts to sync from site record
        Args:
            rec (dictionary): info about specific site record
        Returns:
            (int) - number of failed attempts
        """
        if not rec:
            return 0
        return rec.get("tries", 0)

    def _get_tries_count(self, file, provider):
        """
            Get number of failed attempts to sync
        Args:
            file (dictionary): info about specific file
            provider (string): name of site ('gdrive' or specific user site)
        Returns:
            (int) - number of failed attempts
        """
        _, rec = self._get_site_rec(file.get("sites", []), provider)
        return rec.get("tries", 0)

    def _get_progress_dict(self, progress):
        """
            Provide progress metadata to be stored in Db.
            Used during upload/download for GUI to show.
        Args:
            progress: (float) - 0-1 progress of upload/download
        Returns:
            (dictionary)
        """
        val = {"files.$[f].sites.$[s].progress": progress}
        return val

    def _get_priority_dict(self, priority, file_id):
        """
            Provide priority metadata to be stored in Db.
            Used during upload/download for GUI to show.
        Args:
            priority: (int) - priority for file(s)
        Returns:
            (dictionary)
        """
        if file_id:
            str_key = "files.$[f].sites.$[s].priority"
        else:
            str_key = "files.$[].sites.$[s].priority"
        return {str_key: int(priority)}

    def _get_retries_arr(self, project_name):
        """
            Returns array with allowed values in 'tries' field. If repre
            contains these values, it means it was tried to be synchronized
            but failed. We try up to 'self.presets["retry_cnt"]' times before
            giving up and skipping representation.
        Returns:
            (list)
        """
        retry_cnt = self.sync_project_settings[project_name].\
            get("config")["retry_cnt"]
        arr = [i for i in range(int(retry_cnt))]
        arr.append(None)

        return arr

    def _get_roots_config(self, presets, project_name, site_name):
        """
            Returns configured root(s) for 'project_name' and 'site_name' from
            settings ('presets')
        """
        return presets[project_name]['sites'][site_name]['root']<|MERGE_RESOLUTION|>--- conflicted
+++ resolved
@@ -1096,12 +1096,7 @@
             if provider:
                 return provider
 
-<<<<<<< HEAD
-        sys_sett = get_system_settings()
-        sync_sett = sys_sett["modules"].get("sync_server")
-=======
         sync_sett = self.sync_system_settings
->>>>>>> efc75d73
         for conf_site, detail in sync_sett.get("sites", {}).items():
             sites[conf_site] = detail.get("provider")
 
